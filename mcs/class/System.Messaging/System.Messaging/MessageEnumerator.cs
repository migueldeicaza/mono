--- conflicted
+++ resolved
@@ -27,103 +27,6 @@
 // OF CONTRACT, TORT OR OTHERWISE, ARISING FROM, OUT OF OR IN CONNECTION
 // WITH THE SOFTWARE OR THE USE OR OTHER DEALINGS IN THE SOFTWARE.
 //
-<<<<<<< HEAD
-
-using System;
-using System.Collections;
-
-namespace System.Messaging 
-{
-	public class MessageEnumerator: MarshalByRefObject, IEnumerator, IDisposable 
-	{
-		[MonoTODO]
-		internal MessageEnumerator (MessageQueue owner)
-		{
-		}
-
-		public Message Current {		
-			[MonoTODO]
-			get {throw new NotImplementedException();}
-		}
-		object IEnumerator.Current {
-			[MonoTODO]
-			get {throw new NotImplementedException();}
-		}
-		public IntPtr CursorHandle {
-			[MonoTODO]
-			get {throw new NotImplementedException();}
-		}
-		[MonoTODO]
-		public void Close()
-		{
-			throw new NotImplementedException();
-		}
-
-		public void Dispose()
-		{
-			Dispose (true);
-			GC.SuppressFinalize (this);
-		}
-
-		protected virtual void Dispose(bool disposing)
-		{
-			Close();
-		}
-
-		[MonoTODO]
-		public bool MoveNext()
-		{
-			throw new NotImplementedException();
-		}
-		[MonoTODO]
-		public bool MoveNext(TimeSpan timeout)
-		{
-			throw new NotImplementedException();
-		}
-		[MonoTODO]
-		public Message RemoveCurrent()
-		{
-			throw new NotImplementedException();
-		}
-		[MonoTODO]
-		public Message RemoveCurrent(MessageQueueTransaction transaction)
-		{
-			throw new NotImplementedException();
-		}
-		[MonoTODO]
-		public Message RemoveCurrent(MessageQueueTransactionType transactionType)
-		{
-			throw new NotImplementedException();
-		}
-		[MonoTODO]
-		public Message RemoveCurrent(TimeSpan timeout)
-		{
-			throw new NotImplementedException();
-		}
-		[MonoTODO]
-		public Message RemoveCurrent(TimeSpan timeout, MessageQueueTransaction transaction)
-		{
-			throw new NotImplementedException();
-		}
-		[MonoTODO]
-		public Message RemoveCurrent(TimeSpan timeout, MessageQueueTransactionType transactionType)
-		{
-			throw new NotImplementedException();
-		}
-		[MonoTODO]
-		public void Reset()
-		{
-			Close ();
-		}
-
-		[MonoTODO]
-		~MessageEnumerator()
-		{
-			Dispose(false);
-		}
-	}
-}
-=======
 
 using System;
 using System.Collections;
@@ -241,5 +144,4 @@
 			Dispose(false);
 		}
 	}
-}
->>>>>>> 41ca39c1
+}