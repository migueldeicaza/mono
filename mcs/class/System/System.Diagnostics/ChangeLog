--- conflicted
+++ resolved
@@ -1,16 +1,8 @@
-<<<<<<< HEAD
+2006-04-01  Zoltan Varga  <vargaz@gmail.com>
+
+	* Stopwatch.cs: New file.
+
 2006-03-31  Zoltan Varga  <vargaz@gmail.com>
-=======
-2006-04-01  Zoltan Varga  <vargaz@gmail.com>
-
-	* Stopwatch.cs: New file.
-
-2006-03-31  Zoltan Varga  <vargaz@gmail.com>
-
-	* Debug.cs: Add net 2.0 Print methods.
-
-2006-03-03  Dick Porter  <dick@ximian.com>
->>>>>>> f18eca38
 
 	* Debug.cs: Add net 2.0 Print methods.
 
