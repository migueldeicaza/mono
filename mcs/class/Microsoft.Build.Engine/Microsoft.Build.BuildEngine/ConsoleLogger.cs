--- conflicted
+++ resolved
@@ -279,16 +279,6 @@
 		
 		Dictionary<object,BuildRecord> build_records = new Dictionary<object, BuildRecord> ();
 		
-<<<<<<< HEAD
-		BuildRecord GetBuildRecord (object sender)
-		{
-			if (sender == null)
-				throw new ArgumentNullException ("sender");
-			BuildRecord r;
-			if (!build_records.TryGetValue (sender, out r)) {
-				r = new BuildRecord (this);
-				build_records.Add (sender, r);
-=======
 		object dummy_key = new object ();
 		
 		BuildRecord GetBuildRecord (object sender)
@@ -309,7 +299,6 @@
 			if (!build_records.TryGetValue (key, out r)) {
 				r = new BuildRecord (this);
 				build_records.Add (key, r);
->>>>>>> 7034ffa8
 			}
 			return r;
 		}
