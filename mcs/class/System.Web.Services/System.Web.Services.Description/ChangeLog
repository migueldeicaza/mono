--- conflicted
+++ resolved
@@ -1,5 +1,3 @@
-<<<<<<< HEAD
-=======
 2006-12-18  Atsushi Enomoto  <atsushi@ximian.com>
 
 	* ProtocolReflector.cs, SoapProtocolReflector.cs,
@@ -125,7 +123,6 @@
 	* BasicProfileViolationEnumerator.cs : new missing 2.0 class.
 	* BasicProfileViolationCollection.cs : use it.
 
->>>>>>> 41897118
 2006-11-28  Atsushi Enomoto  <atsushi@ximian.com>
 
 	* BasicProfileChecker.cs : reviewed and updated some of the
