--- conflicted
+++ resolved
@@ -324,13 +324,7 @@
         //----------------------------------------------------------------------------
 
         [Test]
-<<<<<<< HEAD
-#if NET_2_0
 	[Ignore(".NET DOM implementation does not match W3C DOM specification.")]
-#endif
-=======
-	[Category ("NotDotNet")]
->>>>>>> 6cf56cbb
         public void core0006A()
         {
             string computedValue = "";
