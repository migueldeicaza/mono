--- conflicted
+++ resolved
@@ -1,1859 +1,1847 @@
-//**************************************************************************
-//
-//
-//                       National Institute Of Standards and Technology
-//                                     DTS Version 1.0
-//         
-//                                   Element Interface
-//
-// Written by: Carmelo Montanez
-// Modified by:  Mary Brady
-//
-// Ported to System.Xml by: Mizrahi Rafael rafim@mainsoft.com
-// Mainsoft Corporation (c) 2003-2004
-//**************************************************************************
-using System;
-using System.Xml;
-
-using nist_dom;
-using NUnit.Framework;
-
-namespace nist_dom.fundamental
-{
-    [TestFixture]
-    public class ElementTest
-    {
-        public static int i = 2;
-/*
-        public testResults[] RunTests()
-        {
-            testResults[] tests = new testResults[] {core0001E(), core0002E(), core0003E(),core0004E(),
-                                                        core0005E(), core0006E(), core0007E(), core0008E(),
-                                                        core0009E(), core0010E(), core0011E(), core0012E(),
-                                                        core0013E(), core0014E(), core0015E(), core0016E(),
-                                                        core0017E(), core0018E(), core0019E(), core0020E(),
-                                                        core0021E(), core0022E(), core0023E(), core0024E(),
-                                                        core0025E(), core0026E(), core0027E(), core0028E(),
-                                                        core0029E(), core0030E()};
-  
-            return tests;
-        }
-*/
-        //------------------------ test case core-0001E ------------------------
-        //
-        // Testing feature - Elements may have attributes associated with them. 
-        //
-        // Testing approach - Retrieve the first attribute from the last child of
-        //                    the first employee and examine its "specified"
-        //                    attribute.  This test is only intended to show
-        //                    that Elements can actually have attributes.
-        //                    This test uses the "getNamedItem(name)" method from 
-        //                    the NamedNodeMap interface.
-        //
-        // Semantic Requirements: 1
-        //
-        //----------------------------------------------------------------------------
-
-        [Test]
-	public void core0001E()
-        {
-            string computedValue = "0";//0
-            string expectedValue = "True";//true
-            System.Xml.XmlNode addressElement = null;
-            System.Xml.XmlAttributeCollection attrList = null;
-            System.Xml.XmlAttribute domesticAttr = null;
-
-            testResults results = new testResults("Core0001E");
-            try
-            {
-                results.description = "Element nodes may have associated attributes.";
-                //
-                // Retrieve the "address" element from the first employee.
-                //
-                addressElement = util.nodeObject(util.FIRST,util.SIXTH);
-                //
-                // Access its "domestic" attribute by creating a list of all attributes
-                // and then retrieving the desired attribute from the list by name. 
-                //
-                attrList = addressElement.Attributes;//.node.
-                domesticAttr = (System.Xml.XmlAttribute)attrList.GetNamedItem("domestic");
-                //
-                // Access its "specified" attribute.
-                //
-                computedValue = domesticAttr.Specified.ToString();
-            }
-            catch(System.Exception ex)
-            {
-                computedValue = "Exception " + ex.Message;
-            }
-
-            //
-            // Write out results 
-            //
-            results.expected = expectedValue;
-            results.actual = computedValue;
-
-            Assert.AreEqual (results.expected, results.actual);
-        }
-        //------------------------ End test case core-0001E --------------------------
-        //
-        //------------------------ test case core-0002E ------------------------
-        //
-        // Testing feature - The generic Attribute "attributes" (Node interface) may 
-        //                   be used to retrieve the set of all attributes of an
-        //                   element.
-        //
-        // Testing approach - Create a list of all the attributes of the last child of
-        //                    of the first employee by using the generic "attributes"
-        //                    attribute from the Node interface.  Further the length
-        //                    of the attribute list is examined.  This test makes
-        //                    use of the "Count" attribute from the NameNodeMap 
-        //                    interface.
-        //
-        // Semantic Requirements: 1, 2 
-        //
-        //----------------------------------------------------------------------------
-
-        [Test]
-	[Ignore(".NET DOM implementation does not match W3C DOM specification.")] // MS DOM is buggy
-	public void core0002E()
-        {
-            string computedValue = "";
-            string expectedValue = "2";
-            System.Xml.XmlNode addressElement = null;
-            System.Xml.XmlAttributeCollection attrList = null;
-
-            testResults results = new testResults("Core0002E");
-            try
-            {
-                results.description = "The generic \"attributes\" (from the Node interface) may " +
-                    "be used to retrieve the set of all attributes of an element.";
-                //
-                // Retrieve the "address" element from the first employee.
-                //
-                addressElement = util.nodeObject(util.FIRST,util.SIXTH);
-                //
-                // Access its attributes list.
-                //
-                attrList = addressElement.Attributes;
-                //
-                // Access its "length" attribute.
-                //
-                computedValue = attrList.Count.ToString();
-            }
-            catch(System.Exception ex)
-            {
-                computedValue = "Exception " + ex.Message;
-            }
-            //
-            // Write out results
-            //
-            results.expected = expectedValue;
-            results.actual = computedValue;
-
-            Assert.AreEqual (results.expected, results.actual);
-        }
-
-        //------------------------ End test case core-0002E --------------------------
-        //
-        //-------------------------- test case core-0003E ----------------------------
-        //
-        // Testing feature - The "tagName" attribute contains the name of the
-        //                   element. 
-        //
-        // Testing approach - Retrieve the third child of the second employee and
-        //                    examine its "tagName" attribute.  It should return a 
-        //                    string containing the name of the element ("position",
-        //                    in this case). 
-        //
-        // Semantic Requirements: 3 
-        //
-        //----------------------------------------------------------------------------
-
-        [Test]
-	public void core0003E()
-        {
-            string computedValue = "";
-            string expectedValue = "position";
-            System.Xml.XmlNode positionElement = null;
-
-            testResults results = new testResults("Core0003E");
-            try
-            {
-                results.description = "The \"tagName\" of an Element contains the " +
-                    "element's name.";
-                //
-                // Access its third child of the second employee.
-                //
-                positionElement = util.nodeObject(util.SECOND,util.THIRD);
-                //
-                // Access its "tagName" attribute.
-                //
-                computedValue = positionElement.Name;//tagName;//.node.
-            }
-            catch(System.Exception ex)
-            {
-                computedValue = "Exception " + ex.Message;
-            }
-            //
-            // Write out results
-            //
-            results.expected = expectedValue;
-            results.actual = computedValue;
-
-            Assert.AreEqual (results.expected, results.actual);
-        }
-
-        //------------------------ End test case core-0003E --------------------------
-        //
-        //-------------------------- test case core-0004E ----------------------------
-        //
-        // Testing feature - The "getAttribute(name)" method returns an attribute value
-        //                   by name. 
-        //
-        // Testing approach - Retrieve the the last child of the third employee, then  
-        //                    invoke its "getAttribute(name)" method.  It should
-        //                    return the value of the attribute("No", in this case).
-        //
-        // Semantic Requirements: 1, 4
-        //
-        //----------------------------------------------------------------------------
-
-        [Test]
-	public void core0004E()
-        {
-            string computedValue = "";
-            string expectedValue = "No";
-            System.Xml.XmlElement addressElement = null;
-
-            testResults results = new testResults("Core0004E");
-            try
-            {
-                results.description = "The \"getAttribute(name)\" method of an Element returns " +
-                    "the value of an attribute by name.";
-                //
-                // Retrieve the targeted data. 
-                //
-                addressElement = (System.Xml.XmlElement)util.nodeObject(util.THIRD,util.SIXTH);
-                computedValue = addressElement.GetAttribute("street");//addressElement.node.GetAttribute("street");
-            }
-            catch(System.Exception ex)
-            {
-                computedValue = "Exception " + ex.Message;
-            }
-            //
-            // Write out results
-            //
-            results.expected = expectedValue;
-            results.actual = computedValue;
-
-            Assert.AreEqual (results.expected, results.actual);
-        }
-
-        //------------------------ End test case core-0004E --------------------------
-        //
-        //-------------------------- test case core-0005E ----------------------------
-        //
-        // Testing feature - The "getAttribute(name)" method returns an empty
-        //                   string if no value was assigned to an attribute and
-        //                   no default value was given in the DTD file.
-        //
-        // Testing approach - Retrieve the the last child of the last employee, then
-        //                    invoke its "getAttribute(name)" method, where "name" is an
-        //                    attribute with no specified or DTD default value.  The
-        //                    "getAttribute(name)" method should return the empty
-        //                    string.  This method makes use of the 
-        //                    "createAttribute(newAttr)" method from the Document
-        //                    interface.
-        //
-        // Semantic Requirements: 1, 4, 5 
-        //
-        //----------------------------------------------------------------------------
-
-        [Test]
-	public void core0005E()
-        {
-            string computedValue = "";
-            string expectedValue = "";
-            System.Xml.XmlElement addressElement = null;
-            System.Xml.XmlAttribute newAttribute = null;
-
-
-            testResults results = new testResults("Core0005E");
-            try
-            {
-                results.description = "The \"getAttribute(name)\" method of an Element returns " +
-                    "the empty string if the attribue does not have a default " +
-                    "or specified value.";
-                //
-                // Access the sixth child of the last employee.
-                //
-                newAttribute = (System.Xml.XmlAttribute)util.createNode(util.ATTRIBUTE_NODE,"district");
-                addressElement = (System.Xml.XmlElement)util.nodeObject(util.FOURTH,util.SIXTH);
-                //
-                // Invoke its "setAttributeNode(newAttr)" method where
-                // newAttr = "newAttribute".  Since no value was specified or given
-                // by default, the value returned by the "getAttribute(name)" method 
-                // should be the empty string.
-                //
-                addressElement.SetAttributeNode(newAttribute);//.node.
-                computedValue = addressElement.GetAttribute("district");//.node.
-            }
-            catch(System.Exception ex)
-            {
-                computedValue = "Exception " + ex.Message;
-            }
-
-            //
-            // Write out results
-            //
-            results.expected = expectedValue;
-            results.actual = computedValue;
-
-            util.resetData();
-
-            Assert.AreEqual (results.expected, results.actual);
-        }
-
-        //------------------------ End test case core-0005E --------------------------
-        //
-        //-------------------------- test case core-0006E ----------------------------
-        //
-        // Testing feature - The "setAttribute(name,value)" method adds a new attribute
-        //                   to the Element.
-        //
-        // Testing approach - Retrieve the last child of the last employee, then
-        //                    add an attribute to it by invoking its 
-        //                    "setAttribute(name,value)" method.  It should create 
-        //                    a "name" attribute with an assigned value equal to 
-        //                    "value".  
-        //
-        // Semantic Requirements: 1, 4, 6 
-        //
-        //----------------------------------------------------------------------------
-
-        [Test]
-	public void core0006E()
-        {
-            string computedValue = "";
-            System.Xml.XmlElement addressElement = null;
-            string name = "district";
-            string expectedValue = "dallas"; 
-
-
-            testResults results = new testResults("Core0006E");
-            try
-            {
-                results.description = "The \"setAttribute(name,value)\" method of an Element " +
-                    "creates an new \"name\" attribute whose value is equal to \"value\".";
-                //
-                // Access the last child of the last employee.
-                //
-                addressElement = (System.Xml.XmlElement)util.nodeObject(util.FIFTH,util.SIXTH);
-                //
-                // Invoke its "setAttribute(name,value)" method and create a new attribute
-                //
-                addressElement.SetAttribute(name,expectedValue);//.node.
-                //
-                // This Element should now have a new attribute that we can be retrieved
-                // by name. 
-                //
-                computedValue = addressElement.GetAttribute(name);//.node.
-            }
-            catch(System.Exception ex)
-            {
-                computedValue = "Exception " + ex.Message;
-            }
-            //
-            // Write out results
-            //
-            results.expected = expectedValue;
-            results.actual = computedValue;
-
-            util.resetData();
-
-            Assert.AreEqual (results.expected, results.actual);
-        }
-
-        //------------------------ End test case core-0006E --------------------------
-        //
-        //-------------------------- test case core-0007E ----------------------------
-        //
-        // Testing feature - The "setAttribute(name,value)" method adds a new attribute
-        //                   to the Element.  If the "name" is already present, then
-        //                   its value should be changed to the new one of the
-        //                   "value" parameter.
-        //
-        // Testing approach - Retrieve the last child of the fourth employee,
-        //                    then add an attribute to it by invoking its
-        //                    "setAttribute(name,value)" method.  Since the name 
-        //                    of the used attribute ("street") is already present
-        //                    in this element, then its value should be
-        //                    changed to the new one of the "value" parameter.
-        //
-        // Semantic Requirements: 1, 4, 7 
-        //
-        //----------------------------------------------------------------------------
-
-        [Test]
-	public void core0007E()
-        {
-            string computedValue = "";
-            string expectedValue = "Neither";
-            System.Xml.XmlElement addressElement = null;
-
-            testResults results = new testResults("Core0007E");
-            try
-            {
-                results.description = "The \"setAttribute(name,value)\" method of an Element " +
-                    "where the \"name\" attribute is already present in this Element.";
-                //
-                // Access the sixth child of the fourth employee.
-                //
-                addressElement = (System.Xml.XmlElement)util.nodeObject(util.FOURTH,util.SIXTH);
-                //
-                // Invoke its "setAttribute(name,value)" method where name = "street"
-                // and value = "Neither".
-                //
-                addressElement.SetAttribute("street","Neither");//.node.
-                //
-                // The "street" attribute should now have a value of "Neither" 
-                //
-                computedValue = addressElement.GetAttribute("street");//.node.
-            }
-            catch(System.Exception ex)
-            {
-                computedValue = "Exception " + ex.Message;
-            }
-
-            //
-            // Write out results
-            //
-            results.expected = expectedValue;
-            results.actual = computedValue;
-
-            util.resetData();
-
-            Assert.AreEqual (results.expected, results.actual);
-        }
-
-        //------------------------ End test case core-0007E --------------------------
-        //
-        //-------------------------- test case core-0008E ----------------------------
-        //
-        // Testing feature - The "removeAttribute(name)" removes an attribute
-        //                   by name.  If the removed attribute is known to have a
-        //                   default value, an attribute immediately appears 
-        //                   containing the default value.
-        //
-        // Testing approach - Retrieve the attribute named "street" from the last
-        //                    child of the fourth employee, then remove the "street"
-        //                    attribute by invoking its "removeAttribute(name) method.
-        //                    The "street" attribute has a default value defined in the 
-        //                    DTD file, that value should immediately replace the 
-        //                    old value.   
-        //
-        // Semantic Requirements: 1, 8 
-        //
-        //----------------------------------------------------------------------------
-
-        [Test]
-<<<<<<< HEAD
-#if NET_2_0
-	[Ignore(".NET DOM implementation does not match W3C DOM specification.")]
-#endif
-=======
-	[Category ("NotDotNet")]
->>>>>>> 6cf56cbb
-	public void core0008E()
-        {
-            string computedValue = "";
-            string expectedValue = "Yes";
-            System.Xml.XmlElement addressElement = null;
-            string streetAttr = "";
-
-            testResults results = new testResults("Core0008E");
-            try
-            {
-                results.description = "The \"removeAttribute(name)\" method of an Element " +
-                    "removes the \"name\" attribute and restores any " +
-                    "known default values.";
-                //
-                // Access the last child of the fourth employee.
-                //
-                addressElement = (System.Xml.XmlElement)util.nodeObject(util.FOURTH,util.SIXTH);
-                //
-                // Invoke its "removeAttribute(name)" method where name = "street"
-                //
-                addressElement.RemoveAttribute("street");//.node.
-                //
-                // Now access that attribute.
-                //
-                streetAttr = addressElement.GetAttribute("street");//.node.
-                //
-                // The "street" attribute should now have a default values 
-                //
-                computedValue = addressElement.GetAttribute("street");//.node.
-            }
-            catch(System.Exception ex)
-            {
-                computedValue = "Exception " + ex.Message;
-            }
-
-            //
-            // Write out results
-            //
-            results.expected = expectedValue;
-            results.actual = computedValue;
-
-            util.resetData();
-
-            Assert.AreEqual (results.expected, results.actual);
-        }
-
-        //------------------------ End test case core-0008E --------------------------
-        //
-        //-------------------------- test case core-0009E ----------------------------
-        //
-        // Testing feature - The "getAttributeNode(name)" retrieves an attribute
-        //                   node by name.  
-        //
-        // Testing approach - Retrieve the attribute named "domestic" from the last 
-        //                    child of the first employee.  Since the method returns
-        //                    an Attr object, its name attribute can be examined to 
-        //                    ensure the proper attribute was retrieved.
-        //
-        // Semantic Requirements: 1, 9 
-        //
-        //----------------------------------------------------------------------------
-
-        [Test]
-	public void core0009E()
-        {
-            string computedValue = "";
-            string expectedValue = "domestic";
-            System.Xml.XmlElement addressElement = null;
-            System.Xml.XmlAttribute domesticAttrNode = null;
-
-            testResults results = new testResults("Core0009E");
-            try
-            {
-                results.description = "The \"getAttributeNode(name)\" method of an Element " +
-                    "returns the \"name\" Attr node.";
-                //
-                // Access the last child of the first employee.
-                //
-                addressElement = (System.Xml.XmlElement)util.nodeObject(util.FIRST,util.SIXTH);
-                //
-                // Invoke its "getAttributeNode(name)" method where name = "domestic"
-                // and create an Attr object.  
-                //
-                domesticAttrNode = addressElement.GetAttributeNode("domestic");//.node.
-                //
-                // Now access the "name" attribute of that Attr node.  Since the "domestic"
-                // attribute was retrieved, the name of the Attr node should also be
-                // "domestic". 
-                //
-                computedValue = domesticAttrNode.Name;
-            }
-            catch(System.Exception ex)
-            {
-                computedValue = "Exception " + ex.Message;
-            }
-
-            //
-            // Write out results
-            //
-            results.expected = expectedValue;
-            results.actual = computedValue;
-
-            Assert.AreEqual (results.expected, results.actual);
-        }
-
-        //------------------------ End test case core-0009E --------------------------
-        //
-        //-------------------------- test case core-00010E ----------------------------
-        //
-        // Testing feature - The "getAttributeNode(name)" retrieves an attribute
-        //                   node by name.  It should return null if the "name" 
-        //                   attribute does not exist.
-        //
-        // Testing approach - Retrieve the last child of the first employee and 
-        //                    attempt to retrieve a non-existing attribute.
-        //                    The method should return null.  The non-existing
-        //                    attribute to be used is "invalidAttribute".
-        //
-        // Semantic Requirements: 1, 10
-        //
-        //----------------------------------------------------------------------------
-
-        [Test]
-	public void core0010E()
-        {
-            object computedValue = null;
-            object expectedValue = null;
-            System.Xml.XmlElement addressElement = null;
-
-            testResults results = new testResults("Core0010E");
-            try
-            {
-                results.description = "The \"getAttributeNode(name)\" method returns null " +
-                    "if the \"name\" attribute does not exist.";
-                //
-                // Access the last child of the first employee.
-                //
-                addressElement = (System.Xml.XmlElement)util.nodeObject(util.FIRST,util.SIXTH);
-                //
-                // Invoke its "getAttributeNode(name)" method where name = "invalidAttribute"
-                // This should result in a null value being returned by the method.
-                //
-                computedValue = addressElement.GetAttributeNode("invalidAttribute");//.node.
-            }
-            catch(System.Exception ex)
-            {
-                computedValue = "Exception " + ex.Message;
-            }
-            //
-            // Write out results
-            //
-            results.expected = (expectedValue == null).ToString();
-            results.actual = (computedValue == null).ToString();
-
-            Assert.AreEqual (results.expected, results.actual);
-        }
-
-        //------------------------ End test case core-0010E --------------------------
-        //
-        //-------------------------- test case core-0011E ----------------------------
-        //
-        // Testing feature - The "setAttributeNode(newAttr)" adds a new attribute
-        //                   to the Element.
-        //
-        // Testing approach - Retrieve the last child of the first employee and
-        //                    add a new attribute node to it by invoking its 
-        //                    "setAttributeNode(newAttr)" method.  This test makes 
-        //                    use of the "createAttribute(name)" method from the 
-        //                    Document interface.
-        //
-        // Semantic Requirements: 1, 11
-        //
-        //----------------------------------------------------------------------------
-
-        [Test]
-	public void core0011E()
-        {
-            string computedValue = "";
-            string expectedValue = "";
-            System.Xml.XmlElement addressElement = null;
-            System.Xml.XmlAttribute newAttribute = null;
-            string name = "district";
-
-            testResults results = new testResults("Core0011E");
-            try
-            {
-                results.description = "The \"setAttributeNode(newAttr)\" method adds a new " +
-                    "attribute node to the element.";
-                //
-                // Access the last child of the first employee.
-                //
-                newAttribute = (System.Xml.XmlAttribute)util.createNode(util.ATTRIBUTE_NODE,name);
-                addressElement = (System.Xml.XmlElement)util.nodeObject(util.FIRST,util.SIXTH);
-                //
-                // Invoke its "setAttributeNode(newAttr)" method where 
-                // newAttr = "newAttribute".  Since no value was specified or given 
-                // by default, its value should be the empty string. 
-                //
-                addressElement.SetAttributeNode(newAttribute);//.node.
-                computedValue = addressElement.GetAttribute(name);//.node.
-            }
-            catch(System.Exception ex)
-            {
-                computedValue = "Exception " + ex.Message;
-            }
-            //
-            // Write out results
-            //
-            results.expected = expectedValue;
-            results.actual = computedValue;
-
-            util.resetData();
-
-            Assert.AreEqual (results.expected, results.actual);
-        }
-
-        //------------------------ End test case core-0011E --------------------------
-        //
-        //-------------------------- test case core-00012E ----------------------------
-        //
-        // Testing feature - The "setAttributeNode(newAttr)" method adds a new attribute
-        //                   to the Element.  If the "newAttr" Attr node is already
-        //                   present in this element, it should replace the existing
-        //                   one.
-        //
-        // Testing approach - Retrieve the last child of the third employee and
-        //                    add a new attribute node to it by invoking its
-        //                    "setAttributeNode(newAttr)" method.  The new attribute 
-        //                    node to be added is "street", which is already
-        //                    present in this element.  The method should replace the 
-        //                    existing Attr node with the new one.  This test make use 
-        //                    of the "createAttribute(name)" method from the Document
-        //                    interface.
-        //
-        // Semantic Requirements: 1, 12
-        //
-        //----------------------------------------------------------------------------
-
-        [Test]
-	public void core0012E()
-        {
-            string computedValue = "";
-            string expectedValue = "";
-            System.Xml.XmlElement addressElement = null;
-            System.Xml.XmlAttribute newAttribute = null;
-
-            testResults results = new testResults("Core0012E");
-            try
-            {
-                results.description = "The \"setAttributeNode(newAttr)\" method when " +
-                    "the \"newAttr\" node is already part of this " +
-                    "element.  The existing attribute node should be "+
-                    "replaced with the new one."; 
-                //
-                // Access the last child of the third employee.
-                //
-                newAttribute = (System.Xml.XmlAttribute)util.createNode(util.ATTRIBUTE_NODE,"street");  
-                addressElement = (System.Xml.XmlElement)util.nodeObject(util.THIRD,util.SIXTH);
-                //
-                // Invoke its "setAttributeNode(newAttr)" method where 
-                // newAttr = "newAttribute".  That attribute is already part of this 
-                // element.  The existing attribute should be replaced with the new one 
-                //    (newAttribute).
-                //
-                addressElement.SetAttributeNode(newAttribute);//.node.
-                computedValue = addressElement.GetAttribute("street");//.node.
-            }
-            catch(System.Exception ex)
-            {
-                computedValue = "Exception " + ex.Message;
-            }
-            //
-            // Write out results
-            //
-            results.expected = expectedValue;
-            results.actual = computedValue;
-
-            util.resetData();
-
-            Assert.AreEqual (results.expected, results.actual);
-        }
-
-        //------------------------ End test case core-0012E --------------------------
-        //
-        //-------------------------- test case core-00013E ----------------------------
-        //
-        // Testing feature - If The "setAttributeNode(newAttr)" method replaces 
-        //                   an existing Attr node with the same name, then it 
-        //                   should return the previously existing Attr node.
-        //
-        // Testing approach - Retrieve the last child of the third employee and add
-        //                    a new attribute node to it.  The new attribute node to 
-        //                    be added is "street", which is already present in this
-        //                    Element.  The method should return the existing Attr 
-        //                    node(old "street" Attr).  This test make use of the 
-        //                    "createAttribute(name)" method from the Document 
-        //                    interface.
-        //
-        // Semantic Requirements: 1, 13
-        //
-        //----------------------------------------------------------------------------
-
-        [Test]
-	public void core0013E()
-        {
-            string computedValue = "";
-            string expectedValue = "No";
-            System.Xml.XmlElement addressElement = null;
-            System.Xml.XmlAttribute oldStreetAttribute = null;
-            System.Xml.XmlAttribute newAttribute = null;
-
-            testResults results = new testResults("Core0013E");
-            try
-            {
-                results.description = "The \"setAttributeNode(newAttr)\" method when the " +
-                    "\"newAttr\" attribute node is already present in " +
-                    "this element.  The method should return the previously " +
-                    "existing Attr node."; 
-                //
-                // Access the last child of the third employee.
-                //
-                newAttribute = (System.Xml.XmlAttribute)util.createNode(util.ATTRIBUTE_NODE,"street");
-                addressElement = (System.Xml.XmlElement)util.nodeObject(util.THIRD,util.SIXTH);
-                //
-                // Invoke its "setAttributeNode(newAttr)" method where 
-                // newAttr was just created with the same name as an already existing
-                // attribute("street"). The existing attribute should be replaced with the 
-                // new one and the method should return the existing "street" Attr node.  
-                //
-                oldStreetAttribute = addressElement.SetAttributeNode(newAttribute);//.node.
-                //
-                // The "oldStreetAttribute" now contains the old Attr node and its 
-                // "value" attribute should be available for examination.
-                //
-                computedValue = oldStreetAttribute.Value;
-            }
-            catch(System.Exception ex)
-            {
-                computedValue = "Exception " + ex.Message;
-            }
-
-            //
-            // Write out results
-            //
-            results.expected = expectedValue;
-            results.actual = computedValue;
-
-            util.resetData();
-
-            Assert.AreEqual (results.expected, results.actual);
-        }
-
-        //------------------------ End test case core-0013E --------------------------
-        //
-        //-------------------------- test case core-00014E ----------------------------
-        //
-        // Testing feature - The "setAttributeNode(newAttr)" method returns the 
-        //                   null value if no previously existing Attr node with the 
-        //                   same name was replaced.
-        //
-        // Testing approach - Retrieve the last child of the third and add a new 
-        //                    attribute node to it.  The new attribute node to be 
-        //                    added is "district", which is not part of this Element.  
-        //                    The method should return the null value.  This test makes
-        //                    use of the "createAttribute(name)" method from the
-        //                    Document interface.
-        //
-        // Semantic Requirements: 1, 15
-        //
-        //----------------------------------------------------------------------------
-
-        [Test]
-	[Ignore(".NET DOM implementation does not match W3C DOM specification.")] // MS DOM is buggy
-	public void core0014E()
-        {
-            object computedValue = null;
-            object expectedValue = null;
-            System.Xml.XmlElement addressElement = null;
-            System.Xml.XmlAttribute newAttribute = null;
-
-            testResults results = new testResults("Core0014E");
-            try
-            {
-                results.description = "The \"setAttributeNode(newAttr)\" method returns a " +
-                    "null value if no previously existing Attr node was replaced.";
-                //
-                // Access the sixth child of the third employee.
-                //
-                newAttribute = (System.Xml.XmlAttribute)util.createNode(util.ATTRIBUTE_NODE,"district");
-                addressElement = (System.Xml.XmlElement)util.nodeObject(util.THIRD,util.SIXTH);
-                //
-                // Invoke its "setAttributeNode(newAttr)" method where name = "newAttribute".
-                // This attribute is not part of this element.  The method should add the
-                // new Attribute and return a null value.
-                //
-                computedValue = addressElement.SetAttributeNode(newAttribute);//.node.
-            }
-            catch(System.Exception ex)
-            {
-                computedValue = "Exception " + ex.Message;
-            }
-
-            //
-            // Write out results
-            //
-            results.expected = (expectedValue == null).ToString();
-            results.actual = (computedValue == null).ToString();
-
-            util.resetData();
-
-            Assert.AreEqual (results.expected, results.actual);
-        }
-
-        //------------------------ End test case core-0014E --------------------------
-        //
-        //-------------------------- test case core-00015E ----------------------------
-        //
-        // Testing feature - The "removeAttributeNode(oldAttr)" method removes the 
-        //                   specified attribute. 
-        //
-        // Testing approach - Retrieve the last child of the third employee, add
-        //                    a new "district" node to it and the try to remove it. 
-        //                    To verify that the node was removed this test uses the 
-        //                    "getNamedItem(name)" from the NamedNodeMap interface.   
-        //                    This test also makes use of the "attributes" attribute 
-        //                    from the Node interface.
-        //
-        // Semantic Requirements: 1, 14
-        //
-        //----------------------------------------------------------------------------
-
-        [Test]
-	public void core0015E()
-        {
-            object computedValue = null;
-            object expectedValue = null;
-            System.Xml.XmlElement addressElement = null;
-            System.Xml.XmlAttributeCollection attrList = null;
-            System.Xml.XmlAttribute newAttribute = null;
-            newAttribute = (System.Xml.XmlAttribute)util.createNode(util.ATTRIBUTE_NODE,"district");
-
-            testResults results = new testResults("Core0015E");
-            try
-            {
-                results.description = "The \"removeAttributeNode(oldAttr)\" method removes the " +
-                    "specified attribute node.";
-                //
-                // Access the sixth child of the third employee and add the new
-                // attribute to it.
-                //
-                addressElement = (System.Xml.XmlElement)util.nodeObject(util.THIRD,util.SIXTH);
-                addressElement.SetAttributeNode(newAttribute);//.node.
-                //
-                // Invoke its "removeAttributeNode(oldAttr)" method where 
-                // name = "newAttribute" and remove that attribute node.
-                //
-                addressElement.RemoveAttributeNode(newAttribute);//.node.
-                //
-                // To ensure that the "district" attribute was indeed removed, a listing
-                // of all attributes is created by invoking the "attributes" attribute
-                // of "addressElement".  After the list is created, we attempt to
-                // retrieve the "district" element from the list.  A null value should
-                // be return in its place.
-                //
-                attrList = addressElement.Attributes;
-                computedValue = attrList.GetNamedItem("district");
-            }
-            catch(System.Exception ex)
-            {
-                computedValue = "Exception " + ex.Message;
-            }
-            //
-            // Write out results
-            //
-            results.expected = (expectedValue == null).ToString();
-            results.actual = (computedValue == null).ToString();
-
-            util.resetData();
-
-            Assert.AreEqual (results.expected, results.actual);
-        }
-
-        //------------------------ End test case core-0015E --------------------------
-        //
-        //-------------------------- test case core-00016E ----------------------------
-        //
-        // Testing feature - The "removeAttributeNode(oldAttr)" method removes the 
-        //                   specified attribute node and restore any default values.
-        //
-        // Testing approach - Retrieve the last child of the third employee and
-        //                    remove its "street" Attr node.  Since this node has
-        //                    default value defined in the DTD file, that default
-        //                    value should immediately be the new value.  
-        //
-        // Semantic Requirements: 1, 15
-        //
-        //----------------------------------------------------------------------------
-
-        [Test]
-<<<<<<< HEAD
-#if NET_2_0
-	[Ignore(".NET DOM implementation does not match W3C DOM specification.")]
-#endif
-=======
-	[Category ("NotDotNet")]
->>>>>>> 6cf56cbb
-	public void core0016E()
-        {
-            string computedValue = "";
-            string expectedValue = "Yes";
-            System.Xml.XmlElement addressElement = null;
-            System.Xml.XmlAttribute streetAttr = null;
-            //System.Xml.XmlNode thirdEmployee = null;
-
-            testResults results = new testResults("Core0016E");
-            try
-            {
-                results.description = "The \"removeAttributeNode(oldAttr)\" method removes the " +
-                    "specified attribute node and restores any default values.";
-                //
-                // Access the sixth child of the third employee.
-                //
-                addressElement = (System.Xml.XmlElement)util.nodeObject(util.THIRD,util.SIXTH);
-                //
-                // Create an instance of an Attr object by retrieving the "street"
-                // attribute node, invoke its "removeAttributeNode(oldAttr)" method
-                // where name = "streetAttr" and remove that attribute node.  Note that 
-                // "the removeAttributeNode(oldAttr)" takes an Attr object as its 
-                // parameter, that is why an Attr object (named "street") is first created. 
-                //
-                streetAttr = addressElement.GetAttributeNode("street");//.node.
-                addressElement.RemoveAttributeNode(streetAttr);//.node.
-                //
-                // Since there is a default value defined for the "street" attribute, it
-                // should immediately be the new value for that attribute. 
-                //
-                computedValue = addressElement.GetAttribute("street");//.node.
-            }
-            catch(System.Exception ex)
-            {
-                computedValue = "Exception " + ex.Message;
-            }
-
-            //
-            // Write out results
-            //
-            results.expected = expectedValue;
-            results.actual = computedValue;
-
-            util.resetData();
-
-            Assert.AreEqual (results.expected, results.actual);
-        }
-
-        //------------------------ End test case core-0016E --------------------------
-        //
-        //-------------------------- test case core-00017E ----------------------------
-        //
-        // Testing feature - The "removeAttributeNode(oldAttr)" method returns the 
-        //                   node that was removed.
-        //
-        // Testing approach - Retrieve the last child of the third employee and 
-        //                    remove its "street" Attr node.  The method should 
-        //                    return the old attribute node.
-        //
-        // Semantic Requirements: 1, 16
-        //
-        //----------------------------------------------------------------------------
-
-        [Test]
-	public void core0017E()
-        {
-            string computedValue = "";
-            string expectedValue = "No";
-            System.Xml.XmlElement addressElement = null;
-            System.Xml.XmlAttribute streetAttr = null;
-            System.Xml.XmlAttribute oldStreetAttribute = null;
-
-            testResults results = new testResults("Core0017E");
-            try
-            {
-                results.description = "The \"removeAttributeNode(oldAttr)\" method returns the "+
-                    "removed attribute node.";
-                //
-                // Access the sixth child of the third employee.
-                //
-                addressElement = (System.Xml.XmlElement)util.nodeObject(util.THIRD,util.SIXTH);
-
-                // create an instance of an Attr object by retrieving the "street"
-                // attribute node, invoke its "removeAttributeNode(oldAttr)" method
-                // where name = "streetAttr" and remove that attribute node.  Note that
-                // "the removeAttributeNode(oldAttr)" takes an Attr object as its
-                // parameter, that is why an Attr object (named "street") is first created.
-                //
-                streetAttr = addressElement.GetAttributeNode("street");//.node.
-                oldStreetAttribute = addressElement.RemoveAttributeNode(streetAttr);//.node.
-                //
-                // The method should return the removed attribute node.  Its value can then
-                // be examined.
-                //
-                computedValue = oldStreetAttribute.Value;
-            }
-            catch(System.Exception ex)
-            {
-                computedValue = "Exception " + ex.Message;
-            }
-            //
-            // Write out results
-            //
-            results.expected = expectedValue;
-            results.actual = computedValue;
-
-            util.resetData();
-
-            Assert.AreEqual (results.expected, results.actual);
-        }
-
-        //------------------------ End test case core-0017E --------------------------
-        //
-        //-------------------------- test case core-00018E ----------------------------
-        //
-        // Testing feature - The "getElementsByTagName(name)" method returns a list 
-        //                   of all descendant Elements with the given tag name.
-        //
-        // Testing approach - Get a listing of all the descendant elements of the
-        //                    root element using the string "employee" as the tag
-        //                    name.  The  method should return a Node list of length 
-        //                    equal to 5.  This test makes use of the "length" 
-        //                    attribute from the NodeList interface.
-        //
-        // Semantic Requirements: 1, 17
-        //
-        //----------------------------------------------------------------------------
-
-        [Test]
-	public void core0018E()
-        {
-            int computedValue = 0;
-            int expectedValue = 5;
-            System.Xml.XmlNodeList employeeList = null;
-            System.Xml.XmlElement docElement = null;
-
-            testResults results = new testResults("Core0018E");
-
-            results.description = "The \"getElementsByTagName(name)\" method returns a "+
-                "NodeList of all descendant elements with the given " +
-                "tag name(method returning a non-empty list)";
-            //
-            // get a listing of all the elements that match the tag "employee".
-            //
-            docElement = util.getRootNode();
-            employeeList = docElement.GetElementsByTagName("employee");
-            //
-            // The method should return a NodeList whose length can then be examined. 
-            //
-            computedValue = employeeList.Count;
-            //
-            // Write out results
-            //
-            results.expected = expectedValue.ToString();
-            results.actual = computedValue.ToString();
-
-            Assert.AreEqual (results.expected, results.actual);
-        }
-
-        //------------------------ End test case core-0018E --------------------------
-        //
-        //-------------------------- test case core-00019E ----------------------------
-        //
-        // Testing feature - The "getElementsByTagName(name)" returns a list of all
-        //                   descendant Elements with the given tag name.  Test
-        //                   for an empty list.
-        //
-        // Testing approach - Get a listing of all the descendant elements of the
-        //                    root element using the string "noMatches" as the tag
-        //                    name.  The  method should return a NodeList of length
-        //                    equal to 0 since no descendant elements match the given
-        //                    tag name.  This test makes use of the "length" attribute
-        //                    from the NodeList interface.
-        //
-        // Semantic Requirements: 1, 17
-        //
-        //----------------------------------------------------------------------------
-
-        [Test]
-	public void core0019E()
-        {
-            int computedValue = 0;
-            int expectedValue = 0;
-            System.Xml.XmlNodeList employeeList = null;
-            System.Xml.XmlElement docElement = null;
-
-            testResults results = new testResults("Core0019E");
-
-            results.description = "The \"getElementsByTagName(name)\" method returns a "+
-                "NodeList of all descendant elements with the given " +
-                "tag name (method returns an empty list)";
-            //
-            // get a listing of all the elements that match the tag "noMatch".
-            //
-            docElement = util.getRootNode();
-            employeeList = docElement.GetElementsByTagName("noMatch");
-            //
-            // The method should return a NodeList whose length can then be examined.
-            //
-            computedValue = employeeList.Count;
-            //
-            // Write out results
-            //
-            results.expected = expectedValue.ToString();
-            results.actual = computedValue.ToString();
-
-            Assert.AreEqual (results.expected, results.actual);
-        }
-
-        //------------------------ End test case core-0019E --------------------------
-        //
-        //-------------------------- test case core-00020E ----------------------------
-        //
-        // Testing feature - The "getElementsByTagName(name)" returns a list of all
-        //                   descendant Elements in the order the children were
-        //                   encountered in a pre order traversal of the element tree.
-        //
-        // Testing approach - Get a listing of all the descendant elements of the
-        //                    root node using the string "employee" as the tag
-        //                    name.  The  method should return a Node list of length
-        //                    equal to 5 in the order the children were encountered.
-        //                    Item number four in the list is accessed using a 
-        //                    subscript.  Item number four is itself an Element node
-        //                    with children and whose first child should be 
-        //                    "employeeId".
-        //
-        // Semantic Requirements: 1, 18 
-        //
-        //----------------------------------------------------------------------------
-
-        [Test]
-	public void core0020E()
-        {
-            string computedValue = "";
-            string expectedValue = "employeeId";
-            System.Xml.XmlNodeList employeeList = null;
-            System.Xml.XmlNode fourthEmployee = null;
-            System.Xml.XmlElement docElement = null;
-
-            testResults results = new testResults("Core0020E");
-
-            results.description = "The \"getElementsByTagName(name)\" returns a NodeList " +
-                "of all descendant elements in the order the " +
-                "children were encountered in a preorder traversal " +
-                "of the element tree.";
-            //
-            // get a listing of all the elements that match the tag "employee".
-            //
-            docElement = util.getRootNode();
-            employeeList = docElement.GetElementsByTagName("employee");
-
-            //
-            // The method should return a NodeList of the children in the order the 
-            // children were encountered.  Since "employeeList" is a NodeList we should 
-            // be able to access its elements by using a subscript.  Item number four 
-            // is itself an Element node with six children and the first child 
-            // is "employeeId". 
-            //
-            fourthEmployee = employeeList.Item(util.FOURTH);
-            computedValue = fourthEmployee.FirstChild.Name;
-            //
-            // Write out results
-            //
-            results.expected = expectedValue;
-            results.actual = computedValue;
-
-            Assert.AreEqual (results.expected, results.actual);
-        }
-
-        //------------------------ End test case core-0020E --------------------------
-        //
-        //-------------------------- test case core-00021E ----------------------------
-        //
-        // Testing feature - The "getElementsByTagName(name)" method may use the 
-        //                   special value "*" to match all the tags in the element 
-        //                   tree. 
-        //
-        // Testing approach - Get a listing of all the descendant elements of the
-        //                    last employee by using the special value of "*".  The 
-        //                    method should return all of the descendant children
-        //                    (total of 6) in the order the children were encountered.
-        //
-        // Semantic Requirements: 1, 19 
-        //
-        //----------------------------------------------------------------------------
-
-        [Test]
-	public void core0021E()
-        {
-            string computedValue = "";
-            string expectedValue = "employeeId name position salary gender address ";
-            System.Xml.XmlNodeList elementList = null;
-            System.Xml.XmlElement lastEmployee = null;
-
-            testResults results = new testResults("Core0021E");
-
-            results.description = "The \"getElementsByTagName(name)\" method may use the " +
-                "special value \"*\" to match all the tags in the " +
-                "element tree.";
-            //
-            // get a listing of all the descendant elements of the last employee by using
-            // the special value of "*".
-            //
-            lastEmployee = (System.Xml.XmlElement)util.nodeObject(util.FIFTH,-1);
-            elementList = lastEmployee.GetElementsByTagName("*");//.node.
-            //
-            // Traverse the list.
-            //
-            for (int index = 0;index <= elementList.Count - 1;index++)
-                computedValue += elementList.Item(index).Name+" ";
-            //
-            // Write out results
-            //
-            results.expected = expectedValue;
-            results.actual = computedValue;
-
-            Assert.AreEqual (results.expected, results.actual);
-        }
-
-        //------------------------ End test case core-0021E --------------------------
-        //
-        //-------------------------- test case core-00022E ----------------------------
-        //
-        // Testing feature - The "normalize()" method puts all the nodes in the
-        //                   full depth of the sub-tree underneath this element
-        //                   into a "normal" form.
-        //
-        // Testing approach - Retrieve the third employee and access its second 
-        //                    child.  This child contains a block of text that spread
-        //                    accross multiple lines.  The content of the "name" 
-        //                    child should be parsed and treated as a single Text node.
-        //
-        // Semantic Requirements: 1, 20
-        //
-        //----------------------------------------------------------------------------
-
-        [Test]
-	public void core0022E()
-        {
-            string computedValue = "";
-            string expectedValue = "Roger\n Jones";
-            System.Xml.XmlNode idElement = null;
-            System.Xml.XmlNode textNode = null;
-
-            testResults results = new testResults("Core0022E");
-            try
-            {
-                results.description = "The \"normalize()\" method puts all the nodes in the " +
-                    "full depth of the sub-tree of this element into a normal form.";
-                //
-                // The "normalize() method should combine all the contiguous blocks of text
-                // and form a single "Text" node.  The "nodeValue" of that final Text node
-                // should be the combination of all continuos blocks of text that do not
-                // contain any markup language. 
-                //
-                idElement = util.nodeObject(util.THIRD,util.SECOND);
-                idElement.Normalize();//.node.
-                textNode = idElement.LastChild;//.node.
-                //
-                // text should be in normal form now
-                //
-                computedValue = textNode.Value;
-            }
-            catch(System.Exception ex)
-            {
-                computedValue = "Exception " + ex.Message;
-            }
-
-            //
-            // Write out results
-            //
-            results.expected = expectedValue;
-            results.actual = computedValue;
-
-            util.resetData();
-
-            Assert.AreEqual (results.expected, results.actual);
-        }
-
-        //------------------------ End test case core-0022E --------------------------
-        //
-        //-------------------------- test case core-00023E ---------------------------
-        //
-        // Testing feature - The "setAttribute(name,value)" method raises an
-        //                   INVALID_CHARACTER_ERR Exception if the specified  
-        //                   name contains an invalid character.
-        //
-        // Testing approach - Retrieve the last child of the first employee
-        //                    and call its "setAttribute(name,value)" method with
-        //                    "name" containing an invalid character.
-        //
-        // Semantic Requirements: 1, 21
-        //
-        //----------------------------------------------------------------------------
-
-        [Test]
-	[Ignore(".NET DOM implementation does not match W3C DOM specification.")] // MS DOM is buggy
-	public void core0023E()
-        {
-            string computedValue = "";
-            System.Xml.XmlElement addressElement = null;
-            string expectedValue = "System.ArgumentException";
-
-            testResults results = new testResults("Core0023E");
-            try
-            {
-                results.description = "The \"setAttribute(name,value)\" method raises an " +
-                    "ArgumentException if the specified " +
-                    "name contains an invalid character.";
-                //
-                // Access the "address" element of the first employee. 
-                //
-                addressElement = (System.Xml.XmlElement)util.nodeObject(util.FIRST,util.SIXTH);
-                //
-                // Attempt to set an attribute with an invalid character in its name.
-                //
-                try 
-                {
-                    addressElement.SetAttribute("invalid^Name","thisValue");//.node.
-                }
-                catch(System.Exception ex) 
-                {
-                    computedValue = ex.GetType().ToString(); 
-                }
-            }
-            catch(System.Exception ex)
-            {
-                computedValue = "Exception " + ex.Message;
-            }
-
-            results.expected = expectedValue;
-            results.actual = computedValue;
-
-            util.resetData();
-
-            Assert.AreEqual (results.expected, results.actual);
-        }
-
-        //------------------------ End test case core-0023E --------------------------
-        //
-        //-------------------------- test case core-0024E ----------------------------
-        //
-        // Testing feature - The "setAttribute(name,value)" method raises a
-        //                   NO_MODIFICATION_ALLOWED_ERR Exception if this 
-        //                   node is readonly.
-        //
-        // Testing approach - Retrieve the Element node inside the Entity node 
-        //                    named "ent4" and attempt to set an attribute for
-        //                    it.  Descendants of Entity nodes are readonly nodes
-        //                    and therefore the desired exception should be raised.
-        //
-        // Semantic Requirements: 22
-        //
-        //----------------------------------------------------------------------------
-
-        [Test]
-	[Ignore(".NET DOM implementation does not match W3C DOM specification.")] // MS DOM is buggy
-	public void core0024E()
-        {
-            string computedValue = "";
-            System.Xml.XmlEntity entityNode = null;
-            System.Xml.XmlElement entityDesc = null;
-            string expectedValue = "System.ArgumentException";//util.NO_MODIFICATION_ALLOWED_ERR;
-
-            testResults results = new testResults("Core0024E");
-            try
-            {
-                results.description = "The \"setAttribute(name,value)\" method raises a " +
-                    "NO_MODIFICATION_ALLOWED_ERR Exception if the node is readonly.";
-
-                //
-                // Retreive the targeted data.
-                //
-                entityNode = util.getEntity("ent4");
-                entityDesc = (System.Xml.XmlElement)entityNode.FirstChild;
-                //
-                // Attempt to set an attribute for a readonly node should raise an exception.
-                //
-                try 
-                {
-                    entityDesc.SetAttribute("newAttribute","thisValue");
-                }
-                catch(System.Exception ex) 
-                {
-                    computedValue = ex.GetType ().FullName; 
-                }
-            }
-            catch(System.Exception ex)
-            {
-                computedValue = "Exception " + ex.Message;
-            }
-            results.expected = expectedValue;
-            results.actual = computedValue;
-
-            util.resetData();
-
-            Assert.AreEqual (results.expected, results.actual);
-        }
-
-        //------------------------ End test case core-0024E --------------------------
-        //
-        //-------------------------- test case core-00025E ---------------------------
-        //
-        // Testing feature - The "removeAttribute(name)" method raises a
-        //                   NO_MODIFICATION_ALLOWED_ERR Exception if this
-        //                   node is readonly.
-        //
-        // Testing approach - Retrieve the Element node inside the Entity node
-        //                    named "ent4" and attempt to remove an attribute from
-        //                    it.  Descendants of Entity nodes are readonly nodes
-        //                    and therefore the desired exception should be raised.
-        //
-        // Semantic Requirements: 23
-        //
-        //----------------------------------------------------------------------------
-
-        [Test]
-	[Ignore(".NET DOM implementation does not match W3C DOM specification.")] // MS DOM is buggy
-	public void core0025E()
-        {
-            string computedValue = "";
-            System.Xml.XmlEntity entityNode = null;
-            System.Xml.XmlElement entityDesc = null;
-            string expectedValue = "System.ArgumentException";//util.NO_MODIFICATION_ALLOWED_ERR;
-
-            testResults results = new testResults("Core0025E");
-            try
-            {
-                results.description = "The \"removeAttribute(name)\" method raises a " +
-                    "NO_MODIFICATION_ALLOWED_ERR Exception if the node is readonly.";
-                //
-                // Retrieve the targeted data.
-                //
-                entityNode = util.getEntity("ent4");
-                entityDesc = (System.Xml.XmlElement)entityNode.FirstChild;
-                //
-                // Attempt to set an attribute for a readonly node should raise an exception.
-                //
-                try 
-                {
-                    entityDesc.RemoveAttribute("attr1");
-                }
-                catch(System.Exception ex) 
-                {
-                    computedValue = ex.GetType ().FullName; 
-                }
-            }
-            catch(System.Exception ex)
-            {
-                computedValue = "Exception " + ex.Message;
-            }
-            results.expected = expectedValue;
-            results.actual = computedValue;
-
-            util.resetData();
-
-            Assert.AreEqual (results.expected, results.actual);
-        }
-
-        //------------------------ End test case core-0025E --------------------------
-        //
-        //-------------------------- test case core-00026E ---------------------------
-        //
-        // Testing feature - The "setAttributeNode(newAttr)" method raises a
-        //                   NO_MODIFICATION_ALLOWED_ERR Exception if this
-        //                   node is readonly.
-        //
-        // Testing approach - Retrieve the Element node inside the Entity node
-        //                    named "ent4" and attempt to add a newly created Attr 
-        //                    node to it.  Descendants of Entity nodes are readonly 
-        //                    nodes and therefore the desired exception should be
-        //                    raised.
-        //
-        // Semantic Requirements: 24
-        //
-        //----------------------------------------------------------------------------
-
-        [Test]
-	[Ignore(".NET DOM implementation does not match W3C DOM specification.")] // MS DOM is buggy
-	public void core0026E()
-        {
-            string computedValue = "";
-            System.Xml.XmlEntity entityNode = null;
-            System.Xml.XmlElement entityDesc = null;
-            System.Xml.XmlAttribute newAttr = (System.Xml.XmlAttribute)util.createNode(util.ATTRIBUTE_NODE,"newAttribute");
-            string expectedValue = "System.ArgumentException";//util.NO_MODIFICATION_ALLOWED_ERR;
-
-            testResults results = new testResults("Core0026E");
-            try
-            {
-                results.description = "The \"setAttributeNode(newAttr)\" method raises a " +
-                    "NO_MODIFICATION_ALLOWED_ERR Exception if the node is readonly.";
-                //
-                // Retrieve targeted data
-                //
-                entityNode = util.getEntity("ent4");
-                entityDesc = (System.Xml.XmlElement)entityNode.FirstChild;
-                //
-                // Attempt to set an attribute for a readonly node should raise an exception.
-                //
-                try 
-                {
-                    entityDesc.SetAttributeNode(newAttr);
-                }
-                catch(System.Exception ex) 
-                {
-                    computedValue = ex.GetType ().FullName; 
-                }
-            }
-            catch(System.Exception ex)
-            {
-                computedValue = "Exception " + ex.Message;
-            }
-            results.expected = expectedValue;
-            results.actual = computedValue;
-
-            util.resetData();
-
-            Assert.AreEqual (results.expected, results.actual);
-        }
-
-        //------------------------ End test case core-0026E --------------------------
-        //
-        //-------------------------- test case core-00027E ---------------------------
-        //
-        // Testing feature - The "removeAttributeNode(newAttr)" method raises a
-        //                   NO_MODIFICATION_ALLOWED_ERR Exception if this
-        //                   node is readonly.
-        //
-        // Testing approach - Retrieve the Element node inside the Entity node
-        //                    named "ent4" and attempt to remove its "attr1"
-        //                    attribute.  Descendants of Entity nodes are readonly
-        //                    nodes and therefore the desired exception should be
-        //                    raised.
-        //
-        // Semantic Requirements: 25
-        //
-        //----------------------------------------------------------------------------
-
-        [Test]
-	[Ignore(".NET DOM implementation does not match W3C DOM specification.")] // MS DOM is buggy
-	public void core0027E()
-        {
-            string computedValue = "";
-            System.Xml.XmlEntity entityNode = null;
-            System.Xml.XmlElement entityDesc = null;
-            System.Xml.XmlAttribute oldAttribute = null;
-            string expectedValue = "System.ArgumentException";//util.NO_MODIFICATION_ALLOWED_ERR;
-
-            testResults results = new testResults("Core0027E");
-            try
-            {
-                results.description = "The \"removeAttributeNode(newAttr)\" method raises a " +
-                    "NO_MODIFICATION_ALLOWED_ERR Exception if the node is readonly.";
-                //
-                // Get an instance of an attribute node and retrieve targeted data.
-                //
-                entityNode = util.getEntity("ent4");
-                entityDesc = (System.Xml.XmlElement)entityNode.FirstChild;
-                oldAttribute = ((System.Xml.XmlElement)entityNode.FirstChild).GetAttributeNode("attr1");
-                //
-                // Attempt to set remove an attribute node from a readonly node (lastChild).  
-                // Should raise an exception. 
-                //
-                try 
-                {
-                    entityDesc.RemoveAttributeNode(oldAttribute);
-                }
-                catch(System.Exception ex) 
-                {
-                    computedValue = ex.GetType ().FullName; 
-                }
-            }
-            catch(System.Exception ex)
-            {
-                computedValue = "Exception " + ex.Message;
-            }
-            results.expected = expectedValue;
-            results.actual = computedValue;
-
-            util.resetData();
-
-            Assert.AreEqual (results.expected, results.actual);
-        }
-
-        //------------------------ End test case core-0027E --------------------------
-        //
-        //-------------------------- test case core-00028E ---------------------------
-        //
-        // Testing feature - The "setAttributeNode(newAttr)" method raises a
-        //                   System.ArgumentException Exception if the "newAttr" was 
-        //                   created from a different document than the one that
-        //                   created this document. 
-        //
-        // Testing approach - Retrieve the last employee and attempt to set
-        //                    a new attribute node for its "employee" element.
-        //                    The new attribute was created from a document 
-        //                    other than the one that crated this element,
-        //                    therefore the desired exception should be raised. 
-        //                    This test uses the "createAttribute(newAttr)" method
-        //                    from the Document interface.
-        //
-        // Semantic Requirements: 26
-        //
-        //----------------------------------------------------------------------------
-
-        [Test]
-	[Ignore(".NET DOM implementation does not match W3C DOM specification.")] // MS DOM is buggy
-	public void core0028E()
-        {
-            System.Xml.XmlElement addressElement = null;
-            string computedValue = "";
-            System.Xml.XmlAttribute newAttr = null;
-            string expectedValue = "System.ArgumentException";
-
-            testResults results = new testResults("Core0028E");
-            try
-            {
-                results.description = "The \"setAttributeNode(newAttr)\" method raises a " +
-                    "System.ArgumentException Exception if \"newAttr\" was created " +
-                    "from a different document than the one who created this node.";
-                //
-                // Access the address Element of the last employee and attempt to set 
-                // a new attribute node. 
-                //
-                newAttr = util.getOtherDOMDocument().CreateAttribute("newAttribute");
-                addressElement = (System.Xml.XmlElement)util.nodeObject(util.FIFTH,util.SIXTH);
-                //
-                // The new attribute was created from a different document and therefore 
-                // an exception should be raised.
-                //
-                try 
-                {
-                    addressElement.SetAttributeNode(newAttr);//.node.
-                }
-                catch(System.Exception ex) 
-                {
-                    computedValue = ex.GetType().ToString(); 
-                }
-            }
-            catch(System.Exception ex)
-            {
-                computedValue = "Exception " + ex.Message;
-            }
-            results.expected = expectedValue;
-            results.actual = computedValue;
-
-            util.resetData();
-
-            Assert.AreEqual (results.expected, results.actual);
-        }
-
-        //------------------------ End test case core-0028E --------------------------
-        //
-        //-------------------------- test case core-00029E ---------------------------
-        //
-        // Testing feature - The "setAttributeNode(newAttr)" method raises an
-        //                   InvalidOperationException if the "newAttr"
-        //                   attribute is already an attribute of another element. 
-        //
-        // Testing approach - Retrieve the last employee and attempt to set an
-        //                    attribute node to one of its children that
-        //                    already exist in another children.  The attribute
-        //                    node used is "street", which already exist in the
-        //                    "address" element.  An instance of that attribute
-        //                    node is first retrived from the "address" element and
-        //                    then attempted to be set in the "employeeId" element.  
-        //                    This should cause the intended exception to be raised.
-        //
-        // Semantic Requirements: 27
-        //
-        //----------------------------------------------------------------------------
-
-        [Test]
-	public void core0029E()
-        {
-            string computedValue = "";
-            System.Xml.XmlElement employeeIdElement = null;
-            System.Xml.XmlElement addressElement = null;
-            System.Xml.XmlAttribute newAttribute = null; 
-            string expectedValue = "InvalidOperationException";
-
-            testResults results = new testResults("Core0029E");
-            try
-            {
-                results.description = "The \"setAttributeNode(newAttr)\" method raises an "+
-                    "InvalidOperationException if \"newAttr\" attribute "+
-                    "is already being used by another element.";
-                //
-                // Retrieve an already existing attribute from the "address" element.
-                // 
-                addressElement =  (System.Xml.XmlElement)util.nodeObject(util.FIFTH,util.SIXTH);
-                newAttribute = addressElement.GetAttributeNode("street");//.node.
-                //
-                // Access the "employeeId" element of the last employee.
-                //
-                employeeIdElement = (System.Xml.XmlElement)util.nodeObject(util.FIFTH,util.FIRST);
-                //
-                // Attempt to set an attribute node with an already existing attribute node  
-                // in another element.
-                //
-                try 
-                {
-                    employeeIdElement.SetAttributeNode(newAttribute);//.node.
-                }
-                catch(System.InvalidOperationException ex) 
-                { 
-                    computedValue = "InvalidOperationException"; 
-                }
-            }
-            catch(System.Exception ex)
-            {
-                computedValue = "Exception " + ex.Message;
-            }
-            results.expected = expectedValue;
-            results.actual = computedValue;
-
-            util.resetData();
-
-            Assert.AreEqual (results.expected, results.actual);
-        }
-
-        //------------------------ End test case core-0029E -------------------------
-        //
-        //-------------------------- test case core-0030E ---------------------------
-        //
-        // Testing feature - The "removeAttributeNode(oldAttr)" method raises a 
-        //                   NOT_FOUND_ERR Exception if the "oldAttr" attribute
-        //                   is not an attribute of the element.
-        //
-        // Testing approach - Retrieve the last employee and attempt to remove
-        //                    a non existing attribute node.   This should cause 
-        //                    the intended exception be raised.  This test makes use
-        //                    of the "createAttribute(name)" method from the
-        //                    Document interface.
-        //
-        // Semantic Requirements: 28
-        //
-        //----------------------------------------------------------------------------
-
-        [Test]
-	[Ignore(".NET DOM implementation does not match W3C DOM specification.")] // MS DOM is buggy
-	public void core0030E()
-        {
-            string computedValue = "";
-            System.Xml.XmlElement addressElement = null;
-            System.Xml.XmlAttribute oldAttribute = (System.Xml.XmlAttribute)util.createNode(util.ATTRIBUTE_NODE,"oldAttribute");
-            string expectedValue = "System.ArgumentException";//util.NOT_FOUND1_ERR;
-
-            testResults results = new testResults("Core0030E");
-            try
-            {
-                results.description = "The \"removeAttributeNode(oldAttr)\" method raises a " +
-                    "NOT_FOUND_ERR Exception if \"oldAttr\" attribute " +
-                    "is not an attribute of the element.";
-                //
-                // Access the "address" element of the last employee.
-                //
-                addressElement = (System.Xml.XmlElement)util.nodeObject(util.FIFTH,util.SIXTH);
-                //
-                // Attempt to remove a non-existing attribute. Should raise exception.
-                //
-                try 
-                {
-                    addressElement.RemoveAttributeNode(oldAttribute);//.node.
-                }
-                catch(ArgumentException ex) 
-                {
-                    computedValue = ex.GetType ().FullName; 
-                }
-            }
-            catch(System.Exception ex)
-            {
-                computedValue = "Exception " + ex.Message;
-            }
-            results.expected = expectedValue;
-            results.actual = computedValue;
-
-            util.resetData();
-
-            Assert.AreEqual (results.expected, results.actual);
-        }
-
-        //------------------------ End test case core-0030E --------------------------
-    }
-}
+//**************************************************************************
+//
+//
+//                       National Institute Of Standards and Technology
+//                                     DTS Version 1.0
+//         
+//                                   Element Interface
+//
+// Written by: Carmelo Montanez
+// Modified by:  Mary Brady
+//
+// Ported to System.Xml by: Mizrahi Rafael rafim@mainsoft.com
+// Mainsoft Corporation (c) 2003-2004
+//**************************************************************************
+using System;
+using System.Xml;
+
+using nist_dom;
+using NUnit.Framework;
+
+namespace nist_dom.fundamental
+{
+    [TestFixture]
+    public class ElementTest
+    {
+        public static int i = 2;
+/*
+        public testResults[] RunTests()
+        {
+            testResults[] tests = new testResults[] {core0001E(), core0002E(), core0003E(),core0004E(),
+                                                        core0005E(), core0006E(), core0007E(), core0008E(),
+                                                        core0009E(), core0010E(), core0011E(), core0012E(),
+                                                        core0013E(), core0014E(), core0015E(), core0016E(),
+                                                        core0017E(), core0018E(), core0019E(), core0020E(),
+                                                        core0021E(), core0022E(), core0023E(), core0024E(),
+                                                        core0025E(), core0026E(), core0027E(), core0028E(),
+                                                        core0029E(), core0030E()};
+  
+            return tests;
+        }
+*/
+        //------------------------ test case core-0001E ------------------------
+        //
+        // Testing feature - Elements may have attributes associated with them. 
+        //
+        // Testing approach - Retrieve the first attribute from the last child of
+        //                    the first employee and examine its "specified"
+        //                    attribute.  This test is only intended to show
+        //                    that Elements can actually have attributes.
+        //                    This test uses the "getNamedItem(name)" method from 
+        //                    the NamedNodeMap interface.
+        //
+        // Semantic Requirements: 1
+        //
+        //----------------------------------------------------------------------------
+
+        [Test]
+	public void core0001E()
+        {
+            string computedValue = "0";//0
+            string expectedValue = "True";//true
+            System.Xml.XmlNode addressElement = null;
+            System.Xml.XmlAttributeCollection attrList = null;
+            System.Xml.XmlAttribute domesticAttr = null;
+
+            testResults results = new testResults("Core0001E");
+            try
+            {
+                results.description = "Element nodes may have associated attributes.";
+                //
+                // Retrieve the "address" element from the first employee.
+                //
+                addressElement = util.nodeObject(util.FIRST,util.SIXTH);
+                //
+                // Access its "domestic" attribute by creating a list of all attributes
+                // and then retrieving the desired attribute from the list by name. 
+                //
+                attrList = addressElement.Attributes;//.node.
+                domesticAttr = (System.Xml.XmlAttribute)attrList.GetNamedItem("domestic");
+                //
+                // Access its "specified" attribute.
+                //
+                computedValue = domesticAttr.Specified.ToString();
+            }
+            catch(System.Exception ex)
+            {
+                computedValue = "Exception " + ex.Message;
+            }
+
+            //
+            // Write out results 
+            //
+            results.expected = expectedValue;
+            results.actual = computedValue;
+
+            Assert.AreEqual (results.expected, results.actual);
+        }
+        //------------------------ End test case core-0001E --------------------------
+        //
+        //------------------------ test case core-0002E ------------------------
+        //
+        // Testing feature - The generic Attribute "attributes" (Node interface) may 
+        //                   be used to retrieve the set of all attributes of an
+        //                   element.
+        //
+        // Testing approach - Create a list of all the attributes of the last child of
+        //                    of the first employee by using the generic "attributes"
+        //                    attribute from the Node interface.  Further the length
+        //                    of the attribute list is examined.  This test makes
+        //                    use of the "Count" attribute from the NameNodeMap 
+        //                    interface.
+        //
+        // Semantic Requirements: 1, 2 
+        //
+        //----------------------------------------------------------------------------
+
+        [Test]
+	[Ignore(".NET DOM implementation does not match W3C DOM specification.")] // MS DOM is buggy
+	public void core0002E()
+        {
+            string computedValue = "";
+            string expectedValue = "2";
+            System.Xml.XmlNode addressElement = null;
+            System.Xml.XmlAttributeCollection attrList = null;
+
+            testResults results = new testResults("Core0002E");
+            try
+            {
+                results.description = "The generic \"attributes\" (from the Node interface) may " +
+                    "be used to retrieve the set of all attributes of an element.";
+                //
+                // Retrieve the "address" element from the first employee.
+                //
+                addressElement = util.nodeObject(util.FIRST,util.SIXTH);
+                //
+                // Access its attributes list.
+                //
+                attrList = addressElement.Attributes;
+                //
+                // Access its "length" attribute.
+                //
+                computedValue = attrList.Count.ToString();
+            }
+            catch(System.Exception ex)
+            {
+                computedValue = "Exception " + ex.Message;
+            }
+            //
+            // Write out results
+            //
+            results.expected = expectedValue;
+            results.actual = computedValue;
+
+            Assert.AreEqual (results.expected, results.actual);
+        }
+
+        //------------------------ End test case core-0002E --------------------------
+        //
+        //-------------------------- test case core-0003E ----------------------------
+        //
+        // Testing feature - The "tagName" attribute contains the name of the
+        //                   element. 
+        //
+        // Testing approach - Retrieve the third child of the second employee and
+        //                    examine its "tagName" attribute.  It should return a 
+        //                    string containing the name of the element ("position",
+        //                    in this case). 
+        //
+        // Semantic Requirements: 3 
+        //
+        //----------------------------------------------------------------------------
+
+        [Test]
+	public void core0003E()
+        {
+            string computedValue = "";
+            string expectedValue = "position";
+            System.Xml.XmlNode positionElement = null;
+
+            testResults results = new testResults("Core0003E");
+            try
+            {
+                results.description = "The \"tagName\" of an Element contains the " +
+                    "element's name.";
+                //
+                // Access its third child of the second employee.
+                //
+                positionElement = util.nodeObject(util.SECOND,util.THIRD);
+                //
+                // Access its "tagName" attribute.
+                //
+                computedValue = positionElement.Name;//tagName;//.node.
+            }
+            catch(System.Exception ex)
+            {
+                computedValue = "Exception " + ex.Message;
+            }
+            //
+            // Write out results
+            //
+            results.expected = expectedValue;
+            results.actual = computedValue;
+
+            Assert.AreEqual (results.expected, results.actual);
+        }
+
+        //------------------------ End test case core-0003E --------------------------
+        //
+        //-------------------------- test case core-0004E ----------------------------
+        //
+        // Testing feature - The "getAttribute(name)" method returns an attribute value
+        //                   by name. 
+        //
+        // Testing approach - Retrieve the the last child of the third employee, then  
+        //                    invoke its "getAttribute(name)" method.  It should
+        //                    return the value of the attribute("No", in this case).
+        //
+        // Semantic Requirements: 1, 4
+        //
+        //----------------------------------------------------------------------------
+
+        [Test]
+	public void core0004E()
+        {
+            string computedValue = "";
+            string expectedValue = "No";
+            System.Xml.XmlElement addressElement = null;
+
+            testResults results = new testResults("Core0004E");
+            try
+            {
+                results.description = "The \"getAttribute(name)\" method of an Element returns " +
+                    "the value of an attribute by name.";
+                //
+                // Retrieve the targeted data. 
+                //
+                addressElement = (System.Xml.XmlElement)util.nodeObject(util.THIRD,util.SIXTH);
+                computedValue = addressElement.GetAttribute("street");//addressElement.node.GetAttribute("street");
+            }
+            catch(System.Exception ex)
+            {
+                computedValue = "Exception " + ex.Message;
+            }
+            //
+            // Write out results
+            //
+            results.expected = expectedValue;
+            results.actual = computedValue;
+
+            Assert.AreEqual (results.expected, results.actual);
+        }
+
+        //------------------------ End test case core-0004E --------------------------
+        //
+        //-------------------------- test case core-0005E ----------------------------
+        //
+        // Testing feature - The "getAttribute(name)" method returns an empty
+        //                   string if no value was assigned to an attribute and
+        //                   no default value was given in the DTD file.
+        //
+        // Testing approach - Retrieve the the last child of the last employee, then
+        //                    invoke its "getAttribute(name)" method, where "name" is an
+        //                    attribute with no specified or DTD default value.  The
+        //                    "getAttribute(name)" method should return the empty
+        //                    string.  This method makes use of the 
+        //                    "createAttribute(newAttr)" method from the Document
+        //                    interface.
+        //
+        // Semantic Requirements: 1, 4, 5 
+        //
+        //----------------------------------------------------------------------------
+
+        [Test]
+	public void core0005E()
+        {
+            string computedValue = "";
+            string expectedValue = "";
+            System.Xml.XmlElement addressElement = null;
+            System.Xml.XmlAttribute newAttribute = null;
+
+
+            testResults results = new testResults("Core0005E");
+            try
+            {
+                results.description = "The \"getAttribute(name)\" method of an Element returns " +
+                    "the empty string if the attribue does not have a default " +
+                    "or specified value.";
+                //
+                // Access the sixth child of the last employee.
+                //
+                newAttribute = (System.Xml.XmlAttribute)util.createNode(util.ATTRIBUTE_NODE,"district");
+                addressElement = (System.Xml.XmlElement)util.nodeObject(util.FOURTH,util.SIXTH);
+                //
+                // Invoke its "setAttributeNode(newAttr)" method where
+                // newAttr = "newAttribute".  Since no value was specified or given
+                // by default, the value returned by the "getAttribute(name)" method 
+                // should be the empty string.
+                //
+                addressElement.SetAttributeNode(newAttribute);//.node.
+                computedValue = addressElement.GetAttribute("district");//.node.
+            }
+            catch(System.Exception ex)
+            {
+                computedValue = "Exception " + ex.Message;
+            }
+
+            //
+            // Write out results
+            //
+            results.expected = expectedValue;
+            results.actual = computedValue;
+
+            util.resetData();
+
+            Assert.AreEqual (results.expected, results.actual);
+        }
+
+        //------------------------ End test case core-0005E --------------------------
+        //
+        //-------------------------- test case core-0006E ----------------------------
+        //
+        // Testing feature - The "setAttribute(name,value)" method adds a new attribute
+        //                   to the Element.
+        //
+        // Testing approach - Retrieve the last child of the last employee, then
+        //                    add an attribute to it by invoking its 
+        //                    "setAttribute(name,value)" method.  It should create 
+        //                    a "name" attribute with an assigned value equal to 
+        //                    "value".  
+        //
+        // Semantic Requirements: 1, 4, 6 
+        //
+        //----------------------------------------------------------------------------
+
+        [Test]
+	public void core0006E()
+        {
+            string computedValue = "";
+            System.Xml.XmlElement addressElement = null;
+            string name = "district";
+            string expectedValue = "dallas"; 
+
+
+            testResults results = new testResults("Core0006E");
+            try
+            {
+                results.description = "The \"setAttribute(name,value)\" method of an Element " +
+                    "creates an new \"name\" attribute whose value is equal to \"value\".";
+                //
+                // Access the last child of the last employee.
+                //
+                addressElement = (System.Xml.XmlElement)util.nodeObject(util.FIFTH,util.SIXTH);
+                //
+                // Invoke its "setAttribute(name,value)" method and create a new attribute
+                //
+                addressElement.SetAttribute(name,expectedValue);//.node.
+                //
+                // This Element should now have a new attribute that we can be retrieved
+                // by name. 
+                //
+                computedValue = addressElement.GetAttribute(name);//.node.
+            }
+            catch(System.Exception ex)
+            {
+                computedValue = "Exception " + ex.Message;
+            }
+            //
+            // Write out results
+            //
+            results.expected = expectedValue;
+            results.actual = computedValue;
+
+            util.resetData();
+
+            Assert.AreEqual (results.expected, results.actual);
+        }
+
+        //------------------------ End test case core-0006E --------------------------
+        //
+        //-------------------------- test case core-0007E ----------------------------
+        //
+        // Testing feature - The "setAttribute(name,value)" method adds a new attribute
+        //                   to the Element.  If the "name" is already present, then
+        //                   its value should be changed to the new one of the
+        //                   "value" parameter.
+        //
+        // Testing approach - Retrieve the last child of the fourth employee,
+        //                    then add an attribute to it by invoking its
+        //                    "setAttribute(name,value)" method.  Since the name 
+        //                    of the used attribute ("street") is already present
+        //                    in this element, then its value should be
+        //                    changed to the new one of the "value" parameter.
+        //
+        // Semantic Requirements: 1, 4, 7 
+        //
+        //----------------------------------------------------------------------------
+
+        [Test]
+	public void core0007E()
+        {
+            string computedValue = "";
+            string expectedValue = "Neither";
+            System.Xml.XmlElement addressElement = null;
+
+            testResults results = new testResults("Core0007E");
+            try
+            {
+                results.description = "The \"setAttribute(name,value)\" method of an Element " +
+                    "where the \"name\" attribute is already present in this Element.";
+                //
+                // Access the sixth child of the fourth employee.
+                //
+                addressElement = (System.Xml.XmlElement)util.nodeObject(util.FOURTH,util.SIXTH);
+                //
+                // Invoke its "setAttribute(name,value)" method where name = "street"
+                // and value = "Neither".
+                //
+                addressElement.SetAttribute("street","Neither");//.node.
+                //
+                // The "street" attribute should now have a value of "Neither" 
+                //
+                computedValue = addressElement.GetAttribute("street");//.node.
+            }
+            catch(System.Exception ex)
+            {
+                computedValue = "Exception " + ex.Message;
+            }
+
+            //
+            // Write out results
+            //
+            results.expected = expectedValue;
+            results.actual = computedValue;
+
+            util.resetData();
+
+            Assert.AreEqual (results.expected, results.actual);
+        }
+
+        //------------------------ End test case core-0007E --------------------------
+        //
+        //-------------------------- test case core-0008E ----------------------------
+        //
+        // Testing feature - The "removeAttribute(name)" removes an attribute
+        //                   by name.  If the removed attribute is known to have a
+        //                   default value, an attribute immediately appears 
+        //                   containing the default value.
+        //
+        // Testing approach - Retrieve the attribute named "street" from the last
+        //                    child of the fourth employee, then remove the "street"
+        //                    attribute by invoking its "removeAttribute(name) method.
+        //                    The "street" attribute has a default value defined in the 
+        //                    DTD file, that value should immediately replace the 
+        //                    old value.   
+        //
+        // Semantic Requirements: 1, 8 
+        //
+        //----------------------------------------------------------------------------
+
+        [Test]
+	[Ignore(".NET DOM implementation does not match W3C DOM specification.")]
+	public void core0008E()
+        {
+            string computedValue = "";
+            string expectedValue = "Yes";
+            System.Xml.XmlElement addressElement = null;
+            string streetAttr = "";
+
+            testResults results = new testResults("Core0008E");
+            try
+            {
+                results.description = "The \"removeAttribute(name)\" method of an Element " +
+                    "removes the \"name\" attribute and restores any " +
+                    "known default values.";
+                //
+                // Access the last child of the fourth employee.
+                //
+                addressElement = (System.Xml.XmlElement)util.nodeObject(util.FOURTH,util.SIXTH);
+                //
+                // Invoke its "removeAttribute(name)" method where name = "street"
+                //
+                addressElement.RemoveAttribute("street");//.node.
+                //
+                // Now access that attribute.
+                //
+                streetAttr = addressElement.GetAttribute("street");//.node.
+                //
+                // The "street" attribute should now have a default values 
+                //
+                computedValue = addressElement.GetAttribute("street");//.node.
+            }
+            catch(System.Exception ex)
+            {
+                computedValue = "Exception " + ex.Message;
+            }
+
+            //
+            // Write out results
+            //
+            results.expected = expectedValue;
+            results.actual = computedValue;
+
+            util.resetData();
+
+            Assert.AreEqual (results.expected, results.actual);
+        }
+
+        //------------------------ End test case core-0008E --------------------------
+        //
+        //-------------------------- test case core-0009E ----------------------------
+        //
+        // Testing feature - The "getAttributeNode(name)" retrieves an attribute
+        //                   node by name.  
+        //
+        // Testing approach - Retrieve the attribute named "domestic" from the last 
+        //                    child of the first employee.  Since the method returns
+        //                    an Attr object, its name attribute can be examined to 
+        //                    ensure the proper attribute was retrieved.
+        //
+        // Semantic Requirements: 1, 9 
+        //
+        //----------------------------------------------------------------------------
+
+        [Test]
+	public void core0009E()
+        {
+            string computedValue = "";
+            string expectedValue = "domestic";
+            System.Xml.XmlElement addressElement = null;
+            System.Xml.XmlAttribute domesticAttrNode = null;
+
+            testResults results = new testResults("Core0009E");
+            try
+            {
+                results.description = "The \"getAttributeNode(name)\" method of an Element " +
+                    "returns the \"name\" Attr node.";
+                //
+                // Access the last child of the first employee.
+                //
+                addressElement = (System.Xml.XmlElement)util.nodeObject(util.FIRST,util.SIXTH);
+                //
+                // Invoke its "getAttributeNode(name)" method where name = "domestic"
+                // and create an Attr object.  
+                //
+                domesticAttrNode = addressElement.GetAttributeNode("domestic");//.node.
+                //
+                // Now access the "name" attribute of that Attr node.  Since the "domestic"
+                // attribute was retrieved, the name of the Attr node should also be
+                // "domestic". 
+                //
+                computedValue = domesticAttrNode.Name;
+            }
+            catch(System.Exception ex)
+            {
+                computedValue = "Exception " + ex.Message;
+            }
+
+            //
+            // Write out results
+            //
+            results.expected = expectedValue;
+            results.actual = computedValue;
+
+            Assert.AreEqual (results.expected, results.actual);
+        }
+
+        //------------------------ End test case core-0009E --------------------------
+        //
+        //-------------------------- test case core-00010E ----------------------------
+        //
+        // Testing feature - The "getAttributeNode(name)" retrieves an attribute
+        //                   node by name.  It should return null if the "name" 
+        //                   attribute does not exist.
+        //
+        // Testing approach - Retrieve the last child of the first employee and 
+        //                    attempt to retrieve a non-existing attribute.
+        //                    The method should return null.  The non-existing
+        //                    attribute to be used is "invalidAttribute".
+        //
+        // Semantic Requirements: 1, 10
+        //
+        //----------------------------------------------------------------------------
+
+        [Test]
+	public void core0010E()
+        {
+            object computedValue = null;
+            object expectedValue = null;
+            System.Xml.XmlElement addressElement = null;
+
+            testResults results = new testResults("Core0010E");
+            try
+            {
+                results.description = "The \"getAttributeNode(name)\" method returns null " +
+                    "if the \"name\" attribute does not exist.";
+                //
+                // Access the last child of the first employee.
+                //
+                addressElement = (System.Xml.XmlElement)util.nodeObject(util.FIRST,util.SIXTH);
+                //
+                // Invoke its "getAttributeNode(name)" method where name = "invalidAttribute"
+                // This should result in a null value being returned by the method.
+                //
+                computedValue = addressElement.GetAttributeNode("invalidAttribute");//.node.
+            }
+            catch(System.Exception ex)
+            {
+                computedValue = "Exception " + ex.Message;
+            }
+            //
+            // Write out results
+            //
+            results.expected = (expectedValue == null).ToString();
+            results.actual = (computedValue == null).ToString();
+
+            Assert.AreEqual (results.expected, results.actual);
+        }
+
+        //------------------------ End test case core-0010E --------------------------
+        //
+        //-------------------------- test case core-0011E ----------------------------
+        //
+        // Testing feature - The "setAttributeNode(newAttr)" adds a new attribute
+        //                   to the Element.
+        //
+        // Testing approach - Retrieve the last child of the first employee and
+        //                    add a new attribute node to it by invoking its 
+        //                    "setAttributeNode(newAttr)" method.  This test makes 
+        //                    use of the "createAttribute(name)" method from the 
+        //                    Document interface.
+        //
+        // Semantic Requirements: 1, 11
+        //
+        //----------------------------------------------------------------------------
+
+        [Test]
+	public void core0011E()
+        {
+            string computedValue = "";
+            string expectedValue = "";
+            System.Xml.XmlElement addressElement = null;
+            System.Xml.XmlAttribute newAttribute = null;
+            string name = "district";
+
+            testResults results = new testResults("Core0011E");
+            try
+            {
+                results.description = "The \"setAttributeNode(newAttr)\" method adds a new " +
+                    "attribute node to the element.";
+                //
+                // Access the last child of the first employee.
+                //
+                newAttribute = (System.Xml.XmlAttribute)util.createNode(util.ATTRIBUTE_NODE,name);
+                addressElement = (System.Xml.XmlElement)util.nodeObject(util.FIRST,util.SIXTH);
+                //
+                // Invoke its "setAttributeNode(newAttr)" method where 
+                // newAttr = "newAttribute".  Since no value was specified or given 
+                // by default, its value should be the empty string. 
+                //
+                addressElement.SetAttributeNode(newAttribute);//.node.
+                computedValue = addressElement.GetAttribute(name);//.node.
+            }
+            catch(System.Exception ex)
+            {
+                computedValue = "Exception " + ex.Message;
+            }
+            //
+            // Write out results
+            //
+            results.expected = expectedValue;
+            results.actual = computedValue;
+
+            util.resetData();
+
+            Assert.AreEqual (results.expected, results.actual);
+        }
+
+        //------------------------ End test case core-0011E --------------------------
+        //
+        //-------------------------- test case core-00012E ----------------------------
+        //
+        // Testing feature - The "setAttributeNode(newAttr)" method adds a new attribute
+        //                   to the Element.  If the "newAttr" Attr node is already
+        //                   present in this element, it should replace the existing
+        //                   one.
+        //
+        // Testing approach - Retrieve the last child of the third employee and
+        //                    add a new attribute node to it by invoking its
+        //                    "setAttributeNode(newAttr)" method.  The new attribute 
+        //                    node to be added is "street", which is already
+        //                    present in this element.  The method should replace the 
+        //                    existing Attr node with the new one.  This test make use 
+        //                    of the "createAttribute(name)" method from the Document
+        //                    interface.
+        //
+        // Semantic Requirements: 1, 12
+        //
+        //----------------------------------------------------------------------------
+
+        [Test]
+	public void core0012E()
+        {
+            string computedValue = "";
+            string expectedValue = "";
+            System.Xml.XmlElement addressElement = null;
+            System.Xml.XmlAttribute newAttribute = null;
+
+            testResults results = new testResults("Core0012E");
+            try
+            {
+                results.description = "The \"setAttributeNode(newAttr)\" method when " +
+                    "the \"newAttr\" node is already part of this " +
+                    "element.  The existing attribute node should be "+
+                    "replaced with the new one."; 
+                //
+                // Access the last child of the third employee.
+                //
+                newAttribute = (System.Xml.XmlAttribute)util.createNode(util.ATTRIBUTE_NODE,"street");  
+                addressElement = (System.Xml.XmlElement)util.nodeObject(util.THIRD,util.SIXTH);
+                //
+                // Invoke its "setAttributeNode(newAttr)" method where 
+                // newAttr = "newAttribute".  That attribute is already part of this 
+                // element.  The existing attribute should be replaced with the new one 
+                //    (newAttribute).
+                //
+                addressElement.SetAttributeNode(newAttribute);//.node.
+                computedValue = addressElement.GetAttribute("street");//.node.
+            }
+            catch(System.Exception ex)
+            {
+                computedValue = "Exception " + ex.Message;
+            }
+            //
+            // Write out results
+            //
+            results.expected = expectedValue;
+            results.actual = computedValue;
+
+            util.resetData();
+
+            Assert.AreEqual (results.expected, results.actual);
+        }
+
+        //------------------------ End test case core-0012E --------------------------
+        //
+        //-------------------------- test case core-00013E ----------------------------
+        //
+        // Testing feature - If The "setAttributeNode(newAttr)" method replaces 
+        //                   an existing Attr node with the same name, then it 
+        //                   should return the previously existing Attr node.
+        //
+        // Testing approach - Retrieve the last child of the third employee and add
+        //                    a new attribute node to it.  The new attribute node to 
+        //                    be added is "street", which is already present in this
+        //                    Element.  The method should return the existing Attr 
+        //                    node(old "street" Attr).  This test make use of the 
+        //                    "createAttribute(name)" method from the Document 
+        //                    interface.
+        //
+        // Semantic Requirements: 1, 13
+        //
+        //----------------------------------------------------------------------------
+
+        [Test]
+	public void core0013E()
+        {
+            string computedValue = "";
+            string expectedValue = "No";
+            System.Xml.XmlElement addressElement = null;
+            System.Xml.XmlAttribute oldStreetAttribute = null;
+            System.Xml.XmlAttribute newAttribute = null;
+
+            testResults results = new testResults("Core0013E");
+            try
+            {
+                results.description = "The \"setAttributeNode(newAttr)\" method when the " +
+                    "\"newAttr\" attribute node is already present in " +
+                    "this element.  The method should return the previously " +
+                    "existing Attr node."; 
+                //
+                // Access the last child of the third employee.
+                //
+                newAttribute = (System.Xml.XmlAttribute)util.createNode(util.ATTRIBUTE_NODE,"street");
+                addressElement = (System.Xml.XmlElement)util.nodeObject(util.THIRD,util.SIXTH);
+                //
+                // Invoke its "setAttributeNode(newAttr)" method where 
+                // newAttr was just created with the same name as an already existing
+                // attribute("street"). The existing attribute should be replaced with the 
+                // new one and the method should return the existing "street" Attr node.  
+                //
+                oldStreetAttribute = addressElement.SetAttributeNode(newAttribute);//.node.
+                //
+                // The "oldStreetAttribute" now contains the old Attr node and its 
+                // "value" attribute should be available for examination.
+                //
+                computedValue = oldStreetAttribute.Value;
+            }
+            catch(System.Exception ex)
+            {
+                computedValue = "Exception " + ex.Message;
+            }
+
+            //
+            // Write out results
+            //
+            results.expected = expectedValue;
+            results.actual = computedValue;
+
+            util.resetData();
+
+            Assert.AreEqual (results.expected, results.actual);
+        }
+
+        //------------------------ End test case core-0013E --------------------------
+        //
+        //-------------------------- test case core-00014E ----------------------------
+        //
+        // Testing feature - The "setAttributeNode(newAttr)" method returns the 
+        //                   null value if no previously existing Attr node with the 
+        //                   same name was replaced.
+        //
+        // Testing approach - Retrieve the last child of the third and add a new 
+        //                    attribute node to it.  The new attribute node to be 
+        //                    added is "district", which is not part of this Element.  
+        //                    The method should return the null value.  This test makes
+        //                    use of the "createAttribute(name)" method from the
+        //                    Document interface.
+        //
+        // Semantic Requirements: 1, 15
+        //
+        //----------------------------------------------------------------------------
+
+        [Test]
+	[Ignore(".NET DOM implementation does not match W3C DOM specification.")] // MS DOM is buggy
+	public void core0014E()
+        {
+            object computedValue = null;
+            object expectedValue = null;
+            System.Xml.XmlElement addressElement = null;
+            System.Xml.XmlAttribute newAttribute = null;
+
+            testResults results = new testResults("Core0014E");
+            try
+            {
+                results.description = "The \"setAttributeNode(newAttr)\" method returns a " +
+                    "null value if no previously existing Attr node was replaced.";
+                //
+                // Access the sixth child of the third employee.
+                //
+                newAttribute = (System.Xml.XmlAttribute)util.createNode(util.ATTRIBUTE_NODE,"district");
+                addressElement = (System.Xml.XmlElement)util.nodeObject(util.THIRD,util.SIXTH);
+                //
+                // Invoke its "setAttributeNode(newAttr)" method where name = "newAttribute".
+                // This attribute is not part of this element.  The method should add the
+                // new Attribute and return a null value.
+                //
+                computedValue = addressElement.SetAttributeNode(newAttribute);//.node.
+            }
+            catch(System.Exception ex)
+            {
+                computedValue = "Exception " + ex.Message;
+            }
+
+            //
+            // Write out results
+            //
+            results.expected = (expectedValue == null).ToString();
+            results.actual = (computedValue == null).ToString();
+
+            util.resetData();
+
+            Assert.AreEqual (results.expected, results.actual);
+        }
+
+        //------------------------ End test case core-0014E --------------------------
+        //
+        //-------------------------- test case core-00015E ----------------------------
+        //
+        // Testing feature - The "removeAttributeNode(oldAttr)" method removes the 
+        //                   specified attribute. 
+        //
+        // Testing approach - Retrieve the last child of the third employee, add
+        //                    a new "district" node to it and the try to remove it. 
+        //                    To verify that the node was removed this test uses the 
+        //                    "getNamedItem(name)" from the NamedNodeMap interface.   
+        //                    This test also makes use of the "attributes" attribute 
+        //                    from the Node interface.
+        //
+        // Semantic Requirements: 1, 14
+        //
+        //----------------------------------------------------------------------------
+
+        [Test]
+	public void core0015E()
+        {
+            object computedValue = null;
+            object expectedValue = null;
+            System.Xml.XmlElement addressElement = null;
+            System.Xml.XmlAttributeCollection attrList = null;
+            System.Xml.XmlAttribute newAttribute = null;
+            newAttribute = (System.Xml.XmlAttribute)util.createNode(util.ATTRIBUTE_NODE,"district");
+
+            testResults results = new testResults("Core0015E");
+            try
+            {
+                results.description = "The \"removeAttributeNode(oldAttr)\" method removes the " +
+                    "specified attribute node.";
+                //
+                // Access the sixth child of the third employee and add the new
+                // attribute to it.
+                //
+                addressElement = (System.Xml.XmlElement)util.nodeObject(util.THIRD,util.SIXTH);
+                addressElement.SetAttributeNode(newAttribute);//.node.
+                //
+                // Invoke its "removeAttributeNode(oldAttr)" method where 
+                // name = "newAttribute" and remove that attribute node.
+                //
+                addressElement.RemoveAttributeNode(newAttribute);//.node.
+                //
+                // To ensure that the "district" attribute was indeed removed, a listing
+                // of all attributes is created by invoking the "attributes" attribute
+                // of "addressElement".  After the list is created, we attempt to
+                // retrieve the "district" element from the list.  A null value should
+                // be return in its place.
+                //
+                attrList = addressElement.Attributes;
+                computedValue = attrList.GetNamedItem("district");
+            }
+            catch(System.Exception ex)
+            {
+                computedValue = "Exception " + ex.Message;
+            }
+            //
+            // Write out results
+            //
+            results.expected = (expectedValue == null).ToString();
+            results.actual = (computedValue == null).ToString();
+
+            util.resetData();
+
+            Assert.AreEqual (results.expected, results.actual);
+        }
+
+        //------------------------ End test case core-0015E --------------------------
+        //
+        //-------------------------- test case core-00016E ----------------------------
+        //
+        // Testing feature - The "removeAttributeNode(oldAttr)" method removes the 
+        //                   specified attribute node and restore any default values.
+        //
+        // Testing approach - Retrieve the last child of the third employee and
+        //                    remove its "street" Attr node.  Since this node has
+        //                    default value defined in the DTD file, that default
+        //                    value should immediately be the new value.  
+        //
+        // Semantic Requirements: 1, 15
+        //
+        //----------------------------------------------------------------------------
+
+        [Test]
+	[Ignore(".NET DOM implementation does not match W3C DOM specification.")]
+	public void core0016E()
+        {
+            string computedValue = "";
+            string expectedValue = "Yes";
+            System.Xml.XmlElement addressElement = null;
+            System.Xml.XmlAttribute streetAttr = null;
+            //System.Xml.XmlNode thirdEmployee = null;
+
+            testResults results = new testResults("Core0016E");
+            try
+            {
+                results.description = "The \"removeAttributeNode(oldAttr)\" method removes the " +
+                    "specified attribute node and restores any default values.";
+                //
+                // Access the sixth child of the third employee.
+                //
+                addressElement = (System.Xml.XmlElement)util.nodeObject(util.THIRD,util.SIXTH);
+                //
+                // Create an instance of an Attr object by retrieving the "street"
+                // attribute node, invoke its "removeAttributeNode(oldAttr)" method
+                // where name = "streetAttr" and remove that attribute node.  Note that 
+                // "the removeAttributeNode(oldAttr)" takes an Attr object as its 
+                // parameter, that is why an Attr object (named "street") is first created. 
+                //
+                streetAttr = addressElement.GetAttributeNode("street");//.node.
+                addressElement.RemoveAttributeNode(streetAttr);//.node.
+                //
+                // Since there is a default value defined for the "street" attribute, it
+                // should immediately be the new value for that attribute. 
+                //
+                computedValue = addressElement.GetAttribute("street");//.node.
+            }
+            catch(System.Exception ex)
+            {
+                computedValue = "Exception " + ex.Message;
+            }
+
+            //
+            // Write out results
+            //
+            results.expected = expectedValue;
+            results.actual = computedValue;
+
+            util.resetData();
+
+            Assert.AreEqual (results.expected, results.actual);
+        }
+
+        //------------------------ End test case core-0016E --------------------------
+        //
+        //-------------------------- test case core-00017E ----------------------------
+        //
+        // Testing feature - The "removeAttributeNode(oldAttr)" method returns the 
+        //                   node that was removed.
+        //
+        // Testing approach - Retrieve the last child of the third employee and 
+        //                    remove its "street" Attr node.  The method should 
+        //                    return the old attribute node.
+        //
+        // Semantic Requirements: 1, 16
+        //
+        //----------------------------------------------------------------------------
+
+        [Test]
+	public void core0017E()
+        {
+            string computedValue = "";
+            string expectedValue = "No";
+            System.Xml.XmlElement addressElement = null;
+            System.Xml.XmlAttribute streetAttr = null;
+            System.Xml.XmlAttribute oldStreetAttribute = null;
+
+            testResults results = new testResults("Core0017E");
+            try
+            {
+                results.description = "The \"removeAttributeNode(oldAttr)\" method returns the "+
+                    "removed attribute node.";
+                //
+                // Access the sixth child of the third employee.
+                //
+                addressElement = (System.Xml.XmlElement)util.nodeObject(util.THIRD,util.SIXTH);
+
+                // create an instance of an Attr object by retrieving the "street"
+                // attribute node, invoke its "removeAttributeNode(oldAttr)" method
+                // where name = "streetAttr" and remove that attribute node.  Note that
+                // "the removeAttributeNode(oldAttr)" takes an Attr object as its
+                // parameter, that is why an Attr object (named "street") is first created.
+                //
+                streetAttr = addressElement.GetAttributeNode("street");//.node.
+                oldStreetAttribute = addressElement.RemoveAttributeNode(streetAttr);//.node.
+                //
+                // The method should return the removed attribute node.  Its value can then
+                // be examined.
+                //
+                computedValue = oldStreetAttribute.Value;
+            }
+            catch(System.Exception ex)
+            {
+                computedValue = "Exception " + ex.Message;
+            }
+            //
+            // Write out results
+            //
+            results.expected = expectedValue;
+            results.actual = computedValue;
+
+            util.resetData();
+
+            Assert.AreEqual (results.expected, results.actual);
+        }
+
+        //------------------------ End test case core-0017E --------------------------
+        //
+        //-------------------------- test case core-00018E ----------------------------
+        //
+        // Testing feature - The "getElementsByTagName(name)" method returns a list 
+        //                   of all descendant Elements with the given tag name.
+        //
+        // Testing approach - Get a listing of all the descendant elements of the
+        //                    root element using the string "employee" as the tag
+        //                    name.  The  method should return a Node list of length 
+        //                    equal to 5.  This test makes use of the "length" 
+        //                    attribute from the NodeList interface.
+        //
+        // Semantic Requirements: 1, 17
+        //
+        //----------------------------------------------------------------------------
+
+        [Test]
+	public void core0018E()
+        {
+            int computedValue = 0;
+            int expectedValue = 5;
+            System.Xml.XmlNodeList employeeList = null;
+            System.Xml.XmlElement docElement = null;
+
+            testResults results = new testResults("Core0018E");
+
+            results.description = "The \"getElementsByTagName(name)\" method returns a "+
+                "NodeList of all descendant elements with the given " +
+                "tag name(method returning a non-empty list)";
+            //
+            // get a listing of all the elements that match the tag "employee".
+            //
+            docElement = util.getRootNode();
+            employeeList = docElement.GetElementsByTagName("employee");
+            //
+            // The method should return a NodeList whose length can then be examined. 
+            //
+            computedValue = employeeList.Count;
+            //
+            // Write out results
+            //
+            results.expected = expectedValue.ToString();
+            results.actual = computedValue.ToString();
+
+            Assert.AreEqual (results.expected, results.actual);
+        }
+
+        //------------------------ End test case core-0018E --------------------------
+        //
+        //-------------------------- test case core-00019E ----------------------------
+        //
+        // Testing feature - The "getElementsByTagName(name)" returns a list of all
+        //                   descendant Elements with the given tag name.  Test
+        //                   for an empty list.
+        //
+        // Testing approach - Get a listing of all the descendant elements of the
+        //                    root element using the string "noMatches" as the tag
+        //                    name.  The  method should return a NodeList of length
+        //                    equal to 0 since no descendant elements match the given
+        //                    tag name.  This test makes use of the "length" attribute
+        //                    from the NodeList interface.
+        //
+        // Semantic Requirements: 1, 17
+        //
+        //----------------------------------------------------------------------------
+
+        [Test]
+	public void core0019E()
+        {
+            int computedValue = 0;
+            int expectedValue = 0;
+            System.Xml.XmlNodeList employeeList = null;
+            System.Xml.XmlElement docElement = null;
+
+            testResults results = new testResults("Core0019E");
+
+            results.description = "The \"getElementsByTagName(name)\" method returns a "+
+                "NodeList of all descendant elements with the given " +
+                "tag name (method returns an empty list)";
+            //
+            // get a listing of all the elements that match the tag "noMatch".
+            //
+            docElement = util.getRootNode();
+            employeeList = docElement.GetElementsByTagName("noMatch");
+            //
+            // The method should return a NodeList whose length can then be examined.
+            //
+            computedValue = employeeList.Count;
+            //
+            // Write out results
+            //
+            results.expected = expectedValue.ToString();
+            results.actual = computedValue.ToString();
+
+            Assert.AreEqual (results.expected, results.actual);
+        }
+
+        //------------------------ End test case core-0019E --------------------------
+        //
+        //-------------------------- test case core-00020E ----------------------------
+        //
+        // Testing feature - The "getElementsByTagName(name)" returns a list of all
+        //                   descendant Elements in the order the children were
+        //                   encountered in a pre order traversal of the element tree.
+        //
+        // Testing approach - Get a listing of all the descendant elements of the
+        //                    root node using the string "employee" as the tag
+        //                    name.  The  method should return a Node list of length
+        //                    equal to 5 in the order the children were encountered.
+        //                    Item number four in the list is accessed using a 
+        //                    subscript.  Item number four is itself an Element node
+        //                    with children and whose first child should be 
+        //                    "employeeId".
+        //
+        // Semantic Requirements: 1, 18 
+        //
+        //----------------------------------------------------------------------------
+
+        [Test]
+	public void core0020E()
+        {
+            string computedValue = "";
+            string expectedValue = "employeeId";
+            System.Xml.XmlNodeList employeeList = null;
+            System.Xml.XmlNode fourthEmployee = null;
+            System.Xml.XmlElement docElement = null;
+
+            testResults results = new testResults("Core0020E");
+
+            results.description = "The \"getElementsByTagName(name)\" returns a NodeList " +
+                "of all descendant elements in the order the " +
+                "children were encountered in a preorder traversal " +
+                "of the element tree.";
+            //
+            // get a listing of all the elements that match the tag "employee".
+            //
+            docElement = util.getRootNode();
+            employeeList = docElement.GetElementsByTagName("employee");
+
+            //
+            // The method should return a NodeList of the children in the order the 
+            // children were encountered.  Since "employeeList" is a NodeList we should 
+            // be able to access its elements by using a subscript.  Item number four 
+            // is itself an Element node with six children and the first child 
+            // is "employeeId". 
+            //
+            fourthEmployee = employeeList.Item(util.FOURTH);
+            computedValue = fourthEmployee.FirstChild.Name;
+            //
+            // Write out results
+            //
+            results.expected = expectedValue;
+            results.actual = computedValue;
+
+            Assert.AreEqual (results.expected, results.actual);
+        }
+
+        //------------------------ End test case core-0020E --------------------------
+        //
+        //-------------------------- test case core-00021E ----------------------------
+        //
+        // Testing feature - The "getElementsByTagName(name)" method may use the 
+        //                   special value "*" to match all the tags in the element 
+        //                   tree. 
+        //
+        // Testing approach - Get a listing of all the descendant elements of the
+        //                    last employee by using the special value of "*".  The 
+        //                    method should return all of the descendant children
+        //                    (total of 6) in the order the children were encountered.
+        //
+        // Semantic Requirements: 1, 19 
+        //
+        //----------------------------------------------------------------------------
+
+        [Test]
+	public void core0021E()
+        {
+            string computedValue = "";
+            string expectedValue = "employeeId name position salary gender address ";
+            System.Xml.XmlNodeList elementList = null;
+            System.Xml.XmlElement lastEmployee = null;
+
+            testResults results = new testResults("Core0021E");
+
+            results.description = "The \"getElementsByTagName(name)\" method may use the " +
+                "special value \"*\" to match all the tags in the " +
+                "element tree.";
+            //
+            // get a listing of all the descendant elements of the last employee by using
+            // the special value of "*".
+            //
+            lastEmployee = (System.Xml.XmlElement)util.nodeObject(util.FIFTH,-1);
+            elementList = lastEmployee.GetElementsByTagName("*");//.node.
+            //
+            // Traverse the list.
+            //
+            for (int index = 0;index <= elementList.Count - 1;index++)
+                computedValue += elementList.Item(index).Name+" ";
+            //
+            // Write out results
+            //
+            results.expected = expectedValue;
+            results.actual = computedValue;
+
+            Assert.AreEqual (results.expected, results.actual);
+        }
+
+        //------------------------ End test case core-0021E --------------------------
+        //
+        //-------------------------- test case core-00022E ----------------------------
+        //
+        // Testing feature - The "normalize()" method puts all the nodes in the
+        //                   full depth of the sub-tree underneath this element
+        //                   into a "normal" form.
+        //
+        // Testing approach - Retrieve the third employee and access its second 
+        //                    child.  This child contains a block of text that spread
+        //                    accross multiple lines.  The content of the "name" 
+        //                    child should be parsed and treated as a single Text node.
+        //
+        // Semantic Requirements: 1, 20
+        //
+        //----------------------------------------------------------------------------
+
+        [Test]
+	public void core0022E()
+        {
+            string computedValue = "";
+            string expectedValue = "Roger\n Jones";
+            System.Xml.XmlNode idElement = null;
+            System.Xml.XmlNode textNode = null;
+
+            testResults results = new testResults("Core0022E");
+            try
+            {
+                results.description = "The \"normalize()\" method puts all the nodes in the " +
+                    "full depth of the sub-tree of this element into a normal form.";
+                //
+                // The "normalize() method should combine all the contiguous blocks of text
+                // and form a single "Text" node.  The "nodeValue" of that final Text node
+                // should be the combination of all continuos blocks of text that do not
+                // contain any markup language. 
+                //
+                idElement = util.nodeObject(util.THIRD,util.SECOND);
+                idElement.Normalize();//.node.
+                textNode = idElement.LastChild;//.node.
+                //
+                // text should be in normal form now
+                //
+                computedValue = textNode.Value;
+            }
+            catch(System.Exception ex)
+            {
+                computedValue = "Exception " + ex.Message;
+            }
+
+            //
+            // Write out results
+            //
+            results.expected = expectedValue;
+            results.actual = computedValue;
+
+            util.resetData();
+
+            Assert.AreEqual (results.expected, results.actual);
+        }
+
+        //------------------------ End test case core-0022E --------------------------
+        //
+        //-------------------------- test case core-00023E ---------------------------
+        //
+        // Testing feature - The "setAttribute(name,value)" method raises an
+        //                   INVALID_CHARACTER_ERR Exception if the specified  
+        //                   name contains an invalid character.
+        //
+        // Testing approach - Retrieve the last child of the first employee
+        //                    and call its "setAttribute(name,value)" method with
+        //                    "name" containing an invalid character.
+        //
+        // Semantic Requirements: 1, 21
+        //
+        //----------------------------------------------------------------------------
+
+        [Test]
+	[Ignore(".NET DOM implementation does not match W3C DOM specification.")] // MS DOM is buggy
+	public void core0023E()
+        {
+            string computedValue = "";
+            System.Xml.XmlElement addressElement = null;
+            string expectedValue = "System.ArgumentException";
+
+            testResults results = new testResults("Core0023E");
+            try
+            {
+                results.description = "The \"setAttribute(name,value)\" method raises an " +
+                    "ArgumentException if the specified " +
+                    "name contains an invalid character.";
+                //
+                // Access the "address" element of the first employee. 
+                //
+                addressElement = (System.Xml.XmlElement)util.nodeObject(util.FIRST,util.SIXTH);
+                //
+                // Attempt to set an attribute with an invalid character in its name.
+                //
+                try 
+                {
+                    addressElement.SetAttribute("invalid^Name","thisValue");//.node.
+                }
+                catch(System.Exception ex) 
+                {
+                    computedValue = ex.GetType().ToString(); 
+                }
+            }
+            catch(System.Exception ex)
+            {
+                computedValue = "Exception " + ex.Message;
+            }
+
+            results.expected = expectedValue;
+            results.actual = computedValue;
+
+            util.resetData();
+
+            Assert.AreEqual (results.expected, results.actual);
+        }
+
+        //------------------------ End test case core-0023E --------------------------
+        //
+        //-------------------------- test case core-0024E ----------------------------
+        //
+        // Testing feature - The "setAttribute(name,value)" method raises a
+        //                   NO_MODIFICATION_ALLOWED_ERR Exception if this 
+        //                   node is readonly.
+        //
+        // Testing approach - Retrieve the Element node inside the Entity node 
+        //                    named "ent4" and attempt to set an attribute for
+        //                    it.  Descendants of Entity nodes are readonly nodes
+        //                    and therefore the desired exception should be raised.
+        //
+        // Semantic Requirements: 22
+        //
+        //----------------------------------------------------------------------------
+
+        [Test]
+	[Ignore(".NET DOM implementation does not match W3C DOM specification.")] // MS DOM is buggy
+	public void core0024E()
+        {
+            string computedValue = "";
+            System.Xml.XmlEntity entityNode = null;
+            System.Xml.XmlElement entityDesc = null;
+            string expectedValue = "System.ArgumentException";//util.NO_MODIFICATION_ALLOWED_ERR;
+
+            testResults results = new testResults("Core0024E");
+            try
+            {
+                results.description = "The \"setAttribute(name,value)\" method raises a " +
+                    "NO_MODIFICATION_ALLOWED_ERR Exception if the node is readonly.";
+
+                //
+                // Retreive the targeted data.
+                //
+                entityNode = util.getEntity("ent4");
+                entityDesc = (System.Xml.XmlElement)entityNode.FirstChild;
+                //
+                // Attempt to set an attribute for a readonly node should raise an exception.
+                //
+                try 
+                {
+                    entityDesc.SetAttribute("newAttribute","thisValue");
+                }
+                catch(System.Exception ex) 
+                {
+                    computedValue = ex.GetType ().FullName; 
+                }
+            }
+            catch(System.Exception ex)
+            {
+                computedValue = "Exception " + ex.Message;
+            }
+            results.expected = expectedValue;
+            results.actual = computedValue;
+
+            util.resetData();
+
+            Assert.AreEqual (results.expected, results.actual);
+        }
+
+        //------------------------ End test case core-0024E --------------------------
+        //
+        //-------------------------- test case core-00025E ---------------------------
+        //
+        // Testing feature - The "removeAttribute(name)" method raises a
+        //                   NO_MODIFICATION_ALLOWED_ERR Exception if this
+        //                   node is readonly.
+        //
+        // Testing approach - Retrieve the Element node inside the Entity node
+        //                    named "ent4" and attempt to remove an attribute from
+        //                    it.  Descendants of Entity nodes are readonly nodes
+        //                    and therefore the desired exception should be raised.
+        //
+        // Semantic Requirements: 23
+        //
+        //----------------------------------------------------------------------------
+
+        [Test]
+	[Ignore(".NET DOM implementation does not match W3C DOM specification.")] // MS DOM is buggy
+	public void core0025E()
+        {
+            string computedValue = "";
+            System.Xml.XmlEntity entityNode = null;
+            System.Xml.XmlElement entityDesc = null;
+            string expectedValue = "System.ArgumentException";//util.NO_MODIFICATION_ALLOWED_ERR;
+
+            testResults results = new testResults("Core0025E");
+            try
+            {
+                results.description = "The \"removeAttribute(name)\" method raises a " +
+                    "NO_MODIFICATION_ALLOWED_ERR Exception if the node is readonly.";
+                //
+                // Retrieve the targeted data.
+                //
+                entityNode = util.getEntity("ent4");
+                entityDesc = (System.Xml.XmlElement)entityNode.FirstChild;
+                //
+                // Attempt to set an attribute for a readonly node should raise an exception.
+                //
+                try 
+                {
+                    entityDesc.RemoveAttribute("attr1");
+                }
+                catch(System.Exception ex) 
+                {
+                    computedValue = ex.GetType ().FullName; 
+                }
+            }
+            catch(System.Exception ex)
+            {
+                computedValue = "Exception " + ex.Message;
+            }
+            results.expected = expectedValue;
+            results.actual = computedValue;
+
+            util.resetData();
+
+            Assert.AreEqual (results.expected, results.actual);
+        }
+
+        //------------------------ End test case core-0025E --------------------------
+        //
+        //-------------------------- test case core-00026E ---------------------------
+        //
+        // Testing feature - The "setAttributeNode(newAttr)" method raises a
+        //                   NO_MODIFICATION_ALLOWED_ERR Exception if this
+        //                   node is readonly.
+        //
+        // Testing approach - Retrieve the Element node inside the Entity node
+        //                    named "ent4" and attempt to add a newly created Attr 
+        //                    node to it.  Descendants of Entity nodes are readonly 
+        //                    nodes and therefore the desired exception should be
+        //                    raised.
+        //
+        // Semantic Requirements: 24
+        //
+        //----------------------------------------------------------------------------
+
+        [Test]
+	[Ignore(".NET DOM implementation does not match W3C DOM specification.")] // MS DOM is buggy
+	public void core0026E()
+        {
+            string computedValue = "";
+            System.Xml.XmlEntity entityNode = null;
+            System.Xml.XmlElement entityDesc = null;
+            System.Xml.XmlAttribute newAttr = (System.Xml.XmlAttribute)util.createNode(util.ATTRIBUTE_NODE,"newAttribute");
+            string expectedValue = "System.ArgumentException";//util.NO_MODIFICATION_ALLOWED_ERR;
+
+            testResults results = new testResults("Core0026E");
+            try
+            {
+                results.description = "The \"setAttributeNode(newAttr)\" method raises a " +
+                    "NO_MODIFICATION_ALLOWED_ERR Exception if the node is readonly.";
+                //
+                // Retrieve targeted data
+                //
+                entityNode = util.getEntity("ent4");
+                entityDesc = (System.Xml.XmlElement)entityNode.FirstChild;
+                //
+                // Attempt to set an attribute for a readonly node should raise an exception.
+                //
+                try 
+                {
+                    entityDesc.SetAttributeNode(newAttr);
+                }
+                catch(System.Exception ex) 
+                {
+                    computedValue = ex.GetType ().FullName; 
+                }
+            }
+            catch(System.Exception ex)
+            {
+                computedValue = "Exception " + ex.Message;
+            }
+            results.expected = expectedValue;
+            results.actual = computedValue;
+
+            util.resetData();
+
+            Assert.AreEqual (results.expected, results.actual);
+        }
+
+        //------------------------ End test case core-0026E --------------------------
+        //
+        //-------------------------- test case core-00027E ---------------------------
+        //
+        // Testing feature - The "removeAttributeNode(newAttr)" method raises a
+        //                   NO_MODIFICATION_ALLOWED_ERR Exception if this
+        //                   node is readonly.
+        //
+        // Testing approach - Retrieve the Element node inside the Entity node
+        //                    named "ent4" and attempt to remove its "attr1"
+        //                    attribute.  Descendants of Entity nodes are readonly
+        //                    nodes and therefore the desired exception should be
+        //                    raised.
+        //
+        // Semantic Requirements: 25
+        //
+        //----------------------------------------------------------------------------
+
+        [Test]
+	[Ignore(".NET DOM implementation does not match W3C DOM specification.")] // MS DOM is buggy
+	public void core0027E()
+        {
+            string computedValue = "";
+            System.Xml.XmlEntity entityNode = null;
+            System.Xml.XmlElement entityDesc = null;
+            System.Xml.XmlAttribute oldAttribute = null;
+            string expectedValue = "System.ArgumentException";//util.NO_MODIFICATION_ALLOWED_ERR;
+
+            testResults results = new testResults("Core0027E");
+            try
+            {
+                results.description = "The \"removeAttributeNode(newAttr)\" method raises a " +
+                    "NO_MODIFICATION_ALLOWED_ERR Exception if the node is readonly.";
+                //
+                // Get an instance of an attribute node and retrieve targeted data.
+                //
+                entityNode = util.getEntity("ent4");
+                entityDesc = (System.Xml.XmlElement)entityNode.FirstChild;
+                oldAttribute = ((System.Xml.XmlElement)entityNode.FirstChild).GetAttributeNode("attr1");
+                //
+                // Attempt to set remove an attribute node from a readonly node (lastChild).  
+                // Should raise an exception. 
+                //
+                try 
+                {
+                    entityDesc.RemoveAttributeNode(oldAttribute);
+                }
+                catch(System.Exception ex) 
+                {
+                    computedValue = ex.GetType ().FullName; 
+                }
+            }
+            catch(System.Exception ex)
+            {
+                computedValue = "Exception " + ex.Message;
+            }
+            results.expected = expectedValue;
+            results.actual = computedValue;
+
+            util.resetData();
+
+            Assert.AreEqual (results.expected, results.actual);
+        }
+
+        //------------------------ End test case core-0027E --------------------------
+        //
+        //-------------------------- test case core-00028E ---------------------------
+        //
+        // Testing feature - The "setAttributeNode(newAttr)" method raises a
+        //                   System.ArgumentException Exception if the "newAttr" was 
+        //                   created from a different document than the one that
+        //                   created this document. 
+        //
+        // Testing approach - Retrieve the last employee and attempt to set
+        //                    a new attribute node for its "employee" element.
+        //                    The new attribute was created from a document 
+        //                    other than the one that crated this element,
+        //                    therefore the desired exception should be raised. 
+        //                    This test uses the "createAttribute(newAttr)" method
+        //                    from the Document interface.
+        //
+        // Semantic Requirements: 26
+        //
+        //----------------------------------------------------------------------------
+
+        [Test]
+	[Ignore(".NET DOM implementation does not match W3C DOM specification.")] // MS DOM is buggy
+	public void core0028E()
+        {
+            System.Xml.XmlElement addressElement = null;
+            string computedValue = "";
+            System.Xml.XmlAttribute newAttr = null;
+            string expectedValue = "System.ArgumentException";
+
+            testResults results = new testResults("Core0028E");
+            try
+            {
+                results.description = "The \"setAttributeNode(newAttr)\" method raises a " +
+                    "System.ArgumentException Exception if \"newAttr\" was created " +
+                    "from a different document than the one who created this node.";
+                //
+                // Access the address Element of the last employee and attempt to set 
+                // a new attribute node. 
+                //
+                newAttr = util.getOtherDOMDocument().CreateAttribute("newAttribute");
+                addressElement = (System.Xml.XmlElement)util.nodeObject(util.FIFTH,util.SIXTH);
+                //
+                // The new attribute was created from a different document and therefore 
+                // an exception should be raised.
+                //
+                try 
+                {
+                    addressElement.SetAttributeNode(newAttr);//.node.
+                }
+                catch(System.Exception ex) 
+                {
+                    computedValue = ex.GetType().ToString(); 
+                }
+            }
+            catch(System.Exception ex)
+            {
+                computedValue = "Exception " + ex.Message;
+            }
+            results.expected = expectedValue;
+            results.actual = computedValue;
+
+            util.resetData();
+
+            Assert.AreEqual (results.expected, results.actual);
+        }
+
+        //------------------------ End test case core-0028E --------------------------
+        //
+        //-------------------------- test case core-00029E ---------------------------
+        //
+        // Testing feature - The "setAttributeNode(newAttr)" method raises an
+        //                   InvalidOperationException if the "newAttr"
+        //                   attribute is already an attribute of another element. 
+        //
+        // Testing approach - Retrieve the last employee and attempt to set an
+        //                    attribute node to one of its children that
+        //                    already exist in another children.  The attribute
+        //                    node used is "street", which already exist in the
+        //                    "address" element.  An instance of that attribute
+        //                    node is first retrived from the "address" element and
+        //                    then attempted to be set in the "employeeId" element.  
+        //                    This should cause the intended exception to be raised.
+        //
+        // Semantic Requirements: 27
+        //
+        //----------------------------------------------------------------------------
+
+        [Test]
+	public void core0029E()
+        {
+            string computedValue = "";
+            System.Xml.XmlElement employeeIdElement = null;
+            System.Xml.XmlElement addressElement = null;
+            System.Xml.XmlAttribute newAttribute = null; 
+            string expectedValue = "InvalidOperationException";
+
+            testResults results = new testResults("Core0029E");
+            try
+            {
+                results.description = "The \"setAttributeNode(newAttr)\" method raises an "+
+                    "InvalidOperationException if \"newAttr\" attribute "+
+                    "is already being used by another element.";
+                //
+                // Retrieve an already existing attribute from the "address" element.
+                // 
+                addressElement =  (System.Xml.XmlElement)util.nodeObject(util.FIFTH,util.SIXTH);
+                newAttribute = addressElement.GetAttributeNode("street");//.node.
+                //
+                // Access the "employeeId" element of the last employee.
+                //
+                employeeIdElement = (System.Xml.XmlElement)util.nodeObject(util.FIFTH,util.FIRST);
+                //
+                // Attempt to set an attribute node with an already existing attribute node  
+                // in another element.
+                //
+                try 
+                {
+                    employeeIdElement.SetAttributeNode(newAttribute);//.node.
+                }
+                catch(System.InvalidOperationException ex) 
+                { 
+                    computedValue = "InvalidOperationException"; 
+                }
+            }
+            catch(System.Exception ex)
+            {
+                computedValue = "Exception " + ex.Message;
+            }
+            results.expected = expectedValue;
+            results.actual = computedValue;
+
+            util.resetData();
+
+            Assert.AreEqual (results.expected, results.actual);
+        }
+
+        //------------------------ End test case core-0029E -------------------------
+        //
+        //-------------------------- test case core-0030E ---------------------------
+        //
+        // Testing feature - The "removeAttributeNode(oldAttr)" method raises a 
+        //                   NOT_FOUND_ERR Exception if the "oldAttr" attribute
+        //                   is not an attribute of the element.
+        //
+        // Testing approach - Retrieve the last employee and attempt to remove
+        //                    a non existing attribute node.   This should cause 
+        //                    the intended exception be raised.  This test makes use
+        //                    of the "createAttribute(name)" method from the
+        //                    Document interface.
+        //
+        // Semantic Requirements: 28
+        //
+        //----------------------------------------------------------------------------
+
+        [Test]
+	[Ignore(".NET DOM implementation does not match W3C DOM specification.")] // MS DOM is buggy
+	public void core0030E()
+        {
+            string computedValue = "";
+            System.Xml.XmlElement addressElement = null;
+            System.Xml.XmlAttribute oldAttribute = (System.Xml.XmlAttribute)util.createNode(util.ATTRIBUTE_NODE,"oldAttribute");
+            string expectedValue = "System.ArgumentException";//util.NOT_FOUND1_ERR;
+
+            testResults results = new testResults("Core0030E");
+            try
+            {
+                results.description = "The \"removeAttributeNode(oldAttr)\" method raises a " +
+                    "NOT_FOUND_ERR Exception if \"oldAttr\" attribute " +
+                    "is not an attribute of the element.";
+                //
+                // Access the "address" element of the last employee.
+                //
+                addressElement = (System.Xml.XmlElement)util.nodeObject(util.FIFTH,util.SIXTH);
+                //
+                // Attempt to remove a non-existing attribute. Should raise exception.
+                //
+                try 
+                {
+                    addressElement.RemoveAttributeNode(oldAttribute);//.node.
+                }
+                catch(ArgumentException ex) 
+                {
+                    computedValue = ex.GetType ().FullName; 
+                }
+            }
+            catch(System.Exception ex)
+            {
+                computedValue = "Exception " + ex.Message;
+            }
+            results.expected = expectedValue;
+            results.actual = computedValue;
+
+            util.resetData();
+
+            Assert.AreEqual (results.expected, results.actual);
+        }
+
+        //------------------------ End test case core-0030E --------------------------
+    }
+}