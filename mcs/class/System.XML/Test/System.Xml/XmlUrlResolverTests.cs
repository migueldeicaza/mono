--- conflicted
+++ resolved
@@ -1,136 +1,129 @@
-//
-// System.Xml.XmlUrlResolver.cs
-//
-// Authors:
-//	Atsushi Enomoto (ginga@kit.hi-ho.ne.jp)
-//
-// (C) 2003 Atsushi Enomoto
-//
-using System;
-using System.IO;
-using System.Xml;
-using NUnit.Framework;
-#if NET_4_5
-using System.Reflection;
-#endif
-
-namespace MonoTests.System.Xml
-{
-	[TestFixture]
-	public class XmlUrlResolverTests
-	{
-		XmlUrlResolver resolver;
-
-		[SetUp]
-		public void GetReady ()
-		{
-			resolver = new XmlUrlResolver ();
-		}
-
-		[Test]
-		public void FileUri ()
-		{
-			Uri resolved = resolver.ResolveUri (null, "Test/XmlFiles/xsd/xml.xsd");
-			Assert.AreEqual ("file", resolved.Scheme);
-			Stream s = resolver.GetEntity (resolved, null, typeof (Stream)) as Stream;
-		}
-
-		[Test]
-		public void FileUri2 ()
-		{
-			Assert.AreEqual (resolver.ResolveUri (new Uri ("file://usr/local/src"), null).ToString (), "file://usr/local/src");
-			// MS.NET returns the Uri.ToString() as 
-			// file://usr/local/src, but it is apparently 
-			// incorrect in the context of Unix path.
-			Assert.AreEqual (resolver.ResolveUri (new Uri ("file:///usr/local/src"), null).ToString (), "file:///usr/local/src");
-		}
-
-		[Test]
-		public void HttpUri ()
-		{
-			Assert.AreEqual (resolver.ResolveUri (null, "http://test.xml").ToString (), "http://test.xml/");
-		}
-
-		[Test]
-		public void HttpUri2 ()
-		{
-			Assert.AreEqual (resolver.ResolveUri (new Uri ("http://go-mono.com"), null).ToString (), "http://go-mono.com/");
-		}
-
-		[Test]
-<<<<<<< HEAD
-#if !NET_2_0
-		[Category ("NotDotNet")] // It should throw ArgumentNullException.
-		[Ignore(".NET implementation does not throw ArgumentNullException.")]
-#endif
-=======
->>>>>>> 6cf56cbb
-		[ExpectedException (typeof (ArgumentNullException))]
-		public void ResolveUriWithNullArgs ()
-		{
-			resolver.ResolveUri (null, null);
-			Assert.Fail ("Should be error (MS.NET throws ArgumentException here).");
-		}
-
-//		[Test] Uncomment if you want to test.
-		public void GetEntityWithNullArgs ()
-		{
-			Uri uri = new Uri ("http://www.go-mono.com/index.rss");
-			resolver.GetEntity (uri, null, null);
-		}
-
-		[Test]
-		[ExpectedException (typeof (InvalidOperationException))]
-		public void GetEntityWithRelativeFileUri ()
-		{
-			resolver.GetEntity (new Uri ("file.txt", UriKind.Relative), null, typeof (Stream));
-		}
-
-		[Test]
-		[ExpectedException (typeof (XmlException))]
-		public void GetEntityWithNonStreamReturnType ()
-		{
-			resolver.GetEntity (new Uri ("http://www.go-mono.com/"), null, typeof (File));
-		}
-
-		[Test] // bug #998
-		public void NullAbsoluteUriWithCustomSchemedRelativeUri ()
-		{
-			XmlResolver res = new XmlUrlResolver ();
-			var uri = res.ResolveUri (null, "view:Standard.xslt");
-			Assert.AreEqual ("view", uri.Scheme, "#1");
-			Assert.AreEqual ("Standard.xslt", uri.AbsolutePath, "#2");
-			Assert.AreEqual ("view:Standard.xslt", uri.AbsoluteUri, "#2");
-		}
-
-#if NET_4_5
-		[Test]
-		public void TestAsync ()
-		{
-			var loc = Assembly.GetExecutingAssembly ().Location;
-			Uri resolved = resolver.ResolveUri (null, loc);
-			Assert.AreEqual ("file", resolved.Scheme);
-			var task = resolver.GetEntityAsync (resolved, null, typeof (Stream));
-			Assert.IsTrue (task.Wait (3000));
-			Assert.IsTrue (task.Result is Stream);
-		}
-
-		[Test]
-		public void TestAsyncError ()
-		{
-			var loc = Assembly.GetExecutingAssembly ().Location;
-			Uri resolved = resolver.ResolveUri (null, loc);
-			Assert.AreEqual ("file", resolved.Scheme);
-			var task = resolver.GetEntityAsync (resolved, null, typeof (File));
-			try {
-				task.Wait (3000);
-				Assert.Fail ("#1");
-			} catch (Exception ex) {
-				if (ex is AggregateException)
-					ex = ((AggregateException) ex).InnerException;
-				Assert.IsTrue (ex is XmlException);
-			}
-		}
-#endif
-	}
-}
+//
+// System.Xml.XmlUrlResolver.cs
+//
+// Authors:
+//	Atsushi Enomoto (ginga@kit.hi-ho.ne.jp)
+//
+// (C) 2003 Atsushi Enomoto
+//
+using System;
+using System.IO;
+using System.Xml;
+using NUnit.Framework;
+#if NET_4_5
+using System.Reflection;
+#endif
+
+namespace MonoTests.System.Xml
+{
+	[TestFixture]
+	public class XmlUrlResolverTests
+	{
+		XmlUrlResolver resolver;
+
+		[SetUp]
+		public void GetReady ()
+		{
+			resolver = new XmlUrlResolver ();
+		}
+
+		[Test]
+		public void FileUri ()
+		{
+			Uri resolved = resolver.ResolveUri (null, "Test/XmlFiles/xsd/xml.xsd");
+			Assert.AreEqual ("file", resolved.Scheme);
+			Stream s = resolver.GetEntity (resolved, null, typeof (Stream)) as Stream;
+		}
+
+		[Test]
+		public void FileUri2 ()
+		{
+			Assert.AreEqual (resolver.ResolveUri (new Uri ("file://usr/local/src"), null).ToString (), "file://usr/local/src");
+			// MS.NET returns the Uri.ToString() as 
+			// file://usr/local/src, but it is apparently 
+			// incorrect in the context of Unix path.
+			Assert.AreEqual (resolver.ResolveUri (new Uri ("file:///usr/local/src"), null).ToString (), "file:///usr/local/src");
+		}
+
+		[Test]
+		public void HttpUri ()
+		{
+			Assert.AreEqual (resolver.ResolveUri (null, "http://test.xml").ToString (), "http://test.xml/");
+		}
+
+		[Test]
+		public void HttpUri2 ()
+		{
+			Assert.AreEqual (resolver.ResolveUri (new Uri ("http://go-mono.com"), null).ToString (), "http://go-mono.com/");
+		}
+
+		[Test]
+		[ExpectedException (typeof (ArgumentNullException))]
+		public void ResolveUriWithNullArgs ()
+		{
+			resolver.ResolveUri (null, null);
+			Assert.Fail ("Should be error (MS.NET throws ArgumentException here).");
+		}
+
+//		[Test] Uncomment if you want to test.
+		public void GetEntityWithNullArgs ()
+		{
+			Uri uri = new Uri ("http://www.go-mono.com/index.rss");
+			resolver.GetEntity (uri, null, null);
+		}
+
+		[Test]
+		[ExpectedException (typeof (InvalidOperationException))]
+		public void GetEntityWithRelativeFileUri ()
+		{
+			resolver.GetEntity (new Uri ("file.txt", UriKind.Relative), null, typeof (Stream));
+		}
+
+		[Test]
+		[ExpectedException (typeof (XmlException))]
+		public void GetEntityWithNonStreamReturnType ()
+		{
+			resolver.GetEntity (new Uri ("http://www.go-mono.com/"), null, typeof (File));
+		}
+
+		[Test] // bug #998
+		public void NullAbsoluteUriWithCustomSchemedRelativeUri ()
+		{
+			XmlResolver res = new XmlUrlResolver ();
+			var uri = res.ResolveUri (null, "view:Standard.xslt");
+			Assert.AreEqual ("view", uri.Scheme, "#1");
+			Assert.AreEqual ("Standard.xslt", uri.AbsolutePath, "#2");
+			Assert.AreEqual ("view:Standard.xslt", uri.AbsoluteUri, "#2");
+		}
+
+#if NET_4_5
+		[Test]
+		public void TestAsync ()
+		{
+			var loc = Assembly.GetExecutingAssembly ().Location;
+			Uri resolved = resolver.ResolveUri (null, loc);
+			Assert.AreEqual ("file", resolved.Scheme);
+			var task = resolver.GetEntityAsync (resolved, null, typeof (Stream));
+			Assert.IsTrue (task.Wait (3000));
+			Assert.IsTrue (task.Result is Stream);
+		}
+
+		[Test]
+		public void TestAsyncError ()
+		{
+			var loc = Assembly.GetExecutingAssembly ().Location;
+			Uri resolved = resolver.ResolveUri (null, loc);
+			Assert.AreEqual ("file", resolved.Scheme);
+			var task = resolver.GetEntityAsync (resolved, null, typeof (File));
+			try {
+				task.Wait (3000);
+				Assert.Fail ("#1");
+			} catch (Exception ex) {
+				if (ex is AggregateException)
+					ex = ((AggregateException) ex).InnerException;
+				Assert.IsTrue (ex is XmlException);
+			}
+		}
+#endif
+	}
+}