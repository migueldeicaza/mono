--- conflicted
+++ resolved
@@ -151,82 +151,7 @@
 	System.Dynamic			\
 	Mono.CSharp			\
 	System.Net			\
-<<<<<<< HEAD
-	System.Json
-
-net_2_0_only_dirs := \
-	System.Web.Extensions_1.0	\
-	System.Web.Extensions.Design_1.0\
-	Compat.ICSharpCode.SharpZipLib	\
-	WindowsBase			\
-	System.ServiceModel.Web 	\
-	System.Data.Services.Client	\
-	System.Data.Services		\
-
-pcl_facade_dirs := Facades
-
-mobile_common_dirs := \
-	corlib	\
-	System	\
-	System.Core	\
-	System.XML	\
-	Mono.Security	\
-	System	\
-	I18N		\
-	System.Xml.Linq	\
-	System.ServiceModel.Internals \
-	System.Runtime.Serialization	\
-	System.ServiceModel	\
-	System.ServiceModel.Web	\
-	System.Json	\
-	System.Web.Services	\
-	Mono.Data.Tds	\
-	System.Transactions	\
-	System.Data	\
-	Mono.Cairo	\
-	Mono.Data.Sqlite	\
-	System.Numerics	\
-	System.Data.Services.Client \
-	System.IO.Compression \
-	System.IO.Compression.FileSystem \
-	System.ComponentModel.DataAnnotations \
-	System.ComponentModel.Composition.4.5 \
-	System.Net \
-	System.Windows \
-	System.Xml.Serialization \
-	Mono.CSharp	\
-	Microsoft.CSharp \
-	$(pcl_facade_dirs)
-
-mobile_static_dirs := \
-	$(mobile_common_dirs)	\
-	Mono.Dynamic.Interpreter
-
-mobile_dynamic_dirs := \
-	$(mobile_common_dirs)	\
-	Mono.CompilerServices.SymbolWriter	\
-	System.Net.Http
-
-xammac_dirs := \
-	$(mobile_dynamic_dirs)
-
-monodroid_dirs := \
-	$(mobile_dynamic_dirs)
-
-monotouch_dirs := \
-	$(mobile_static_dirs)
-
-monotouch_runtime_dirs := \
-	corlib \
-	System \
-	System.Core \
-	System.XML \
-	Mono.CSharp
-
-net_4_0_dirs := \
-=======
 	System.Json		\
->>>>>>> 8a5a230a
 	System.Numerics		\
 	Microsoft.CSharp	\
 	System.Windows.Forms.DataVisualization	\
