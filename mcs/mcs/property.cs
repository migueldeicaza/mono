//
// property.cs: Property based handlers
//
// Authors: Miguel de Icaza (miguel@gnu.org)
//          Martin Baulig (martin@ximian.com)
//          Marek Safar (marek.safar@seznam.cz)
//
// Dual licensed under the terms of the MIT X11 or GNU GPL
//
// Copyright 2001, 2002, 2003 Ximian, Inc (http://www.ximian.com)
// Copyright 2004-2008 Novell, Inc
// Copyright 2011 Xamarin Inc
//

using System;
using System.Collections.Generic;
using System.Text;
using Mono.CompilerServices.SymbolWriter;

#if NET_2_1
using XmlElement = System.Object;
#endif

#if STATIC
using IKVM.Reflection;
using IKVM.Reflection.Emit;
#else
using System.Reflection;
using System.Reflection.Emit;
#endif

namespace Mono.CSharp
{
	// It is used as a base class for all property based members
	// This includes properties, indexers, and events
	public abstract class PropertyBasedMember : InterfaceMemberBase
	{
<<<<<<< HEAD
		public PropertyBasedMember (TypeDefinition parent, FullNamedExpression type, Modifiers mod, Modifiers allowed_mod, MemberName name, Attributes attrs)
			: base (parent, type, mod, allowed_mod, Modifiers.PRIVATE, name, attrs)
=======
		protected PropertyBasedMember (TypeDefinition parent, FullNamedExpression type, Modifiers mod, Modifiers allowed_mod, MemberName name, Attributes attrs)
			: base (parent, type, mod, allowed_mod, name, attrs)
>>>>>>> 982f7105
		{
		}

		protected void CheckReservedNameConflict (string prefix, MethodSpec accessor)
		{
			string name;
			AParametersCollection parameters;
			if (accessor != null) {
				name = accessor.Name;
				parameters = accessor.Parameters;
			} else {
				name = prefix + ShortName;
				if (IsExplicitImpl)
					name = MemberName.Left + "." + name;

				if (this is Indexer) {
					parameters = ((Indexer) this).ParameterInfo;
					if (prefix[0] == 's') {
						var data = new IParameterData[parameters.Count + 1];
						Array.Copy (parameters.FixedParameters, data, data.Length - 1);
						data[data.Length - 1] = new ParameterData ("value", Parameter.Modifier.NONE);
						var types = new TypeSpec[data.Length];
						Array.Copy (parameters.Types, types, data.Length - 1);
						types[data.Length - 1] = member_type;

						parameters = new ParametersImported (data, types, false);
					}
				} else {
					if (prefix[0] == 's')
						parameters = ParametersCompiled.CreateFullyResolved (new[] { member_type });
					else
						parameters = ParametersCompiled.EmptyReadOnlyParameters;
				}
			}

			var conflict = MemberCache.FindMember (Parent.Definition,
				new MemberFilter (name, 0, MemberKind.Method, parameters, null),
				BindingRestriction.DeclaredOnly | BindingRestriction.NoAccessors);

			if (conflict != null) {
				Report.SymbolRelatedToPreviousError (conflict);
				Report.Error (82, Location, "A member `{0}' is already reserved", conflict.GetSignatureForError ());
			}
		}

		protected override bool VerifyClsCompliance ()
		{
			if (!base.VerifyClsCompliance ())
				return false;

			if (!MemberType.IsCLSCompliant ()) {
				Report.Warning (3003, 1, Location, "Type of `{0}' is not CLS-compliant",
					GetSignatureForError ());
			}
			return true;
		}

	}

	public class PropertySpec : MemberSpec, IInterfaceMemberSpec
	{
		PropertyInfo info;
		TypeSpec memberType;
		MethodSpec set, get;

		public PropertySpec (MemberKind kind, TypeSpec declaringType, IMemberDefinition definition, TypeSpec memberType, PropertyInfo info, Modifiers modifiers)
			: base (kind, declaringType, definition, modifiers)
		{
			this.info = info;
			this.memberType = memberType;
		}

		#region Properties

		public MethodSpec Get {
			get {
				return get;
			}
			set {
				get = value;
				get.IsAccessor = true;
			}
		}

		public MethodSpec Set { 
			get {
				return set;
			}
			set {
				set = value;
				set.IsAccessor = true;
			}
		}

		public bool HasDifferentAccessibility {
			get {
				return HasGet && HasSet && 
					(Get.Modifiers & Modifiers.AccessibilityMask) != (Set.Modifiers & Modifiers.AccessibilityMask);
			}
		}

		public bool HasGet {
			get {
				return Get != null;
			}
		}

		public bool HasSet {
			get {
				return Set != null;
			}
		}

		public PropertyInfo MetaInfo {
			get {
				if ((state & StateFlags.PendingMetaInflate) != 0)
					throw new NotSupportedException ();

				return info;
			}
		}

		public TypeSpec MemberType {
			get {
				return memberType;
			}
		}

		#endregion

		public override MemberSpec InflateMember (TypeParameterInflator inflator)
		{
			var ps = (PropertySpec) base.InflateMember (inflator);
			ps.memberType = inflator.Inflate (memberType);
			return ps;
		}

		public override List<MissingTypeSpecReference> ResolveMissingDependencies (MemberSpec caller)
		{
			return memberType.ResolveMissingDependencies (this);
		}
	}

	//
	// Properties and Indexers both generate PropertyBuilders, we use this to share 
	// their common bits.
	//
	abstract public class PropertyBase : PropertyBasedMember {

		public class GetMethod : PropertyMethod
		{
			static readonly string[] attribute_targets = new string [] { "method", "return" };

			internal const string Prefix = "get_";

			public GetMethod (PropertyBase method, Modifiers modifiers, Attributes attrs, Location loc)
				: base (method, Prefix, modifiers, attrs, loc)
			{
			}

			public override MethodBuilder Define (TypeContainer parent)
			{
				base.Define (parent);

				Spec = new MethodSpec (MemberKind.Method, parent.PartialContainer.Definition, this, ReturnType, ParameterInfo, ModFlags);

				method_data = new MethodData (method, ModFlags, flags, this);

				if (!method_data.Define (parent.PartialContainer, method.GetFullName (MemberName)))
					return null;

				method_data.DefineMethodBuilder (parent.PartialContainer, ParameterInfo);

				return method_data.MethodBuilder;
			}

			public override TypeSpec ReturnType {
				get {
					return method.MemberType;
				}
			}

			public override ParametersCompiled ParameterInfo {
				get {
					return ParametersCompiled.EmptyReadOnlyParameters;
				}
			}

			public override string[] ValidAttributeTargets {
				get {
					return attribute_targets;
				}
			}
		}

		public class SetMethod : PropertyMethod {

			static readonly string[] attribute_targets = new string[] { "method", "param", "return" };

			internal const string Prefix = "set_";

			protected ParametersCompiled parameters;

			public SetMethod (PropertyBase method, Modifiers modifiers, ParametersCompiled parameters, Attributes attrs, Location loc)
				: base (method, Prefix, modifiers, attrs, loc)
			{
				this.parameters = parameters;
			}

			protected override void ApplyToExtraTarget (Attribute a, MethodSpec ctor, byte[] cdata, PredefinedAttributes pa)
			{
				if (a.Target == AttributeTargets.Parameter) {
					parameters[0].ApplyAttributeBuilder (a, ctor, cdata, pa);
					return;
				}

				base.ApplyToExtraTarget (a, ctor, cdata, pa);
			}

			public override ParametersCompiled ParameterInfo {
			    get {
			        return parameters;
			    }
			}

			public override MethodBuilder Define (TypeContainer parent)
			{
				parameters.Resolve (this);
				
				base.Define (parent);

				Spec = new MethodSpec (MemberKind.Method, parent.PartialContainer.Definition, this, ReturnType, ParameterInfo, ModFlags);

				method_data = new MethodData (method, ModFlags, flags, this);

				if (!method_data.Define (parent.PartialContainer, method.GetFullName (MemberName)))
					return null;

				method_data.DefineMethodBuilder (parent.PartialContainer, ParameterInfo);

				return method_data.MethodBuilder;
			}

			public override TypeSpec ReturnType {
				get {
					return Parent.Compiler.BuiltinTypes.Void;
				}
			}

			public override string[] ValidAttributeTargets {
				get {
					return attribute_targets;
				}
			}
		}

		static readonly string[] attribute_targets = new string[] { "property" };

		public abstract class PropertyMethod : AbstractPropertyEventMethod
		{
			const Modifiers AllowedModifiers =
				Modifiers.PUBLIC |
				Modifiers.PROTECTED |
				Modifiers.INTERNAL |
				Modifiers.PRIVATE;
		
			protected readonly PropertyBase method;
			protected MethodAttributes flags;

			public PropertyMethod (PropertyBase method, string prefix, Modifiers modifiers, Attributes attrs, Location loc)
				: base (method, prefix, attrs, loc)
			{
				this.method = method;
				this.ModFlags = ModifiersExtensions.Check (AllowedModifiers, modifiers, 0, loc, Report);
				this.ModFlags |= (method.ModFlags & (Modifiers.STATIC | Modifiers.UNSAFE));
			}

			public override void ApplyAttributeBuilder (Attribute a, MethodSpec ctor, byte[] cdata, PredefinedAttributes pa)
			{
				if (a.Type == pa.MethodImpl) {
					method.is_external_implementation = a.IsInternalCall ();
				}

				base.ApplyAttributeBuilder (a, ctor, cdata, pa);
			}

			public override AttributeTargets AttributeTargets {
				get {
					return AttributeTargets.Method;
				}
			}

			public override bool IsClsComplianceRequired ()
			{
				return method.IsClsComplianceRequired ();
			}

			public virtual MethodBuilder Define (TypeContainer parent)
			{
				var container = parent.PartialContainer;

				//
				// Check for custom access modifier
				//
				if ((ModFlags & Modifiers.AccessibilityMask) == 0) {
					ModFlags |= method.ModFlags;
					flags = method.flags;
				} else {
					if (container.Kind == MemberKind.Interface)
						Report.Error (275, Location, "`{0}': accessibility modifiers may not be used on accessors in an interface",
							GetSignatureForError ());
					else if ((method.ModFlags & Modifiers.ABSTRACT) != 0 && (ModFlags & Modifiers.PRIVATE) != 0) {
						Report.Error (442, Location, "`{0}': abstract properties cannot have private accessors", GetSignatureForError ());
					}

					CheckModifiers (ModFlags);
					ModFlags |= (method.ModFlags & (~Modifiers.AccessibilityMask));
					ModFlags |= Modifiers.PROPERTY_CUSTOM;
					flags = ModifiersExtensions.MethodAttr (ModFlags);
					flags |= (method.flags & (~MethodAttributes.MemberAccessMask));
				}

				CheckAbstractAndExtern (block != null);
				CheckProtectedModifier ();

				if (block != null) {
					if (block.IsIterator)
						Iterator.CreateIterator (this, Parent.PartialContainer, ModFlags);

					if (Compiler.Settings.WriteMetadataOnly)
						block = null;
				}

				return null;
			}

			public bool HasCustomAccessModifier {
				get {
					return (ModFlags & Modifiers.PROPERTY_CUSTOM) != 0;
				}
			}

			public PropertyBase Property {
				get {
					return method;
				}
			}

			public override ObsoleteAttribute GetAttributeObsolete ()
			{
				return method.GetAttributeObsolete ();
			}

			public override string GetSignatureForError()
			{
				return method.GetSignatureForError () + "." + prefix.Substring (0, 3);
			}

			void CheckModifiers (Modifiers modflags)
			{
				if (!ModifiersExtensions.IsRestrictedModifier (modflags & Modifiers.AccessibilityMask, method.ModFlags & Modifiers.AccessibilityMask)) {
					Report.Error (273, Location,
						"The accessibility modifier of the `{0}' accessor must be more restrictive than the modifier of the property or indexer `{1}'",
						GetSignatureForError (), method.GetSignatureForError ());
				}
			}
		}

		PropertyMethod get, set, first;
		protected PropertyBuilder PropertyBuilder;

		public PropertyBase (TypeDefinition parent, FullNamedExpression type, Modifiers mod_flags, Modifiers allowed_mod, MemberName name, Attributes attrs)
			: base (parent, type, mod_flags, allowed_mod, name, attrs)
		{
		}

		#region Properties

		public override AttributeTargets AttributeTargets {
			get {
				return AttributeTargets.Property;
			}
		}

		public PropertyMethod AccessorFirst {
			get {
				return first;
			}
		}

		public PropertyMethod AccessorSecond {
			get {
				return first == get ? set : get;
			}
		}

		public override Variance ExpectedMemberTypeVariance {
			get {
				return (get != null && set != null) ?
					Variance.None : set == null ?
					Variance.Covariant :
					Variance.Contravariant;
			}
		}

		public PropertyMethod Get {
			get {
				return get;
			}
			set {
				get = value;
				if (first == null)
					first = value;

				Parent.AddNameToContainer (get, get.MemberName.Basename);
			}
		}

		public PropertyMethod Set {
			get {
				return set;
			}
			set {
				set = value;
				if (first == null)
					first = value;

				Parent.AddNameToContainer (set, set.MemberName.Basename);
			}
		}

		public override string[] ValidAttributeTargets {
			get {
				return attribute_targets;
			}
		}

		#endregion

		public override void ApplyAttributeBuilder (Attribute a, MethodSpec ctor, byte[] cdata, PredefinedAttributes pa)
		{
			if (a.HasSecurityAttribute) {
				a.Error_InvalidSecurityParent ();
				return;
			}

			if (a.Type == pa.Dynamic) {
				a.Error_MisusedDynamicAttribute ();
				return;
			}

			PropertyBuilder.SetCustomAttribute ((ConstructorInfo) ctor.GetMetaInfo (), cdata);
		}

		void CheckMissingAccessor (MemberKind kind, ParametersCompiled parameters, bool get)
		{
			if (IsExplicitImpl) {
				MemberFilter filter;
				if (kind == MemberKind.Indexer)
					filter = new MemberFilter (MemberCache.IndexerNameAlias, 0, kind, parameters, null);
				else
					filter = new MemberFilter (MemberName.Name, 0, kind, null, null);

				var implementing = MemberCache.FindMember (InterfaceType, filter, BindingRestriction.DeclaredOnly) as PropertySpec;

				if (implementing == null)
					return;

				var accessor = get ? implementing.Get : implementing.Set;
				if (accessor != null) {
					Report.SymbolRelatedToPreviousError (accessor);
					Report.Error (551, Location, "Explicit interface implementation `{0}' is missing accessor `{1}'",
						GetSignatureForError (), accessor.GetSignatureForError ());
				}
			}
		}

		protected override bool CheckOverrideAgainstBase (MemberSpec base_member)
		{
			var ok = base.CheckOverrideAgainstBase (base_member);

			//
			// Check base property accessors conflict
			//
			var base_prop = (PropertySpec) base_member;
			if (Get != null) {
				if (!base_prop.HasGet) {
					if (ok) {
						Report.SymbolRelatedToPreviousError (base_prop);
						Report.Error (545, Get.Location,
							"`{0}': cannot override because `{1}' does not have an overridable get accessor",
							Get.GetSignatureForError (), base_prop.GetSignatureForError ());
						ok = false;
					}
				} else if (Get.HasCustomAccessModifier || base_prop.HasDifferentAccessibility) {
					if (!CheckAccessModifiers (Get, base_prop.Get)) {
						Error_CannotChangeAccessModifiers (Get, base_prop.Get);
						ok = false;
					}
				}
			}

			if (Set != null) {
				if (!base_prop.HasSet) {
					if (ok) {
						Report.SymbolRelatedToPreviousError (base_prop);
						Report.Error (546, Set.Location,
							"`{0}': cannot override because `{1}' does not have an overridable set accessor",
							Set.GetSignatureForError (), base_prop.GetSignatureForError ());
						ok = false;
					}
				} else if (Set.HasCustomAccessModifier || base_prop.HasDifferentAccessibility) {
					if (!CheckAccessModifiers (Set, base_prop.Set)) {
						Error_CannotChangeAccessModifiers (Set, base_prop.Set);
						ok = false;
					}
				}
			}

			if ((Set == null || !Set.HasCustomAccessModifier) && (Get == null || !Get.HasCustomAccessModifier)) {
				if (!CheckAccessModifiers (this, base_prop)) {
					Error_CannotChangeAccessModifiers (this, base_prop);
					ok = false;
				}
			}

			return ok;
		}

		protected override void DoMemberTypeDependentChecks ()
		{
			base.DoMemberTypeDependentChecks ();

			IsTypePermitted ();

			if (MemberType.IsStatic)
				Error_StaticReturnType ();
		}

		protected override void DoMemberTypeIndependentChecks ()
		{
			base.DoMemberTypeIndependentChecks ();

			//
			// Accessors modifiers check
			//
			if (AccessorSecond != null) {
				if ((Get.ModFlags & Modifiers.AccessibilityMask) != 0 && (Set.ModFlags & Modifiers.AccessibilityMask) != 0) {
					Report.Error (274, Location, "`{0}': Cannot specify accessibility modifiers for both accessors of the property or indexer",
						GetSignatureForError ());
				}
			} else if ((ModFlags & Modifiers.OVERRIDE) == 0 && 
				(Get == null && (Set.ModFlags & Modifiers.AccessibilityMask) != 0) ||
				(Set == null && (Get.ModFlags & Modifiers.AccessibilityMask) != 0)) {
				Report.Error (276, Location, 
					      "`{0}': accessibility modifiers on accessors may only be used if the property or indexer has both a get and a set accessor",
					      GetSignatureForError ());
			}
		}

		protected bool DefineAccessors ()
		{
			first.Define (Parent);
			if (AccessorSecond != null)
				AccessorSecond.Define (Parent);

			return true;
		}

		protected void DefineBuilders (MemberKind kind, ParametersCompiled parameters)
		{
			PropertyBuilder = Parent.TypeBuilder.DefineProperty (
				GetFullName (MemberName), PropertyAttributes.None,
#if !BOOTSTRAP_BASIC	// Requires trunk version mscorlib
				IsStatic ? 0 : CallingConventions.HasThis,
#endif
				MemberType.GetMetaInfo (), null, null,
				parameters.GetMetaInfo (), null, null);

			PropertySpec spec;
			if (kind == MemberKind.Indexer)
				spec = new IndexerSpec (Parent.Definition, this, MemberType, parameters, PropertyBuilder, ModFlags);
			else
				spec = new PropertySpec (kind, Parent.Definition, this, MemberType, PropertyBuilder, ModFlags);

			if (Get != null) {
				spec.Get = Get.Spec;

				var method = Get.Spec.GetMetaInfo () as MethodBuilder;
				if (method != null) {
					PropertyBuilder.SetGetMethod (method);
					Parent.MemberCache.AddMember (this, method.Name, Get.Spec);
				}
			} else {
				CheckMissingAccessor (kind, parameters, true);
			}

			if (Set != null) {
				spec.Set = Set.Spec;

				var method = Set.Spec.GetMetaInfo () as MethodBuilder;
				if (method != null) {
					PropertyBuilder.SetSetMethod (method);
					Parent.MemberCache.AddMember (this, method.Name, Set.Spec);
				}
			} else {
				CheckMissingAccessor (kind, parameters, false);
			}

			Parent.MemberCache.AddMember (this, PropertyBuilder.Name, spec);
		}

		public override void Emit ()
		{
			CheckReservedNameConflict (GetMethod.Prefix, get == null ? null : get.Spec);
			CheckReservedNameConflict (SetMethod.Prefix, set == null ? null : set.Spec);

			if (OptAttributes != null)
				OptAttributes.Emit ();

			if (member_type.BuiltinType == BuiltinTypeSpec.Type.Dynamic) {
				Module.PredefinedAttributes.Dynamic.EmitAttribute (PropertyBuilder);
			} else if (member_type.HasDynamicElement) {
				Module.PredefinedAttributes.Dynamic.EmitAttribute (PropertyBuilder, member_type, Location);
			}

			ConstraintChecker.Check (this, member_type, type_expr.Location);

			first.Emit (Parent);
			if (AccessorSecond != null)
				AccessorSecond.Emit (Parent);

			base.Emit ();
		}

		public override bool IsUsed {
			get {
				if (IsExplicitImpl)
					return true;

				return Get.IsUsed | Set.IsUsed;
			}
		}

		protected override void SetMemberName (MemberName new_name)
		{
			base.SetMemberName (new_name);

			if (Get != null)
				Get.UpdateName (this);

			if (Set != null)
				Set.UpdateName (this);
		}

		public override void WriteDebugSymbol (MonoSymbolFile file)
		{
			if (get != null)
				get.WriteDebugSymbol (file);

			if (set != null)
				set.WriteDebugSymbol (file);
		}

		//
		//   Represents header string for documentation comment.
		//
		public override string DocCommentHeader {
			get { return "P:"; }
		}
	}
			
	public class Property : PropertyBase
	{
		public sealed class BackingField : Field
		{
			readonly Property property;

			public BackingField (Property p)
				: base (p.Parent, p.type_expr,
				Modifiers.BACKING_FIELD | Modifiers.COMPILER_GENERATED | Modifiers.PRIVATE | (p.ModFlags & (Modifiers.STATIC | Modifiers.UNSAFE)),
				new MemberName ("<" + p.GetFullName (p.MemberName) + ">k__BackingField", p.Location), null)
			{
				this.property = p;
			}

			public Property OriginalProperty {
				get {
					return property;
				}
			}

			public override string GetSignatureForError ()
			{
				return property.GetSignatureForError ();
			}
		}

		static readonly string[] attribute_target_auto = new string[] { "property", "field" };

		Field backing_field;

		public Property (TypeDefinition parent, FullNamedExpression type, Modifiers mod,
				 MemberName name, Attributes attrs)
			: base (parent, type, mod,
				parent.PartialContainer.Kind == MemberKind.Interface ? AllowedModifiersInterface :
				parent.PartialContainer.Kind == MemberKind.Struct ? AllowedModifiersStruct :
				AllowedModifiersClass,
				name, attrs)
		{
		}

		public override void Accept (StructuralVisitor visitor)
		{
			visitor.Visit (this);
		}

		public override void ApplyAttributeBuilder (Attribute a, MethodSpec ctor, byte[] cdata, PredefinedAttributes pa)
		{
			if (a.Target == AttributeTargets.Field) {
				backing_field.ApplyAttributeBuilder (a, ctor, cdata, pa);
				return;
			}

			base.ApplyAttributeBuilder (a, ctor, cdata, pa);
		}

		void CreateAutomaticProperty ()
		{
			// Create backing field
			backing_field = new BackingField (this);
			if (!backing_field.Define ())
				return;

			Parent.PartialContainer.Members.Add (backing_field);

			FieldExpr fe = new FieldExpr (backing_field, Location);
			if ((backing_field.ModFlags & Modifiers.STATIC) == 0)
				fe.InstanceExpression = new CompilerGeneratedThis (Parent.CurrentType, Location);

			//
			// Create get block but we careful with location to
			// emit only single sequence point per accessor. This allow
			// to set a breakpoint on it even with no user code
			//
			Get.Block = new ToplevelBlock (Compiler, ParametersCompiled.EmptyReadOnlyParameters, Location.Null);
			Return r = new Return (fe, Get.Location);
			Get.Block.AddStatement (r);

			// Create set block
			Set.Block = new ToplevelBlock (Compiler, Set.ParameterInfo, Location.Null);
			Assign a = new SimpleAssign (fe, new SimpleName ("value", Location.Null), Location.Null);
			Set.Block.AddStatement (new StatementExpression (a, Set.Location));
		}

		public override bool Define ()
		{
			if (!base.Define ())
				return false;

			flags |= MethodAttributes.HideBySig | MethodAttributes.SpecialName;

			if (!IsInterface && (ModFlags & (Modifiers.ABSTRACT | Modifiers.EXTERN)) == 0 &&
				AccessorSecond != null && Get.Block == null && Set.Block == null) {
				if (Compiler.Settings.Version <= LanguageVersion.ISO_2)
					Report.FeatureIsNotAvailable (Compiler, Location, "automatically implemented properties");

				Get.ModFlags |= Modifiers.COMPILER_GENERATED;
				Set.ModFlags |= Modifiers.COMPILER_GENERATED;
				CreateAutomaticProperty ();
			}

			if (!DefineAccessors ())
				return false;

			if (AccessorSecond == null) {
				PropertyMethod pm;
				if (AccessorFirst is GetMethod)
					pm = new SetMethod (this, 0, ParametersCompiled.EmptyReadOnlyParameters, null, Location);
				else
					pm = new GetMethod (this, 0, null, Location);

				Parent.AddNameToContainer (pm, pm.MemberName.Basename);
			}

			if (!CheckBase ())
				return false;

			DefineBuilders (MemberKind.Property, ParametersCompiled.EmptyReadOnlyParameters);
			return true;
		}

		public override void Emit ()
		{
			if ((AccessorFirst.ModFlags & (Modifiers.STATIC | Modifiers.COMPILER_GENERATED)) == Modifiers.COMPILER_GENERATED && Parent.PartialContainer.HasExplicitLayout) {
				Report.Error (842, Location,
					"Automatically implemented property `{0}' cannot be used inside a type with an explicit StructLayout attribute",
					GetSignatureForError ());
			}

			base.Emit ();
		}

		public override string[] ValidAttributeTargets {
			get {
				return Get != null && ((Get.ModFlags & Modifiers.COMPILER_GENERATED) != 0) ?
					attribute_target_auto : base.ValidAttributeTargets;
			}
		}
	}

	/// <summary>
	/// For case when event is declared like property (with add and remove accessors).
	/// </summary>
	public class EventProperty: Event {
		public abstract class AEventPropertyAccessor : AEventAccessor
		{
			protected AEventPropertyAccessor (EventProperty method, string prefix, Attributes attrs, Location loc)
				: base (method, prefix, attrs, loc)
			{
			}

			public override MethodBuilder Define (TypeContainer ds)
			{
				CheckAbstractAndExtern (block != null);
				return base.Define (ds);
			}
			
			public override string GetSignatureForError ()
			{
				return method.GetSignatureForError () + "." + prefix.Substring (0, prefix.Length - 1);
			}
		}

		public sealed class AddDelegateMethod: AEventPropertyAccessor
		{
			public AddDelegateMethod (EventProperty method, Attributes attrs, Location loc)
				: base (method, AddPrefix, attrs, loc)
			{
			}
		}

		public sealed class RemoveDelegateMethod: AEventPropertyAccessor
		{
			public RemoveDelegateMethod (EventProperty method, Attributes attrs, Location loc)
				: base (method, RemovePrefix, attrs, loc)
			{
			}
		}

		static readonly string[] attribute_targets = new string [] { "event" };

		public EventProperty (TypeDefinition parent, FullNamedExpression type, Modifiers mod_flags, MemberName name, Attributes attrs)
			: base (parent, type, mod_flags, name, attrs)
		{
		}

		public override void Accept (StructuralVisitor visitor)
		{
			visitor.Visit (this);
		}
		
		public override bool Define()
		{
			if (!base.Define ())
				return false;

			SetIsUsed ();
			return true;
		}

		public override string[] ValidAttributeTargets {
			get {
				return attribute_targets;
			}
		}
	}

	public class EventDeclarator
	{
		public EventDeclarator (EventField field, SimpleMemberName name, Expression initializer)
		{
			this.Name = name;
			this.Field = field;
			this.Field.Initializer = Initializer;
		}

		#region Properties

		public EventField Field { get; private set; }
		public SimpleMemberName Name { get; private set; }
		public Expression Initializer {
			get {
				return Field.Initializer;
			}
		}

		#endregion
	}

	/// <summary>
	/// Event is declared like field.
	/// </summary>
	public class EventField : Event
	{
		abstract class EventFieldAccessor : AEventAccessor
		{
			protected EventFieldAccessor (EventField method, string prefix)
				: base (method, prefix, null, method.Location)
			{
			}

			protected abstract MethodSpec GetOperation (Location loc);

			public override void Emit (TypeDefinition parent)
			{
				if ((method.ModFlags & (Modifiers.ABSTRACT | Modifiers.EXTERN)) == 0 && !Compiler.Settings.WriteMetadataOnly) {
					block = new ToplevelBlock (Compiler, ParameterInfo, Location) {
						IsCompilerGenerated = true
					};
					FabricateBodyStatement ();
				}

				base.Emit (parent);
			}

			void FabricateBodyStatement ()
			{
				//
				// Delegate obj1 = backing_field
				// do {
				//   Delegate obj2 = obj1;
				//   obj1 = Interlocked.CompareExchange (ref backing_field, Delegate.Combine|Remove(obj2, value), obj1);
				// } while ((object)obj1 != (object)obj2)
				//

				var field_info = ((EventField) method).backing_field;
				FieldExpr f_expr = new FieldExpr (field_info, Location);
				if (!IsStatic)
					f_expr.InstanceExpression = new CompilerGeneratedThis (Parent.CurrentType, Location);

				var obj1 = LocalVariable.CreateCompilerGenerated (field_info.MemberType, block, Location);
				var obj2 = LocalVariable.CreateCompilerGenerated (field_info.MemberType, block, Location);

				block.AddStatement (new StatementExpression (new SimpleAssign (new LocalVariableReference (obj1, Location), f_expr)));

				var cond = new BooleanExpression (new Binary (Binary.Operator.Inequality,
					new Cast (new TypeExpression (Module.Compiler.BuiltinTypes.Object, Location), new LocalVariableReference (obj1, Location), Location),
					new Cast (new TypeExpression (Module.Compiler.BuiltinTypes.Object, Location), new LocalVariableReference (obj2, Location), Location)));

				var body = new ExplicitBlock (block, Location, Location);
				block.AddStatement (new Do (body, cond, Location, Location));

				body.AddStatement (new StatementExpression (
					new SimpleAssign (new LocalVariableReference (obj2, Location), new LocalVariableReference (obj1, Location))));

				var args_oper = new Arguments (2);
				args_oper.Add (new Argument (new LocalVariableReference (obj2, Location)));
				args_oper.Add (new Argument (block.GetParameterReference (0, Location)));

				var op_method = GetOperation (Location);

				var args = new Arguments (3);
				args.Add (new Argument (f_expr, Argument.AType.Ref));
				args.Add (new Argument (new Cast (
					new TypeExpression (field_info.MemberType, Location),
					new Invocation (MethodGroupExpr.CreatePredefined (op_method, op_method.DeclaringType, Location), args_oper),
					Location)));
				args.Add (new Argument (new LocalVariableReference (obj1, Location)));

				var cas = Module.PredefinedMembers.InterlockedCompareExchange_T.Resolve (Location);
				if (cas == null)
					return;

				body.AddStatement (new StatementExpression (new SimpleAssign (
					new LocalVariableReference (obj1, Location),
					new Invocation (MethodGroupExpr.CreatePredefined (cas, cas.DeclaringType, Location), args))));
			}
		}

		sealed class AddDelegateMethod: EventFieldAccessor
		{
			public AddDelegateMethod (EventField method):
				base (method, AddPrefix)
			{
			}

			protected override MethodSpec GetOperation (Location loc)
			{
				return Module.PredefinedMembers.DelegateCombine.Resolve (loc);
			}
		}

		sealed class RemoveDelegateMethod: EventFieldAccessor
		{
			public RemoveDelegateMethod (EventField method):
				base (method, RemovePrefix)
			{
			}

			protected override MethodSpec GetOperation (Location loc)
			{
				return Module.PredefinedMembers.DelegateRemove.Resolve (loc);
			}
		}


		static readonly string[] attribute_targets = new string [] { "event", "field", "method" };
		static readonly string[] attribute_targets_interface = new string[] { "event", "method" };

		Expression initializer;
		Field backing_field;
		List<EventDeclarator> declarators;

		public EventField (TypeDefinition parent, FullNamedExpression type, Modifiers mod_flags, MemberName name, Attributes attrs)
			: base (parent, type, mod_flags, name, attrs)
		{
			Add = new AddDelegateMethod (this);
			Remove = new RemoveDelegateMethod (this);
		}

		#region Properties

		public List<EventDeclarator> Declarators {
			get {
				return this.declarators;
			}
		}

		bool HasBackingField {
			get {
				return !IsInterface && (ModFlags & Modifiers.ABSTRACT) == 0;
			}
		}

		public Expression Initializer {
			get {
				return initializer;
			}
			set {
				initializer = value;
			}
		}

		public override string[] ValidAttributeTargets {
			get {
				return HasBackingField ? attribute_targets : attribute_targets_interface;
			}
		}

		#endregion

		
		public override void Accept (StructuralVisitor visitor)
		{
			visitor.Visit (this);
		}

		public void AddDeclarator (EventDeclarator declarator)
		{
			if (declarators == null)
				declarators = new List<EventDeclarator> (2);

			declarators.Add (declarator);

			Parent.AddNameToContainer (this, declarator.Name.Value);
		}

		public override void ApplyAttributeBuilder (Attribute a, MethodSpec ctor, byte[] cdata, PredefinedAttributes pa)
		{
			if (a.Target == AttributeTargets.Field) {
				backing_field.ApplyAttributeBuilder (a, ctor, cdata, pa);
				return;
			}

			if (a.Target == AttributeTargets.Method) {
				int errors = Report.Errors;
				Add.ApplyAttributeBuilder (a, ctor, cdata, pa);
				if (errors == Report.Errors)
					Remove.ApplyAttributeBuilder (a, ctor, cdata, pa);
				return;
			}

			base.ApplyAttributeBuilder (a, ctor, cdata, pa);
		}

		public override bool Define()
		{
			var mod_flags_src = ModFlags;

			if (!base.Define ())
				return false;

			if (declarators != null) {
				if ((mod_flags_src & Modifiers.DEFAULT_ACCESS_MODIFER) != 0)
					mod_flags_src &= ~(Modifiers.AccessibilityMask | Modifiers.DEFAULT_ACCESS_MODIFER);

				var t = new TypeExpression (MemberType, TypeExpression.Location);
				foreach (var d in declarators) {
					var ef = d.Field;
					ef.member_type = member_type;

					ef.Define ();
					Parent.PartialContainer.Members.Add (ef);
				}
			}

			if (!HasBackingField) {
				SetIsUsed ();
				return true;
			}

			if (Add.IsInterfaceImplementation)
				SetIsUsed ();

			backing_field = new Field (Parent,
				new TypeExpression (MemberType, Location),
				Modifiers.BACKING_FIELD | Modifiers.COMPILER_GENERATED | Modifiers.PRIVATE | (ModFlags & (Modifiers.STATIC | Modifiers.UNSAFE)),
				MemberName, null);

			Parent.PartialContainer.Members.Add (backing_field);
			backing_field.Initializer = Initializer;
			backing_field.ModFlags &= ~Modifiers.COMPILER_GENERATED;

			// Call define because we passed fields definition
			backing_field.Define ();

			// Set backing field for event fields
			spec.BackingField = backing_field.Spec;

			return true;
		}
	}

	public abstract class Event : PropertyBasedMember
	{
		public abstract class AEventAccessor : AbstractPropertyEventMethod
		{
			protected readonly Event method;
			readonly ParametersCompiled parameters;

			static readonly string[] attribute_targets = new string [] { "method", "param", "return" };

			public const string AddPrefix = "add_";
			public const string RemovePrefix = "remove_";

			protected AEventAccessor (Event method, string prefix, Attributes attrs, Location loc)
				: base (method, prefix, attrs, loc)
			{
				this.method = method;
				this.ModFlags = method.ModFlags;
				this.parameters = ParametersCompiled.CreateImplicitParameter (method.TypeExpression, loc);
			}

			public bool IsInterfaceImplementation {
				get { return method_data.implementing != null; }
			}

			public override void ApplyAttributeBuilder (Attribute a, MethodSpec ctor, byte[] cdata, PredefinedAttributes pa)
			{
				if (a.Type == pa.MethodImpl) {
					method.is_external_implementation = a.IsInternalCall ();
				}

				base.ApplyAttributeBuilder (a, ctor, cdata, pa);
			}

			protected override void ApplyToExtraTarget (Attribute a, MethodSpec ctor, byte[] cdata, PredefinedAttributes pa)
			{
				if (a.Target == AttributeTargets.Parameter) {
					parameters[0].ApplyAttributeBuilder (a, ctor, cdata, pa);
					return;
				}

				base.ApplyToExtraTarget (a, ctor, cdata, pa);
			}

			public override AttributeTargets AttributeTargets {
				get {
					return AttributeTargets.Method;
				}
			}

			public override bool IsClsComplianceRequired ()
			{
				return method.IsClsComplianceRequired ();
			}

			public virtual MethodBuilder Define (TypeContainer parent)
			{
				// Fill in already resolved event type to speed things up and
				// avoid confusing duplicate errors
				((Parameter) parameters.FixedParameters[0]).Type = method.member_type;
				parameters.Types = new TypeSpec[] { method.member_type };

				method_data = new MethodData (method, method.ModFlags,
					method.flags | MethodAttributes.HideBySig | MethodAttributes.SpecialName, this);

				if (!method_data.Define (parent.PartialContainer, method.GetFullName (MemberName)))
					return null;

				method_data.DefineMethodBuilder (parent.PartialContainer, ParameterInfo);

				if (Compiler.Settings.WriteMetadataOnly)
					block = null;

				Spec = new MethodSpec (MemberKind.Method, parent.PartialContainer.Definition, this, ReturnType, ParameterInfo, method.ModFlags);
				Spec.IsAccessor = true;

				return method_data.MethodBuilder;
			}

			public override TypeSpec ReturnType {
				get {
					return Parent.Compiler.BuiltinTypes.Void;
				}
			}

			public override ObsoleteAttribute GetAttributeObsolete ()
			{
				return method.GetAttributeObsolete ();
			}

			public override string[] ValidAttributeTargets {
				get {
					return attribute_targets;
				}
			}

			public override ParametersCompiled ParameterInfo {
				get {
					return parameters;
				}
			}
		}

		AEventAccessor add, remove;
		EventBuilder EventBuilder;
		protected EventSpec spec;

		protected Event (TypeDefinition parent, FullNamedExpression type, Modifiers mod_flags, MemberName name, Attributes attrs)
			: base (parent, type, mod_flags,
				parent.PartialContainer.Kind == MemberKind.Interface ? AllowedModifiersInterface :
				parent.PartialContainer.Kind == MemberKind.Struct ? AllowedModifiersStruct :
				AllowedModifiersClass,
				name, attrs)
		{
		}

		#region Properties

		public override AttributeTargets AttributeTargets {
			get {
				return AttributeTargets.Event;
			}
		}

		public AEventAccessor Add {
			get {
				return this.add;
			}
			set {
				add = value;
				Parent.AddNameToContainer (value, value.MemberName.Basename);
			}
		}

		public override Variance ExpectedMemberTypeVariance {
			get {
				return Variance.Contravariant;
			}
		}

		public AEventAccessor Remove {
			get {
				return this.remove;
			}
			set {
				remove = value;
				Parent.AddNameToContainer (value, value.MemberName.Basename);
			}
		}
		#endregion

		public override void ApplyAttributeBuilder (Attribute a, MethodSpec ctor, byte[] cdata, PredefinedAttributes pa)
		{
			if ((a.HasSecurityAttribute)) {
				a.Error_InvalidSecurityParent ();
				return;
			}

			EventBuilder.SetCustomAttribute ((ConstructorInfo) ctor.GetMetaInfo (), cdata);
		}

		protected override bool CheckOverrideAgainstBase (MemberSpec base_member)
		{
			var ok = base.CheckOverrideAgainstBase (base_member);

			if (!CheckAccessModifiers (this, base_member)) {
				Error_CannotChangeAccessModifiers (this, base_member);
				ok = false;
			}

			return ok;
		}

		public override bool Define ()
		{
			if (!base.Define ())
				return false;

			if (!MemberType.IsDelegate) {
				Report.Error (66, Location, "`{0}': event must be of a delegate type", GetSignatureForError ());
			}

			if (!CheckBase ())
				return false;

			//
			// Now define the accessors
			//
			var AddBuilder = Add.Define (Parent);
			if (AddBuilder == null)
				return false;

			var RemoveBuilder = remove.Define (Parent);
			if (RemoveBuilder == null)
				return false;

			EventBuilder = Parent.TypeBuilder.DefineEvent (GetFullName (MemberName), EventAttributes.None, MemberType.GetMetaInfo ());
			EventBuilder.SetAddOnMethod (AddBuilder);
			EventBuilder.SetRemoveOnMethod (RemoveBuilder);

			spec = new EventSpec (Parent.Definition, this, MemberType, ModFlags, Add.Spec, remove.Spec);

			Parent.MemberCache.AddMember (this, GetFullName (MemberName), spec);
			Parent.MemberCache.AddMember (this, AddBuilder.Name, Add.Spec);
			Parent.MemberCache.AddMember (this, RemoveBuilder.Name, remove.Spec);

			return true;
		}

		public override void Emit ()
		{
			CheckReservedNameConflict (null, add.Spec);
			CheckReservedNameConflict (null, remove.Spec);

			if (OptAttributes != null) {
				OptAttributes.Emit ();
			}

			ConstraintChecker.Check (this, member_type, type_expr.Location);

			Add.Emit (Parent);
			Remove.Emit (Parent);

			base.Emit ();
		}

		public override void WriteDebugSymbol (MonoSymbolFile file)
		{
			add.WriteDebugSymbol (file);
			remove.WriteDebugSymbol (file);
		}

		//
		//   Represents header string for documentation comment.
		//
		public override string DocCommentHeader {
			get { return "E:"; }
		}
	}

	public class EventSpec : MemberSpec, IInterfaceMemberSpec
	{
		MethodSpec add, remove;
		FieldSpec backing_field;

		public EventSpec (TypeSpec declaringType, IMemberDefinition definition, TypeSpec eventType, Modifiers modifiers, MethodSpec add, MethodSpec remove)
			: base (MemberKind.Event, declaringType, definition, modifiers)
		{
			this.AccessorAdd = add;
			this.AccessorRemove = remove;
			this.MemberType = eventType;
		}

		#region Properties

		public MethodSpec AccessorAdd { 
			get {
				return add;
			}
			set {
				add = value;
			}
		}

		public MethodSpec AccessorRemove {
			get {
				return remove;
			}
			set {
				remove = value;
			}
		}

		public FieldSpec BackingField {
			get {
				return backing_field;
			}
			set {
				backing_field = value;
			}
		}

		public TypeSpec MemberType { get; private set; }

		#endregion

		public override MemberSpec InflateMember (TypeParameterInflator inflator)
		{
			var es = (EventSpec) base.InflateMember (inflator);
			es.MemberType = inflator.Inflate (MemberType);

			if (backing_field != null)
				es.backing_field = (FieldSpec) backing_field.InflateMember (inflator);

			return es;
		}

		public override List<MissingTypeSpecReference> ResolveMissingDependencies (MemberSpec caller)
		{
			return MemberType.ResolveMissingDependencies (this);
		}
	}
 
	public class Indexer : PropertyBase, IParametersMember
	{
		public class GetIndexerMethod : GetMethod, IParametersMember
		{
			ParametersCompiled parameters;

			public GetIndexerMethod (PropertyBase property, Modifiers modifiers, ParametersCompiled parameters, Attributes attrs, Location loc)
				: base (property, modifiers, attrs, loc)
			{
				this.parameters = parameters;
			}

			public override MethodBuilder Define (TypeContainer parent)
			{
				// Disable reporting, parameters are resolved twice
				Report.DisableReporting ();
				try {
					parameters.Resolve (this);
				} finally {
					Report.EnableReporting ();
				}

				return base.Define (parent);
			}

			public override ParametersCompiled ParameterInfo {
				get {
					return parameters;
				}
			}

			#region IParametersMember Members

			AParametersCollection IParametersMember.Parameters {
				get {
					return parameters;
				}
			}

			TypeSpec IInterfaceMemberSpec.MemberType {
				get {
					return ReturnType;
				}
			}

			#endregion
		}

		public class SetIndexerMethod : SetMethod, IParametersMember
		{
			public SetIndexerMethod (PropertyBase property, Modifiers modifiers, ParametersCompiled parameters, Attributes attrs, Location loc)
				: base (property, modifiers, parameters, attrs, loc)
			{
			}

			#region IParametersMember Members

			AParametersCollection IParametersMember.Parameters {
				get {
					return parameters;
				}
			}

			TypeSpec IInterfaceMemberSpec.MemberType {
				get {
					return ReturnType;
				}
			}

			#endregion
		}

		const Modifiers AllowedModifiers =
			Modifiers.NEW |
			Modifiers.PUBLIC |
			Modifiers.PROTECTED |
			Modifiers.INTERNAL |
			Modifiers.PRIVATE |
			Modifiers.VIRTUAL |
			Modifiers.SEALED |
			Modifiers.OVERRIDE |
			Modifiers.UNSAFE |
			Modifiers.EXTERN |
			Modifiers.ABSTRACT;

		const Modifiers AllowedInterfaceModifiers =
			Modifiers.NEW;

		readonly ParametersCompiled parameters;

		public Indexer (TypeDefinition parent, FullNamedExpression type, MemberName name, Modifiers mod, ParametersCompiled parameters, Attributes attrs)
			: base (parent, type, mod,
				parent.PartialContainer.Kind == MemberKind.Interface ? AllowedInterfaceModifiers : AllowedModifiers,
				name, attrs)
		{
			this.parameters = parameters;
		}

		#region Properties

		AParametersCollection IParametersMember.Parameters {
			get {
				return parameters;
			}
		}

		public ParametersCompiled ParameterInfo {
			get {
				return parameters;
			}
		}

		#endregion

		
		public override void Accept (StructuralVisitor visitor)
		{
			visitor.Visit (this);
		}

		public override void ApplyAttributeBuilder (Attribute a, MethodSpec ctor, byte[] cdata, PredefinedAttributes pa)
		{
			if (a.Type == pa.IndexerName) {
				// Attribute was copied to container
				return;
			}

			base.ApplyAttributeBuilder (a, ctor, cdata, pa);
		}

		protected override bool CheckForDuplications ()
		{
			return Parent.MemberCache.CheckExistingMembersOverloads (this, parameters);
		}
		
		public override bool Define ()
		{
			if (!base.Define ())
				return false;

			if (!DefineParameters (parameters))
				return false;

			if (OptAttributes != null) {
				Attribute indexer_attr = OptAttributes.Search (Module.PredefinedAttributes.IndexerName);
				if (indexer_attr != null) {
					var compiling = indexer_attr.Type.MemberDefinition as TypeContainer;
					if (compiling != null)
						compiling.Define ();

					if (IsExplicitImpl) {
						Report.Error (415, indexer_attr.Location,
							"The `{0}' attribute is valid only on an indexer that is not an explicit interface member declaration",
							indexer_attr.Type.GetSignatureForError ());
					} else if ((ModFlags & Modifiers.OVERRIDE) != 0) {
						Report.Error (609, indexer_attr.Location,
							"Cannot set the `IndexerName' attribute on an indexer marked override");
					} else {
						string name = indexer_attr.GetIndexerAttributeValue ();

						if (!string.IsNullOrEmpty (name)) {
							SetMemberName (new MemberName (MemberName.Left, name, Location));
						}
					}
				}
			}

			if (InterfaceType != null) {
				string base_IndexerName = InterfaceType.MemberDefinition.GetAttributeDefaultMember ();
				if (base_IndexerName != ShortName) {
					SetMemberName (new MemberName (MemberName.Left, base_IndexerName, new TypeExpression (InterfaceType, Location), Location));
				}
			}

			Parent.AddNameToContainer (this, MemberName.Basename);

			flags |= MethodAttributes.HideBySig | MethodAttributes.SpecialName;
			
			if (!DefineAccessors ())
				return false;

			if (!CheckBase ())
				return false;

			DefineBuilders (MemberKind.Indexer, parameters);
			return true;
		}

		public override bool EnableOverloadChecks (MemberCore overload)
		{
			if (overload is Indexer) {
				caching_flags |= Flags.MethodOverloadsExist;
				return true;
			}

			return base.EnableOverloadChecks (overload);
		}

		public override void Emit ()
		{
			parameters.CheckConstraints (this);

			base.Emit ();
		}

		public override string GetSignatureForError ()
		{
			StringBuilder sb = new StringBuilder (Parent.GetSignatureForError ());
			if (MemberName.ExplicitInterface != null) {
				sb.Append (".");
				sb.Append (MemberName.ExplicitInterface.GetSignatureForError ());
			}

			sb.Append (".this");
			sb.Append (parameters.GetSignatureForError ("[", "]", parameters.Count));
			return sb.ToString ();
		}

		public override string GetSignatureForDocumentation ()
		{
			return base.GetSignatureForDocumentation () + parameters.GetSignatureForDocumentation ();
		}

		protected override bool VerifyClsCompliance ()
		{
			if (!base.VerifyClsCompliance ())
				return false;

			parameters.VerifyClsCompliance (this);
			return true;
		}
	}

	public class IndexerSpec : PropertySpec, IParametersMember
	{
		AParametersCollection parameters;

		public IndexerSpec (TypeSpec declaringType, IMemberDefinition definition, TypeSpec memberType, AParametersCollection parameters, PropertyInfo info, Modifiers modifiers)
			: base (MemberKind.Indexer, declaringType, definition, memberType, info, modifiers)
		{
			this.parameters = parameters;
		}

		#region Properties
		public AParametersCollection Parameters {
			get {
				return parameters;
			}
		}
		#endregion

		public override string GetSignatureForDocumentation ()
		{
			return base.GetSignatureForDocumentation () + parameters.GetSignatureForDocumentation ();
		}

		public override string GetSignatureForError ()
		{
			return DeclaringType.GetSignatureForError () + ".this" + parameters.GetSignatureForError ("[", "]", parameters.Count);
		}

		public override MemberSpec InflateMember (TypeParameterInflator inflator)
		{
			var spec = (IndexerSpec) base.InflateMember (inflator);
			spec.parameters = parameters.Inflate (inflator);
			return spec;
		}

		public override List<MissingTypeSpecReference> ResolveMissingDependencies (MemberSpec caller)
		{
			var missing = base.ResolveMissingDependencies (caller);

			foreach (var pt in parameters.Types) {
				var m = pt.GetMissingDependencies (caller);
				if (m == null)
					continue;

				if (missing == null)
					missing = new List<MissingTypeSpecReference> ();

				missing.AddRange (m);
			}

			return missing;
		}
	}
}<|MERGE_RESOLUTION|>--- conflicted
+++ resolved
@@ -35,13 +35,8 @@
 	// This includes properties, indexers, and events
 	public abstract class PropertyBasedMember : InterfaceMemberBase
 	{
-<<<<<<< HEAD
-		public PropertyBasedMember (TypeDefinition parent, FullNamedExpression type, Modifiers mod, Modifiers allowed_mod, MemberName name, Attributes attrs)
+		protected PropertyBasedMember (TypeDefinition parent, FullNamedExpression type, Modifiers mod, Modifiers allowed_mod, MemberName name, Attributes attrs)
 			: base (parent, type, mod, allowed_mod, Modifiers.PRIVATE, name, attrs)
-=======
-		protected PropertyBasedMember (TypeDefinition parent, FullNamedExpression type, Modifiers mod, Modifiers allowed_mod, MemberName name, Attributes attrs)
-			: base (parent, type, mod, allowed_mod, name, attrs)
->>>>>>> 982f7105
 		{
 		}
 
