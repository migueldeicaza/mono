<<<<<<< HEAD
<Project Sdk="Microsoft.NET.Sdk">

  <PropertyGroup>
    <TargetFramework>netstandard2.0</TargetFramework>
    <RootNamespace>WebAssembly</RootNamespace>
  </PropertyGroup>

  <PropertyGroup Condition=" '$(Configuration)|$(Platform)' == 'Debug|AnyCPU' ">
    <NoWarn>1701;1702;1591; 1570; 1572; 1573</NoWarn>
    <OutputPath>..\..\</OutputPath>
    <DocumentationFile>..\..\netstandard2.0\WebAssembly.Bindings.xml</DocumentationFile>
    <LangVersion>7.3</LangVersion>
    <AllowUnsafeBlocks>true</AllowUnsafeBlocks>
  </PropertyGroup>
  <PropertyGroup Condition=" '$(Configuration)|$(Platform)' == 'Release|AnyCPU' ">
    <DebugSymbols>true</DebugSymbols>
    <NoWarn>1701;1702;1591; 1570; 1572; 1573</NoWarn>
    <OutputPath>..\..\</OutputPath>
    <DocumentationFile>..\..\netstandard2.0\WebAssembly.Bindings.xml</DocumentationFile>
    <LangVersion>7.3</LangVersion>
    <AllowUnsafeBlocks>true</AllowUnsafeBlocks>
  </PropertyGroup>
  <ItemGroup>
    <None Remove="LinkDescriptor\WebAssembly.Bindings.xml" />
  </ItemGroup>
  <ItemGroup>
    <EmbeddedResource Include="LinkDescriptor\WebAssembly.Bindings.xml">
      <LogicalName>WebAssembly.Bindings.xml</LogicalName>
    </EmbeddedResource>
  </ItemGroup>
  <ItemGroup>
    <Folder Include="Core\" />
    <Folder Include="Host\" />
  </ItemGroup>
  <ItemGroup>
    <PackageReference Include="System.Memory" Version="4.5.2" />
  </ItemGroup>
</Project>
=======
<Project Sdk="Microsoft.NET.Sdk">

  <PropertyGroup>
    <TargetFramework>netstandard2.0</TargetFramework>
  </PropertyGroup>

  <PropertyGroup Condition=" '$(Configuration)|$(Platform)' == 'Debug|AnyCPU' ">
    <NoWarn>1701;1702;1591; 1570; 1572; 1573</NoWarn>
    <OutputPath>..\..\</OutputPath>
    <DocumentationFile>..\..\netstandard2.0\WebAssembly.Bindings.xml</DocumentationFile>
  </PropertyGroup>
  <PropertyGroup Condition=" '$(Configuration)|$(Platform)' == 'Release|AnyCPU' ">
    <DebugSymbols>true</DebugSymbols>
    <NoWarn>1701;1702;1591; 1570; 1572; 1573</NoWarn>
    <OutputPath>..\..\</OutputPath>
    <DocumentationFile>..\..\netstandard2.0\WebAssembly.Bindings.xml</DocumentationFile>
  </PropertyGroup>
  <ItemGroup>
    <None Remove="LinkDescriptor\WebAssembly.Bindings.xml" />
  </ItemGroup>
  <ItemGroup>
    <EmbeddedResource Include="LinkDescriptor\WebAssembly.Bindings.xml">
      <LogicalName>WebAssembly.Bindings.xml</LogicalName>
    </EmbeddedResource>
  </ItemGroup>
</Project>
>>>>>>> 7fe2472b
<|MERGE_RESOLUTION|>--- conflicted
+++ resolved
@@ -1,4 +1,3 @@
-<<<<<<< HEAD
 <Project Sdk="Microsoft.NET.Sdk">
 
   <PropertyGroup>
@@ -36,32 +35,4 @@
   <ItemGroup>
     <PackageReference Include="System.Memory" Version="4.5.2" />
   </ItemGroup>
-</Project>
-=======
-<Project Sdk="Microsoft.NET.Sdk">
-
-  <PropertyGroup>
-    <TargetFramework>netstandard2.0</TargetFramework>
-  </PropertyGroup>
-
-  <PropertyGroup Condition=" '$(Configuration)|$(Platform)' == 'Debug|AnyCPU' ">
-    <NoWarn>1701;1702;1591; 1570; 1572; 1573</NoWarn>
-    <OutputPath>..\..\</OutputPath>
-    <DocumentationFile>..\..\netstandard2.0\WebAssembly.Bindings.xml</DocumentationFile>
-  </PropertyGroup>
-  <PropertyGroup Condition=" '$(Configuration)|$(Platform)' == 'Release|AnyCPU' ">
-    <DebugSymbols>true</DebugSymbols>
-    <NoWarn>1701;1702;1591; 1570; 1572; 1573</NoWarn>
-    <OutputPath>..\..\</OutputPath>
-    <DocumentationFile>..\..\netstandard2.0\WebAssembly.Bindings.xml</DocumentationFile>
-  </PropertyGroup>
-  <ItemGroup>
-    <None Remove="LinkDescriptor\WebAssembly.Bindings.xml" />
-  </ItemGroup>
-  <ItemGroup>
-    <EmbeddedResource Include="LinkDescriptor\WebAssembly.Bindings.xml">
-      <LogicalName>WebAssembly.Bindings.xml</LogicalName>
-    </EmbeddedResource>
-  </ItemGroup>
-</Project>
->>>>>>> 7fe2472b
+</Project>