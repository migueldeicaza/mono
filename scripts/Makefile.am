--- conflicted
+++ resolved
@@ -10,26 +10,6 @@
 # To preserve compatibility with old Makefiles and tools we keep the
 # command names that had the suffix 2 (like wsdl2)
 #
-<<<<<<< HEAD
-=======
-if USE_BATCH_FILES
-SCRIPT_IN=script.bat.in
-CSHARP_IN=csharp.bat.in
-SMCS_IN=smcs.bat.in
-FILTER=sed -e 's,\.bat\.exe,\.exe,g' -e 's,/,\\,g'
-SCRIPT_SUFFIX=.bat
-else
-SCRIPT_IN=script.in
-CSHARP_IN=csharp.in
-SMCS_IN=smcs.in
-FILTER=cat
-SCRIPT_SUFFIX=
-endif
-
-COMPAT_1_0_SUFFIX=1$(SCRIPT_SUFFIX)
-COMPAT_2_0_SUFFIX=2$(SCRIPT_SUFFIX)
-
->>>>>>> 081c0540
 bin_SCRIPTS = \
 	$(scripts_1_0)		\
 	$(scripts_1_0_umask)	\
@@ -40,7 +20,6 @@
 	$(scripts_service)	\
 	$(scripts_nunit)	\
 	$(scripts_rpmhelpers)	\
-	csharp$(SCRIPT_SUFFIX)	\
 	mono-test-install
 
 scripts_1_0_compat = \
@@ -87,8 +66,8 @@
 	sn
 
 scripts_2_0 = \
-<<<<<<< HEAD
 	al2			\
+	gacutil2	\
 	genxs2			\
 	gmcs			\
 	httpcfg			\
@@ -102,23 +81,6 @@
 	xsd2			\
 	sgen			\
 	xbuild
-=======
-	al2$(SCRIPT_SUFFIX)			\
-	gacutil2$(SCRIPT_SUFFIX)		\
-	genxs2$(SCRIPT_SUFFIX)			\
-	gmcs$(SCRIPT_SUFFIX)			\
-	httpcfg$(SCRIPT_SUFFIX)			\
-	ilasm2$(SCRIPT_SUFFIX)			\
-	mconfig$(SCRIPT_SUFFIX)			\
-	mkbundle2$(SCRIPT_SUFFIX)		\
-	mono-api-info2$(SCRIPT_SUFFIX) 		\
-	monop2$(SCRIPT_SUFFIX) 			\
-	resgen2$(SCRIPT_SUFFIX)			\
-	wsdl2$(SCRIPT_SUFFIX)			\
-	xsd2$(SCRIPT_SUFFIX)			\
-	sgen$(SCRIPT_SUFFIX)			\
-	xbuild$(SCRIPT_SUFFIX)
->>>>>>> 081c0540
 
 #
 # these are the new defaults, 2.0 profile-based commands
@@ -145,22 +107,12 @@
 pkgconfigdir = $(libdir)/pkgconfig
 pkgconfig_DATA= mono-nunit.pc
 
-CLEANFILES = $(scripts_1_0) $(scripts_1_0_umask) $(scripts_2_0) $(scripts_2_1) $(scripts_defaults) $(scripts_1_0_compat) mono-service mono-service2 nunit-console nunit-console2 mono-find-provides mono-find-requires csharp
+CLEANFILES = $(scripts_1_0) $(scripts_1_0_umask) $(scripts_2_0) $(scripts_2_1) $(scripts_defaults) $(scripts_1_0_compat) mono-service mono-service2 nunit-console nunit-console2 mono-find-provides mono-find-requires
 DISTCLEANFILES = $(pkgconfig_DATA) $(scripts_rpmhelpers)
 
-<<<<<<< HEAD
 EXTRA_DIST =                   \
 	script.in              \
 	script_umask.in        \
-=======
-EXTRA_DIST =			\
-	csharp.in		\
-	csharp.bat.in		\
-	script.in		\
-	script.bat.in		\
-	script_umask.in		\
-	script_umask.bat.in	\
->>>>>>> 081c0540
 	smcs.in			\
 	mono-service.in        \
 	mono-nunit.pc.in       \
@@ -218,17 +170,8 @@
 	$(REWRITE2_1) -e "s,@""exe_name@,smcs,g" $(srcdir)/smcs.in > $@.tmp
 	mv $@.tmp $@
 
-<<<<<<< HEAD
 $(scripts_1_0): script.in Makefile
 	$(REWRITE1) -e 's,@''exe_name@,$@,g' $(srcdir)/script.in > $@.tmp
-=======
-csharp$(SCRIPT_SUFFIX): $(CSHARP_IN) Makefile
-	$(REWRITE2) -e "s,@""exe_name@,smcs,g" $(srcdir)/$(CSHARP_IN) | $(FILTER) > $@.tmp
-	mv $@.tmp $@
-
-$(scripts_1_0): $(SCRIPT_IN) Makefile
-	$(REWRITE1) -e 's,@''exe_name@,$@,g' $(srcdir)/$(SCRIPT_IN) | $(FILTER) > $@.tmp
->>>>>>> 081c0540
 	mv $@.tmp $@
 
 $(scripts_1_0_umask): script_umask.in Makefile
