--- conflicted
+++ resolved
@@ -1,5 +1,11 @@
-<<<<<<< HEAD
-=======
+2007-02-24  Raja R Harinath  <rharinath@novell.com>
+
+	* data/config.in (odbc32.dll) [os=osx]: Fix misplaced ".
+
+2007-02-20  Wade Berrier  <wberrier@novell.com>
+
+	* scripts/Makefile.am: Add api-info and api-diff wrappers
+
 2007-02-15  Marek Habersack  <grendello@gmail.com>
 
 	* data/net_2_0/machine.config: add default provider factories.
@@ -25,7 +31,6 @@
 2007-01-31  Atsushi Enomoto  <atsushi@ximian.com>
 
 	* configure.in : w32 build fix; add -lwinmm as Tor suggested.
->>>>>>> 10c5df46
 
 Mon Jan 29 12:04:38 CET 2007 Paolo Molaro <lupus@ximian.com>
 
