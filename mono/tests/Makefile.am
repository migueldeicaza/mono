--- conflicted
+++ resolved
@@ -107,6 +107,7 @@
 	vtype.cs		\
 	isvaluetype.cs		\
 	iface6.cs		\
+	iface7.cs		\
 	ipaddress.cs		\
 	array-vt.cs		\
 	interface1.cs		\
@@ -277,10 +278,7 @@
 	catch-generics.2.cs	\
 	event-get.2.cs		\
 	safehandle.2.cs		\
-<<<<<<< HEAD
-=======
 	stackframes-async.2.cs		\
->>>>>>> 10c5df46
 	module-cctor-loader.2.cs	\
 	bug-80392.2.cs
 
