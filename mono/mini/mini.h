#ifndef __MONO_MINI_H__
#define __MONO_MINI_H__

#include "config.h"
#include <glib.h>
#include <signal.h>
#include <mono/metadata/loader.h>
#include <mono/metadata/mempool.h>
#include <mono/utils/monobitset.h>
#include <mono/metadata/class.h>
#include <mono/metadata/object.h>
#include <mono/metadata/opcodes.h>
#include <mono/metadata/tabledefs.h>
#include <mono/metadata/domain-internals.h>
#include "mono/metadata/class-internals.h"
#include "mono/metadata/object-internals.h"
#include <mono/metadata/profiler-private.h>
#include <mono/utils/mono-compiler.h>

#include "mini-arch.h"
#include "regalloc.h"
#include "declsec.h"

#ifndef G_LIKELY
#define G_LIKELY(a) (a)
#define G_UNLIKELY(a) (a)
#endif

#if DISABLE_LOGGING
#define MINI_DEBUG(level,limit,code)
#else
#define MINI_DEBUG(level,limit,code) do {if (G_UNLIKELY ((level) >= (limit))) code} while (0)
#endif

#define NOT_IMPLEMENTED do { g_assert_not_reached (); } while (0)

#ifndef DISABLE_AOT
#define MONO_USE_AOT_COMPILER
#endif

/* for 32 bit systems */
#if G_BYTE_ORDER == G_LITTLE_ENDIAN
#define MINI_LS_WORD_OFFSET 0
#define MINI_MS_WORD_OFFSET 4
#define inst_ls_word data.op[0].const_val
#define inst_ms_word data.op[1].const_val
#else
#define MINI_LS_WORD_OFFSET 4
#define MINI_MS_WORD_OFFSET 0
#define inst_ls_word data.op[1].const_val
#define inst_ms_word data.op[0].const_val
#endif

/* Version number of the AOT file format */
#define MONO_AOT_FILE_VERSION "32"

#if 0
#define mono_bitset_foreach_bit(set,b,n) \
	for (b = 0; b < n; b++)\
		if (mono_bitset_test_fast(set,b))
#define mono_bitset_foreach_bit_rev(set,b,n) \
	for (b = n - 1; b >= 0; b--)\
		if (mono_bitset_test_fast(set,b))
#else
#define mono_bitset_foreach_bit(set,b,n) \
	for (b = mono_bitset_find_start (set); b < n && b >= 0; b = mono_bitset_find_first (set, b))
#define mono_bitset_foreach_bit_rev(set,b,n) \
	for (b = mono_bitset_find_last (set, n - 1); b >= 0; b = b ? mono_bitset_find_last (set, b) : -1)
 
#endif

/*
 * Pull the list of opcodes
 */
#define OPDEF(a,b,c,d,e,f,g,h,i,j) \
	a = i,

enum {
#include "mono/cil/opcode.def"
	CEE_LASTOP
};
#undef OPDEF

#define MONO_VARINFO(cfg,varnum) (&(cfg)->vars [varnum])

#define MONO_INST_NEW(cfg,dest,op) do {	\
		(dest) = mono_mempool_alloc0 ((cfg)->mempool, sizeof (MonoInst));	\
		(dest)->opcode = (op);	\
        (dest)->dreg = (dest)->sreg1 = (dest)->sreg2 = -1;  \
        (dest)->cil_code = (cfg)->ip;  \
	} while (0)

#define MONO_INST_NEW_CALL(cfg,dest,op) do {	\
		(dest) = mono_mempool_alloc0 ((cfg)->mempool, sizeof (MonoCallInst));	\
		(dest)->inst.opcode = (op);	\
        (dest)->inst.dreg = (dest)->inst.sreg1 = (dest)->inst.sreg2 = -1;  \
        (dest)->inst.cil_code = (cfg)->ip;  \
	} while (0)

#define MONO_INST_NEW_CALL_ARG(cfg,dest,op) do {	\
		(dest) = mono_mempool_alloc0 ((cfg)->mempool, sizeof (MonoCallArgParm));	\
		(dest)->ins.opcode = (op);	\
	} while (0)

#define MONO_ADD_INS(b,inst) do {	\
		if ((b)->last_ins) {	\
			(b)->last_ins->next = (inst);	\
			(b)->last_ins = (inst);	\
		} else {	\
			(b)->code = (b)->last_ins = (inst);	\
		}	\
	} while (0)

#define NULLIFY_INS(ins) do { \
        (ins)->opcode = OP_NOP; \
        (ins)->dreg = (ins)->sreg1 = (ins)->sreg2 = -1; \
		(ins)->ssa_op = MONO_SSA_NOP; \
    } while (0)

/* 
 * this is used to determine when some branch optimizations are possible: we exclude FP compares
 * because they have weird semantics with NaNs.
 */
#define MONO_IS_COND_BRANCH_OP(ins) (((ins)->opcode >= CEE_BEQ && (ins)->opcode <= CEE_BLT_UN) || ((ins)->opcode >= OP_LBEQ && (ins)->opcode <= OP_LBLT_UN) || ((ins)->opcode >= OP_FBEQ && (ins)->opcode <= OP_FBLT_UN) || ((ins)->opcode >= OP_IBEQ && (ins)->opcode <= OP_IBLT_UN))

#define MONO_IS_COND_EXC(ins) ((((ins)->opcode >= OP_COND_EXC_EQ) && ((ins)->opcode <= OP_COND_EXC_LT_UN)) || (((ins)->opcode >= OP_COND_EXC_IEQ) && ((ins)->opcode <= OP_COND_EXC_ILT_UN)))

#define MONO_IS_SETCC(ins) ((((ins)->opcode >= OP_CEQ) && ((ins)->opcode <= OP_CLT_UN)) || (((ins)->opcode >= OP_ICEQ) && ((ins)->opcode <= OP_ICLT_UN)) || (((ins)->opcode >= OP_LCEQ) && ((ins)->opcode <= OP_LCLT_UN)) || (((ins)->opcode >= OP_FCEQ) && ((ins)->opcode <= OP_FCLT_UN)))

#define MONO_IS_PHI(ins) (((ins)->opcode == OP_PHI) || ((ins)->opcode == OP_FPHI) || ((ins)->opcode == OP_VPHI))
#define MONO_IS_MOVE(ins) (((ins)->opcode == OP_MOVE) || ((ins)->opcode == OP_FMOVE) || ((ins)->opcode == OP_VMOVE))

#define MONO_IS_LOAD_MEMBASE(ins) (((ins)->opcode >= OP_LOAD_MEMBASE) && ((ins)->opcode <= OP_LOADV_MEMBASE))
#define MONO_IS_STORE_MEMBASE(ins) (((ins)->opcode >= OP_STORE_MEMBASE_REG) && ((ins)->opcode <= OP_STOREV_MEMBASE))
#define MONO_IS_STORE_MEMINDEX(ins) (((ins)->opcode >= OP_STORE_MEMINDEX) && ((ins)->opcode <= OP_STORER8_MEMINDEX))

#define MONO_IS_CALL(ins) (((ins->opcode >= OP_VOIDCALL) && (ins->opcode <= OP_VOIDCALL_MEMBASE)) || ((ins->opcode >= OP_FCALL) && (ins->opcode <= OP_FCALL_MEMBASE)) || ((ins->opcode >= OP_LCALL) && (ins->opcode <= OP_LCALL_MEMBASE)) || ((ins->opcode >= OP_VCALL) && (ins->opcode <= OP_VCALL_MEMBASE)) || ((ins->opcode >= OP_CALL) && (ins->opcode <= OP_CALL_MEMBASE)) || ((ins->opcode >= OP_VCALL2) && (ins->opcode <= OP_VCALL2_MEMBASE)))

typedef struct MonoInst MonoInst;
typedef struct MonoCallInst MonoCallInst;
typedef struct MonoCallArgParm MonoCallArgParm;
typedef struct MonoEdge MonoEdge;
typedef struct MonoMethodVar MonoMethodVar;
typedef struct MonoBasicBlock MonoBasicBlock;
typedef struct MonoLMF MonoLMF;
typedef struct MonoSpillInfo MonoSpillInfo;
typedef struct MonoTraceSpec MonoTraceSpec;

extern guint32 mono_jit_tls_id;
extern MonoTraceSpec *mono_jit_trace_calls;
extern gboolean mono_break_on_exc;
extern int mono_exc_esp_offset;
#ifdef DISABLE_AOT
#define mono_compile_aot 0
#else
extern gboolean mono_compile_aot;
#endif
extern gboolean mono_use_security_manager;

#define INS_INFO(opcode) (&ins_info [((opcode) - OP_START - 1) * 3])

extern const char const ins_info[];

struct MonoEdge {
	MonoEdge *next;
	MonoBasicBlock *bb;
	/* add edge type? */
};

struct MonoSpillInfo {
	int offset;
};

/*
 * This structure contains the information maintained by the verifier for each CIL
 * stack slot. This information is also available in MonoInst, but the verifier needs to
 * update the type information during stack merges, which could lead to problems if done
 * on MonoInsts, so we use a dedicated structure instead.
 */
typedef struct {
	int type;
	MonoClass *klass;
} MonoStackSlot;

/*
 * The IR-level basic block.  
 *
 * A basic block can have multiple exits just fine, as long as the point of
 * 'departure' is the last instruction in the basic block. Extended basic
 * blocks, on the other hand, may have instructions that leave the block
 * midstream. The important thing is that they cannot be _entered_
 * midstream, ie, execution of a basic block (or extened bb) always start
 * at the beginning of the block, never in the middle.
 */
struct MonoBasicBlock {
	MonoInst *last_ins;

	/* the next basic block in the order it appears in IL */
	MonoBasicBlock *next_bb;

	/*
	 * Before instruction selection it is the first tree in the
	 * forest and the first item in the list of trees. After
	 * instruction selection it is the first instruction and the
	 * first item in the list of instructions.
	 */
	MonoInst *code;

	/* unique block number identification */
	gint32 block_num;
	
	gint32 dfn;

	/* Basic blocks: incoming and outgoing counts and pointers */
	/* Each bb should only appear once in each array */
	gint16 out_count, in_count;
	MonoBasicBlock **in_bb;
	MonoBasicBlock **out_bb;

	/* Points to the start of the CIL code that initiated this BB */
	unsigned char* cil_code;

	/* Length of the CIL block */
	gint32 cil_length;

	/* The address of the generated code, used for fixups */
	int native_offset;
	int max_offset;

	/* Visited and reachable flags */
	guint32 flags;

	/*
	 * SSA and loop based flags
	 */
	MonoBitSet *dominators;
	MonoBitSet *dfrontier;
	MonoBasicBlock *idom;
	GSList *dominated;
	/* fast dominator algorithm */
	MonoBasicBlock *df_parent, *ancestor, *child, *label;
	MonoEdge *bucket;
	int size, sdom, idomn;
	
	/* loop nesting and recognition */
	GList *loop_blocks;
	gint8  nesting;
	gint8  loop_body_start;

	/* 
	 * Whenever the bblock is rarely executed so it should be emitted after
	 * the function epilog.
	 */
	guint out_of_line : 1;
	/* Caches the result of uselessness calculation during optimize_branches */
	guint not_useless : 1;

	/* use for liveness analysis */
	MonoBitSet *gen_set;
	MonoBitSet *kill_set;
	MonoBitSet *live_in_set;
	MonoBitSet *live_out_set;

	/* fields to deal with non-empty stack slots at bb boundary */
	guint16 out_scount, in_scount;
	MonoInst **out_stack;
	MonoInst **in_stack;
	MonoStackSlot *stack_state; /* Verification stack state on enter to bblock */

	/* we use that to prevent merging of bblock covered by different clauses*/
	guint real_offset;

	/*
	 * The region encodes whether the basic block is inside
	 * a finally, catch, filter or none of thoese.
	 *
	 * If the value is -1, then it is neither finally, catch nor filter
	 *
	 * Otherwise the format is:
	 *
	 *  Bits: |     0-3      |       4-7      |     8-31
	 * 	  |		 |                |
	 *        | clause-flags |   MONO_REGION  | clause-index 
	 *
	 */
        guint region;

	/* The current symbolic register number, used in local register allocation. */
	guint32 max_vreg;
};

/* BBlock flags */
enum {
	BB_VISITED            = 1 << 0,
	BB_REACHABLE          = 1 << 1,
	BB_EXCEPTION_DEAD_OBJ = 1 << 2,
	BB_EXCEPTION_UNSAFE   = 1 << 3,
	BB_EXCEPTION_HANDLER  = 1 << 4
};

struct MonoInst {
	union {
		union {
			MonoInst *src;
			MonoMethodVar *var;
			gssize const_val;
			gpointer p;
			MonoMethod *method;
			MonoMethodSignature *signature;
			MonoBasicBlock **many_blocks;
			MonoBasicBlock *target_block;
			MonoInst **args;
			MonoType *vtype;
			MonoClass *klass;
			int *phi_args;
			MonoCallInst *call_inst;
		} op [2];
		gint64 i8const;
		double r8const;
	} data;
	guint16 opcode;
	guint8  type; /* stack type */
	guint   ssa_op : 3;
	guint8  flags  : 5;
	
	/* used by the register allocator */
	gint32 dreg, sreg1, sreg2;
	/* used mostly by the backend to store additional info it may need */
	union {
		gint32 reg3;
		gint32 arg_info;
		gint32 size; /* in OP_MEMSET and OP_MEMCPY */
		gint shift_amount;
		gboolean is_pinvoke; /* for variables in the unmanaged marshal format */
	} backend;
	
	MonoInst *next;
	MonoClass *klass;
	const unsigned char* cil_code; /* for debugging and bblock splitting */
};
	
struct MonoCallInst {
	MonoInst inst;
	MonoMethodSignature *signature;
	MonoMethod *method;
	MonoInst **args;
	MonoInst *out_args;
	MonoInst *vret_var;
	gconstpointer fptr;
	guint stack_usage;
	gboolean virtual;
	regmask_t used_iregs;
	regmask_t used_fregs;
	GSList *out_ireg_args;
	GSList *out_freg_args;
};

struct MonoCallArgParm {
	MonoInst ins;
	gint32 size;
	gint32 offset;
	gint32 offPrm;
};

/* 
 * flags for MonoInst
 * Note: some of the values overlap, because they can't appear
 * in the same MonoInst.
 */
enum {
	MONO_INST_HAS_METHOD = 1,
	/* temp local created by a DUP: used only within a BB */
	MONO_INST_IS_TEMP    = 1,
	MONO_INST_INIT       = 1, /* in localloc */
	MONO_INST_IS_DEAD    = 2,
	MONO_INST_TAILCALL   = 4,
	MONO_INST_VOLATILE   = 4,
	MONO_INST_BRLABEL    = 4,
	MONO_INST_NOTYPECHECK    = 4,
	MONO_INST_UNALIGNED  = 8,
    MONO_INST_CFOLD_TAKEN = 8, /* On branches */
    MONO_INST_CFOLD_NOT_TAKEN = 16, /* On branches */
	MONO_INST_DEFINITION_HAS_SIDE_EFFECTS = 8,
	/* the address of the variable has been taken */
	MONO_INST_INDIRECT   = 16,
	MONO_INST_NORANGECHECK   = 16
};

#define inst_c0 data.op[0].const_val
#define inst_c1 data.op[1].const_val
#define inst_i0 data.op[0].src
#define inst_i1 data.op[1].src
#define inst_p0 data.op[0].p
#define inst_p1 data.op[1].p
#define inst_l  data.i8const
#define inst_r  data.r8const
#define inst_left  data.op[0].src
#define inst_right data.op[1].src

#define inst_newa_len   data.op[0].src
#define inst_newa_class data.op[1].klass

#define inst_var    data.op[0].var
#define inst_vtype  data.op[1].vtype
/* in branch instructions */
#define inst_many_bb   data.op[1].many_blocks
#define inst_target_bb data.op[0].target_block
#define inst_true_bb   data.op[1].many_blocks[0]
#define inst_false_bb  data.op[1].many_blocks[1]

#define inst_basereg sreg1
#define inst_indexreg sreg2
#define inst_destbasereg dreg
#define inst_offset data.op[0].const_val
#define inst_imm    data.op[1].const_val
#define inst_call   data.op[1].call_inst

#define inst_phi_args   data.op[1].phi_args

/* instruction description for use in regalloc/scheduling */
enum {
	MONO_INST_DEST,
	MONO_INST_SRC1,
	MONO_INST_SRC2,
	MONO_INST_LEN,
	MONO_INST_CLOB,
	/* Unused, commented out to reduce the size of the mdesc tables
	MONO_INST_FLAGS,
	MONO_INST_COST,
	MONO_INST_DELAY,
	MONO_INST_RES,
	*/
	MONO_INST_MAX
};

typedef union {
	struct {
		guint16 tid; /* tree number */
		guint16 bid; /* block number */
	} pos ;
	guint32 abs_pos; 
} MonoPosition;

typedef struct {
	MonoPosition first_use, last_use;
} MonoLiveRange;

typedef struct MonoLiveRange2 MonoLiveRange2;

struct MonoLiveRange2 {
	int from, to;
	MonoLiveRange2 *next;
};

typedef struct {
	/* List of live ranges sorted by 'from' */
	MonoLiveRange2 *range;
	MonoLiveRange2 *last_range;
} MonoLiveInterval;

/*
 * Additional information about a variable
 */
struct MonoMethodVar {
	guint           idx; /* inside cfg->varinfo, cfg->vars */
	MonoLiveRange   range; /* generated by liveness analysis */
	MonoLiveInterval *interval; /* generated by liveness analysis */
	int             reg; /* != -1 if allocated into a register */
	int             spill_costs;
	MonoBitSet     *def_in; /* used by SSA */
	MonoInst       *def;    /* used by SSA */
	MonoBasicBlock *def_bb; /* used by SSA */
	GList          *uses;   /* used by SSA */
	char            cpstate;  /* used by SSA conditional  constant propagation */
};

typedef struct {
	gpointer          end_of_stack;
	guint32           stack_size;
#if !defined(HAVE_KW_THREAD) || !defined(MONO_ARCH_ENABLE_MONO_LMF_VAR)
	MonoLMF          *lmf;
#endif
	MonoLMF          *first_lmf;
	gpointer         signal_stack;
	guint32          signal_stack_size;
	void            (*abort_func) (MonoObject *object);
} MonoJitTlsData;

typedef enum {
#define PATCH_INFO(a,b) MONO_PATCH_INFO_ ## a,
#include "patch-info.h"
#undef PATCH_INFO
	MONO_PATCH_INFO_NUM
} MonoJumpInfoType;

/*
 * We need to store the image which the token refers to along with the token,
 * since the image might not be the same as the image of the method which
 * contains the relocation, because of inlining.
 */
typedef struct MonoJumpInfoToken {
	MonoImage *image;
	guint32 token;
} MonoJumpInfoToken;

typedef struct MonoJumpInfoBBTable {
	MonoBasicBlock **table;
	int table_size;
} MonoJumpInfoBBTable;

typedef struct MonoJumpInfo MonoJumpInfo;
struct MonoJumpInfo {
	MonoJumpInfo *next;
	union {
		int i;
		guint8 *p;
		MonoInst *label;
	} ip;

	MonoJumpInfoType type;
	union {
		gconstpointer   target;
#if SIZEOF_VOID_P == 8
		gint64          offset;
#else
		int             offset;
#endif
		MonoBasicBlock *bb;
		MonoInst       *inst;
		MonoMethod     *method;
		MonoClass      *klass;
		MonoClassField *field;
		MonoImage      *image;
		MonoVTable     *vtable;
		const char     *name;
		MonoJumpInfoToken  *token;
		MonoJumpInfoBBTable *table;
	} data;
};

typedef enum {
	MONO_TRAMPOLINE_GENERIC,
	MONO_TRAMPOLINE_JUMP,
	MONO_TRAMPOLINE_CLASS_INIT,
	MONO_TRAMPOLINE_AOT,
	MONO_TRAMPOLINE_AOT_PLT,
	MONO_TRAMPOLINE_DELEGATE,
	MONO_TRAMPOLINE_NUM
} MonoTrampolineType;

/* optimization flags */
#define OPTFLAG(id,shift,name,descr) MONO_OPT_ ## id = 1 << shift,
enum {
#include "optflags-def.h"
	MONO_OPT_LAST
};

/* Bit-fields in the MonoBasicBlock.region */
#define MONO_REGION_TRY       0
#define MONO_REGION_FINALLY  16
#define MONO_REGION_CATCH    32
#define MONO_REGION_FAULT    64         /* Currently unused */
#define MONO_REGION_FILTER  128

#define MONO_BBLOCK_IS_IN_REGION(bblock, regtype) (((bblock)->region & (0xf << 4)) == (regtype))

#define get_vreg_to_inst(cfg, vreg) ((vreg) < (cfg)->vreg_to_inst_len ? (cfg)->vreg_to_inst [vreg] : NULL)

#define vreg_is_volatile(cfg, vreg) (G_UNLIKELY (get_vreg_to_inst ((cfg), (vreg)) && (get_vreg_to_inst ((cfg), (vreg))->flags & (MONO_INST_VOLATILE|MONO_INST_INDIRECT))))

/*
 * Control Flow Graph and compilation unit information
 */
typedef struct {
	MonoMethod      *method;
	MonoMemPool     *mempool;
	MonoInst       **varinfo;
	MonoMethodVar   *vars;
	MonoInst        *ret;
	MonoBasicBlock  *bb_entry;
	MonoBasicBlock  *bb_exit;
	MonoBasicBlock  *bb_init;
	MonoBasicBlock **bblocks;
	MonoBasicBlock **cil_offset_to_bb;
	MonoMemPool     *state_pool; /* used by instruction selection */
	MonoBasicBlock  *cbb;        /* used by instruction selection */
	MonoInst        *prev_ins;   /* in decompose */
	MonoJumpInfo    *patch_info;
	MonoJitInfo     *jit_info;
	MonoJitDynamicMethodInfo *dynamic_info;
	guint            num_bblocks;
	guint            locals_start;
	guint            num_varinfo; /* used items in varinfo */
	guint            varinfo_count; /* total storage in varinfo */
	gint             stack_offset;
	gint             max_ireg;
	gint             cil_offset_to_bb_len;
	MonoRegState    *rs;
	MonoSpillInfo   *spill_info; /* machine register spills */
	MonoSpillInfo   *spill_info_float; /* fp register spills */
	gint             spill_count;
	gint             spill_info_len, spill_info_float_len;
	/* unsigned char   *cil_code; */
	MonoMethod      *inlined_method; /* the method which is currently inlined */
	MonoInst        *domainvar; /* a cache for the current domain */
	MonoInst        *got_var; /* Global Offset Table variable */
<<<<<<< HEAD
	MonoInst        **locals;
	MonoInst        **args;

	/* 
	 * In the new IR, this variable represents the hidden argument holding the vtype
	 * return address. If the method returns something other than a vtype, or
	 * the vtype is returned in registers (cfg->ret_var_is_local in the old JIT), 
	 * this is NULL.
	 */
	MonoInst        *vret_addr;

	const unsigned char *ip;

=======
	MonoInst        **args;
	
>>>>>>> 82436a5b
	struct MonoAliasingInformation *aliasing_info;

	/* A hashtable of region ID-> SP var mappings */
	/* An SP var is a place to store the stack pointer (used by handlers)*/
	GHashTable      *spvars;

	/* A hashtable of region ID -> EX var mappings */
	/* An EX var stores the exception object passed to catch/filter blocks */
	GHashTable      *exvars;

	GList           *ldstr_list; /* used by AOT */
	
	MonoDomain      *domain;

	guint            real_offset;
	GHashTable      *cbb_hash;

	/* The current virtual register number */
	guint32 next_vreg;

	unsigned char   *cil_start;
	unsigned char   *native_code;
	guint            code_size;
	guint            code_len;
	guint            prolog_end;
	guint            epilog_begin;
	regmask_t        used_int_regs;
	guint32          opt;
	guint32          prof_options;
	guint32          flags;
	guint32          comp_done;
	guint32          verbose_level;
	guint32          stack_usage;
	guint32          param_area;
	guint32          frame_reg;
	gint32           sig_cookie;
	guint            disable_aot : 1;
	guint            disable_ssa : 1;
	guint            run_cctors : 1;
	guint            need_lmf_area : 1;
	guint            compile_aot : 1;
	guint            got_var_allocated : 1;
	guint            ret_var_is_local : 1;
	guint            ret_var_set : 1;
	guint            new_ir : 1;
	guint            dont_verify_stack_merge : 1;
	guint            unverifiable : 1;
	guint            skip_visibility : 1;
	gpointer         debug_info;
	guint32          lmf_offset;
	guint16          *intvars;
	MonoProfileCoverageInfo *coverage_info;
	GHashTable       *token_info_hash;
	MonoCompileArch  arch;
	guint32          exception_type;	/* MONO_EXCEPTION_* */
	guint32          exception_data;
	char*            exception_message;
	gpointer         exception_ptr;

	/* Fields used by the local reg allocator */
	void*            reginfo;
	void*            reverse_inst_list;
	int              reginfo_len;
	int              reverse_inst_list_len;

	/* Maps vregs to their associated MonoInst's */
	/* vregs with an associated MonoInst are 'global' while others are 'local' */
	MonoInst **vreg_to_inst;

	/* Size of above array */
	guint32 vreg_to_inst_len;
} MonoCompile;

typedef enum {
	MONO_CFG_HAS_ALLOCA = 1 << 0,
	MONO_CFG_HAS_CALLS  = 1 << 1,
	MONO_CFG_HAS_LDELEMA  = 1 << 2,
	MONO_CFG_HAS_VARARGS  = 1 << 3,
	MONO_CFG_HAS_TAIL     = 1 << 4,
	MONO_CFG_HAS_FPOUT    = 1 << 5, /* there are fp values passed in int registers */
	MONO_CFG_HAS_SPILLUP  = 1 << 6  /* spill var slots are allocated from bottom to top */
} MonoCompileFlags;

typedef struct {
	gulong methods_compiled;
	gulong methods_aot;
	gulong methods_lookups;
	gulong method_trampolines;
	gulong allocate_var;
	gulong analyze_stack_repeat;
	gulong cil_code_size;
	gulong native_code_size;
	gulong code_reallocs;
	gulong max_code_size_ratio;
	gulong biggest_method_size;
	gulong allocated_code_size;
	gulong inlineable_methods;
	gulong inlined_methods;
	gulong basic_blocks;
	gulong max_basic_blocks;
	gulong locals_stack_size;
	gulong regvars;
	gulong cas_declsec_check;
	gulong cas_linkdemand_icall;
	gulong cas_linkdemand_pinvoke;
	gulong cas_linkdemand_aptc;
	gulong cas_linkdemand;
	gulong cas_demand_generation;
	MonoMethod *max_ratio_method;
	MonoMethod *biggest_method;
	gboolean enabled;
} MonoJitStats;

extern MonoJitStats mono_jit_stats;

/* values for MonoInst.ssa_op */
enum {
	MONO_SSA_NOP = 0,
	MONO_SSA_ADDRESS_TAKEN = 1,
	MONO_SSA_LOAD = 2,
	MONO_SSA_STORE = 4,
	MONO_SSA_LOAD_STORE = MONO_SSA_LOAD|MONO_SSA_STORE,
	MONO_SSA_INDIRECT_LOAD = MONO_SSA_LOAD|MONO_SSA_ADDRESS_TAKEN,
	MONO_SSA_INDIRECT_STORE = MONO_SSA_STORE|MONO_SSA_ADDRESS_TAKEN,
	MONO_SSA_INDIRECT_LOAD_STORE =
	MONO_SSA_LOAD|MONO_SSA_STORE|MONO_SSA_ADDRESS_TAKEN
};

#define OP_CEQ    (256+CEE_CEQ)
#define OP_CLT    (256+CEE_CLT)
#define OP_CLT_UN (256+CEE_CLT_UN)
#define OP_CGT    (256+CEE_CGT)
#define OP_CGT_UN (256+CEE_CGT_UN)

/* opcodes: value assigned after all the CIL opcodes */
#ifdef MINI_OP
#undef MINI_OP
#endif
#define MINI_OP(a,b,dest,src1,src2) a,
enum {
	OP_START = MONO_CEE_LAST - 1,
#include "mini-ops.h"
	OP_LAST
};
#undef MINI_OP

/* Can't use the same with both JITs since that would break the burg rules */
#if defined(NEW_IR)

#if SIZEOF_VOID_P == 8
#define OP_PCONST OP_I8CONST
#define OP_PADD OP_LADD
#define OP_PADD_IMM OP_LADD_IMM
#define OP_PSUB OP_LSUB
#define OP_PMUL OP_LMUL
#define OP_PMUL_IMM OP_LMUL_IMM
#define OP_PNEG OP_LNEG
#define OP_PCONV_TO_U2 OP_LCONV_TO_U2
#define OP_PCONV_TO_OVF_I1_UN OP_LCONV_TO_OVF_I1_UN
#define OP_PCONV_TO_OVF_I1 OP_LCONV_TO_OVF_I1
#define OP_PBEQ OP_LBEQ
#define OP_PCEQ OP_LCEQ
#define OP_PBNE_UN OP_LBNE_UN
#define OP_PBGE_UN OP_LBGE_UN
#define OP_PBLT_UN OP_LBLT_UN
#define OP_PBGE OP_LBGE
#define OP_STOREP_MEMBASE_REG OP_STOREI8_MEMBASE_REG
#define OP_STOREP_MEMBASE_IMM OP_STOREI8_MEMBASE_IMM
#else
#define OP_PCONST OP_ICONST
#define OP_PADD OP_IADD
#define OP_PADD_IMM OP_IADD_IMM
#define OP_PSUB OP_ISUB
#define OP_PMUL OP_IMUL
#define OP_PMUL_IMM OP_IMUL_IMM
#define OP_PNEG OP_INEG
#define OP_PCONV_TO_U2 OP_ICONV_TO_U2
#define OP_PCONV_TO_OVF_I1_UN OP_ICONV_TO_OVF_I1_UN
#define OP_PCONV_TO_OVF_I1 OP_ICONV_TO_OVF_I1
#define OP_PBEQ OP_IBEQ
#define OP_PCEQ OP_ICEQ
#define OP_PBNE_UN OP_IBNE_UN
#define OP_PBGE_UN OP_IBGE_UN
#define OP_PBLT_UN OP_IBLT_UN
#define OP_PBGE OP_IBGE
#define OP_STOREP_MEMBASE_REG OP_STOREI4_MEMBASE_REG
#define OP_STOREP_MEMBASE_IMM OP_STOREI4_MEMBASE_IMM
#endif

#else

#if SIZEOF_VOID_P == 8
#define OP_PCONST OP_I8CONST
#define OP_PADD OP_LADD
#define OP_PADD_IMM OP_LADD_IMM
#define OP_PNEG OP_LNEG
#define OP_PCONV_TO_U2 OP_LCONV_TO_U2
#define OP_PCONV_TO_OVF_I1_UN OP_LCONV_TO_OVF_I1_UN
#define OP_PCONV_TO_OVF_I1 OP_LCONV_TO_OVF_I1
#define OP_PBEQ OP_LBEQ
#define OP_PCEQ CEE_CEQ
#define OP_STOREP_MEMBASE_REG OP_STOREI8_MEMBASE_REG
#define OP_STOREP_MEMBASE_IMM OP_STOREI8_MEMBASE_IMM
#else
#define OP_PCONST OP_ICONST
#define OP_PADD CEE_ADD
#define OP_PADD2 OP_IADD
#define OP_PNEG CEE_NEG
#define OP_PCONV_TO_U2 CEE_CONV_U2
#define OP_PCONV_TO_OVF_I1_UN CEE_CONV_OVF_I1_UN
#define OP_PCONV_TO_OVF_I1 CEE_CONV_OVF_I1
#define OP_PBEQ OP_IBEQ
#define OP_PCEQ CEE_CEQ
#define OP_STOREP_MEMBASE_REG OP_STOREI4_MEMBASE_REG
#define OP_STOREP_MEMBASE_IMM OP_STOREI4_MEMBASE_IMM
#endif

#endif

typedef enum {
	STACK_INV,
	STACK_I4,
	STACK_I8,
	STACK_PTR,
	STACK_R8,
	STACK_MP,
	STACK_OBJ,
	STACK_VTYPE,
	STACK_MAX
} MonoStackType;

typedef struct {
	union {
		double   r8;
		gint32   i4;
		gint64   i8;
		gpointer p;
		MonoClass *klass;
	} data;
	int type;
} StackSlot;

#if HAVE_ARRAY_ELEM_INIT
extern const guint8 mono_burg_arity [];
#else
extern guint8 mono_burg_arity [];
#endif

extern const char MONO_ARCH_CPU_SPEC [] MONO_INTERNAL;
#define MONO_ARCH_CPU_SPEC_IDX_COMBINE(a) a ## _idx
#define MONO_ARCH_CPU_SPEC_IDX(a) MONO_ARCH_CPU_SPEC_IDX_COMBINE(a)
extern const guint16 MONO_ARCH_CPU_SPEC_IDX(MONO_ARCH_CPU_SPEC) [] MONO_INTERNAL;
#define ins_get_spec(op) ((const char*)&MONO_ARCH_CPU_SPEC + MONO_ARCH_CPU_SPEC_IDX(MONO_ARCH_CPU_SPEC)[(op)])

enum {
	MONO_COMP_DOM = 1,
	MONO_COMP_IDOM = 2,
	MONO_COMP_DFRONTIER = 4,
	MONO_COMP_DOM_REV = 8,
	MONO_COMP_LIVENESS = 16,
	MONO_COMP_SSA = 32,
	MONO_COMP_SSA_DEF_USE = 64,
	MONO_COMP_REACHABILITY = 128,
	MONO_COMP_LOOPS = 256
};

typedef enum {
	MONO_GRAPH_CFG = 1,
	MONO_GRAPH_DTREE = 2,
	MONO_GRAPH_CFG_CODE = 4,
	MONO_GRAPH_CFG_SSA = 8,
	MONO_GRAPH_CFG_OPTCODE = 16
} MonoGraphOptions;

typedef struct {
	guint16 size;
	guint16 offset;
	guint8  pad;
} MonoJitArgumentInfo;

typedef struct {
	gboolean handle_sigint;
	gboolean keep_delegates;
	gboolean collect_pagefault_stats;
	gboolean break_on_unverified;
} MonoDebugOptions;

enum {
	BRANCH_NOT_TAKEN,
	BRANCH_TAKEN,
	BRANCH_UNDEF
};

typedef enum {
	CMP_EQ,
	CMP_NE,
	CMP_LE,
	CMP_GE,
	CMP_LT,
	CMP_GT,
	CMP_LE_UN,
	CMP_GE_UN,
	CMP_LT_UN,
	CMP_GT_UN
} CompRelation;

typedef enum {
	CMP_TYPE_L,
	CMP_TYPE_I,
	CMP_TYPE_F
} CompType;

/* Implicit exceptions */
enum {
	MONO_EXC_INDEX_OUT_OF_RANGE,
	MONO_EXC_OVERFLOW,
	MONO_EXC_ARITHMETIC,
	MONO_EXC_DIVIDE_BY_ZERO,
	MONO_EXC_INVALID_CAST,
	MONO_EXC_NULL_REF,
	MONO_EXC_ARRAY_TYPE_MISMATCH,
	MONO_EXC_INTRINS_NUM
};

typedef void (*MonoInstFunc) (MonoInst *tree, gpointer data);

/* main function */
int         mono_main                      (int argc, char* argv[]);
void        mono_set_defaults              (int verbose_level, guint32 opts);
MonoDomain* mini_init                      (const char *filename, const char *runtime_version) MONO_INTERNAL;
void        mini_cleanup                   (MonoDomain *domain) MONO_INTERNAL;

/* helper methods */
MonoJumpInfoToken * mono_jump_info_token_new (MonoMemPool *mp, MonoImage *image, guint32 token) MONO_INTERNAL;
MonoInst* mono_find_spvar_for_region        (MonoCompile *cfg, int region) MONO_INTERNAL;
void      mono_precompile_assemblies        (void) MONO_INTERNAL;
int       mono_parse_default_optimizations  (const char* p);
void      mono_bblock_add_inst              (MonoBasicBlock *bb, MonoInst *inst) MONO_INTERNAL;
void      mono_constant_fold                (MonoCompile *cfg) MONO_INTERNAL;
void      mono_constant_fold_inst           (MonoInst *inst, gpointer data) MONO_INTERNAL;
MonoInst* mono_constant_fold_ins2           (MonoCompile *cfg, MonoInst *ins, MonoInst *arg1, MonoInst *arg2, gboolean overwrite) MONO_INTERNAL;
int       mono_eval_cond_branch             (MonoInst *branch) MONO_INTERNAL;
int       mono_is_power_of_two              (guint32 val) MONO_INTERNAL;
void      mono_cprop_local                  (MonoCompile *cfg, MonoBasicBlock *bb, MonoInst **acp, int acp_size) MONO_INTERNAL;
MonoInst* mono_compile_create_var           (MonoCompile *cfg, MonoType *type, int opcode) MONO_INTERNAL;
MonoInst* mono_compile_create_var_for_vreg  (MonoCompile *cfg, MonoType *type, int opcode, int vreg) MONO_INTERNAL;
void      mono_compile_make_var_load        (MonoCompile *cfg, MonoInst *dest, gssize var_index) MONO_INTERNAL;
MonoInst* mono_compile_create_var_load      (MonoCompile *cfg, gssize var_index) MONO_INTERNAL;
MonoInst* mono_compile_create_var_store     (MonoCompile *cfg, gssize var_index, MonoInst *value) MONO_INTERNAL;
MonoType* mono_type_from_stack_type         (MonoInst *ins) MONO_INTERNAL;
guint32   mono_alloc_ireg                   (MonoCompile *cfg) MONO_INTERNAL;
guint32   mono_alloc_freg                   (MonoCompile *cfg) MONO_INTERNAL;
guint32   mono_alloc_preg                   (MonoCompile *cfg) MONO_INTERNAL;
guint32   mono_alloc_dreg                   (MonoCompile *cfg, MonoStackType stack_type) MONO_INTERNAL;
void      mono_unlink_bblock                (MonoCompile *cfg, MonoBasicBlock *from, MonoBasicBlock* to) MONO_INTERNAL;
void      mono_merge_basic_blocks           (MonoBasicBlock *bb, MonoBasicBlock *bbn) MONO_INTERNAL;
void      mono_blockset_print               (MonoCompile *cfg, MonoBitSet *set, const char *name, guint idom) MONO_INTERNAL;
void      mono_print_tree                   (MonoInst *tree) MONO_INTERNAL;
void      mono_print_tree_nl                (MonoInst *tree) MONO_INTERNAL;
void      mono_print_ins_index              (int i, MonoInst *ins) MONO_INTERNAL;
void      mono_print_ins                    (MonoInst *ins) MONO_INTERNAL;
void      mono_print_bb                     (MonoBasicBlock *bb, const char *msg) MONO_INTERNAL;
void      mono_print_code                   (MonoCompile *cfg, const char *msg) MONO_INTERNAL;
void      mono_print_method_from_ip         (void *ip);
char     *mono_pmip                         (void *ip);
void      mono_select_instructions          (MonoCompile *cfg) MONO_INTERNAL;
const char* mono_inst_name                  (int op);
int       mono_op_to_op_imm                 (int opcode) MONO_INTERNAL;
int       mono_op_imm_to_op                 (int opcode) MONO_INTERNAL;
int       mono_load_membase_to_load_mem     (int opcode) MONO_INTERNAL;
guint     mono_type_to_load_membase         (MonoType *type) MONO_INTERNAL;
guint     mono_type_to_store_membase        (MonoType *type) MONO_INTERNAL;
void      mono_inst_foreach                 (MonoInst *tree, MonoInstFunc func, gpointer data) MONO_INTERNAL;
void      mono_disassemble_code             (MonoCompile *cfg, guint8 *code, int size, char *id) MONO_INTERNAL;
void      mono_add_patch_info               (MonoCompile *cfg, int ip, MonoJumpInfoType type, gconstpointer target) MONO_INTERNAL;
void      mono_remove_patch_info            (MonoCompile *cfg, int ip) MONO_INTERNAL;
MonoJumpInfo* mono_patch_info_dup_mp        (MonoMemPool *mp, MonoJumpInfo *patch_info) MONO_INTERNAL;
guint     mono_patch_info_hash (gconstpointer data) MONO_INTERNAL;
gint      mono_patch_info_equal (gconstpointer ka, gconstpointer kb) MONO_INTERNAL;
gpointer  mono_resolve_patch_target         (MonoMethod *method, MonoDomain *domain, guint8 *code, MonoJumpInfo *patch_info, gboolean run_cctors) MONO_INTERNAL;
MonoLMF * mono_get_lmf                      (void) MONO_INTERNAL;
MonoLMF** mono_get_lmf_addr                 (void) MONO_INTERNAL;
void      mono_jit_thread_attach            (MonoDomain *domain);
guint32   mono_get_jit_tls_key              (void);
gint32    mono_get_lmf_tls_offset           (void);
GList    *mono_varlist_insert_sorted        (MonoCompile *cfg, GList *list, MonoMethodVar *mv, gboolean sort_end);
GList    *mono_varlist_sort                 (MonoCompile *cfg, GList *list, int sort_type);
void      mono_linterval_add_range          (MonoCompile *cfg, MonoLiveInterval *interval, int from, int to);
void      mono_linterval_print              (MonoLiveInterval *interval);
gboolean  mono_linterval_covers             (MonoLiveInterval *interval, int pos);
gint32    mono_linterval_get_intersect_pos  (MonoLiveInterval *i1, MonoLiveInterval *i2);
void      mono_analyze_liveness             (MonoCompile *cfg);
void      mono_linear_scan                  (MonoCompile *cfg, GList *vars, GList *regs, regmask_t *used_mask);
void      mono_create_jump_table            (MonoCompile *cfg, MonoInst *label, MonoBasicBlock **bbs, int num_blocks);
int       mono_compile_assembly             (MonoAssembly *ass, guint32 opts, const char *aot_options);
MonoCompile *mini_method_compile            (MonoMethod *method, guint32 opts, MonoDomain *domain, gboolean run_cctors, gboolean compile_aot, int parts);
void      mono_destroy_compile              (MonoCompile *cfg);
gboolean  mini_class_is_system_array (MonoClass *klass);
MonoJitICallInfo    *mono_find_jit_opcode_emulation (int opcode);
MonoMethodSignature *mono_get_element_address_signature (int arity);
MonoMethodSignature *mono_get_array_new_va_signature (int arity);
MonoJitICallInfo    *mono_get_element_address_icall (int rank);
MonoJitICallInfo    *mono_get_array_new_va_icall (int rank);

guint32   mono_get_jit_tls_key              (void) MONO_INTERNAL;
gint32    mono_get_lmf_tls_offset           (void) MONO_INTERNAL;
gint32    mono_get_lmf_addr_tls_offset      (void) MONO_INTERNAL;
GList    *mono_varlist_insert_sorted        (MonoCompile *cfg, GList *list, MonoMethodVar *mv, gboolean sort_end) MONO_INTERNAL;
GList    *mono_varlist_sort                 (MonoCompile *cfg, GList *list, int sort_type) MONO_INTERNAL;
void      mono_analyze_liveness             (MonoCompile *cfg) MONO_INTERNAL;
void      mono_liveness_handle_exception_clauses (MonoCompile *cfg) MONO_INTERNAL;
void      mono_linear_scan                  (MonoCompile *cfg, GList *vars, GList *regs, regmask_t *used_mask) MONO_INTERNAL;
void      mono_create_jump_table            (MonoCompile *cfg, MonoInst *label, MonoBasicBlock **bbs, int num_blocks) MONO_INTERNAL;
int       mono_compile_assembly             (MonoAssembly *ass, guint32 opts, const char *aot_options) MONO_INTERNAL;
MonoCompile *mini_method_compile            (MonoMethod *method, guint32 opts, MonoDomain *domain, gboolean run_cctors, gboolean compile_aot, int parts) MONO_INTERNAL;
void      mono_destroy_compile              (MonoCompile *cfg) MONO_INTERNAL;
MonoJitICallInfo *mono_find_jit_opcode_emulation (int opcode) MONO_INTERNAL;

void      mono_aot_init                     (void) MONO_INTERNAL;
gpointer  mono_aot_get_method               (MonoDomain *domain,
											 MonoMethod *method) MONO_INTERNAL;
gpointer  mono_aot_get_method_from_token    (MonoDomain *domain, MonoImage *image, guint32 token) MONO_INTERNAL;
gboolean  mono_aot_is_got_entry             (guint8 *code, guint8 *addr) MONO_INTERNAL;
guint8*   mono_aot_get_plt_entry            (guint8 *code) MONO_INTERNAL;
gboolean  mono_aot_init_vtable              (MonoVTable *vtable) MONO_INTERNAL;
gboolean  mono_aot_get_cached_class_info    (MonoClass *klass, MonoCachedClassInfo *res) MONO_INTERNAL;
gboolean  mono_aot_get_class_from_name      (MonoImage *image, const char *name_space, const char *name, MonoClass **klass) MONO_INTERNAL;
MonoJitInfo* mono_aot_find_jit_info         (MonoDomain *domain, MonoImage *image, gpointer addr) MONO_INTERNAL;
void mono_aot_set_make_unreadable           (gboolean unreadable) MONO_INTERNAL;
gboolean mono_aot_is_pagefault              (void *ptr) MONO_INTERNAL;
void mono_aot_handle_pagefault              (void *ptr) MONO_INTERNAL;
guint32 mono_aot_get_n_pagefaults           (void) MONO_INTERNAL;
gpointer mono_aot_plt_resolve               (gpointer aot_module, guint32 plt_info_offset, guint8 *code) MONO_INTERNAL;

gboolean  mono_method_blittable             (MonoMethod *method) MONO_INTERNAL;
gboolean  mono_method_same_domain           (MonoJitInfo *caller, MonoJitInfo *callee) MONO_INTERNAL;
MonoJitICallInfo *mono_find_jit_opcode_emulation (int opcode);
void      mono_register_opcode_emulation    (int opcode, const char* name, const char *sigstr, gpointer func, gboolean no_throw);
void      mono_draw_graph                   (MonoCompile *cfg, MonoGraphOptions draw_options);
void      mono_add_varcopy_to_end           (MonoCompile *cfg, MonoBasicBlock *bb, int src, int dest);
void      mono_add_ins_to_end               (MonoBasicBlock *bb, MonoInst *inst);
void      mono_replace_ins                  (MonoCompile *cfg, MonoBasicBlock *bb, MonoInst *ins, MonoInst **prev, MonoBasicBlock *first_bb, MonoBasicBlock *last_bb);
gpointer  mono_create_ftnptr                (MonoDomain *domain, gpointer addr);
void      mono_register_opcode_emulation    (int opcode, const char* name, const char *sigstr, gpointer func, gboolean no_throw) MONO_INTERNAL;
void      mono_draw_graph                   (MonoCompile *cfg, MonoGraphOptions draw_options) MONO_INTERNAL;
void      mono_add_varcopy_to_end           (MonoCompile *cfg, MonoBasicBlock *bb, int src, int dest) MONO_INTERNAL;
void      mono_add_ins_to_end               (MonoBasicBlock *bb, MonoInst *inst) MONO_INTERNAL;
gpointer  mono_create_ftnptr                (MonoDomain *domain, gpointer addr) MONO_INTERNAL;

int               mono_find_method_opcode      (MonoMethod *method) MONO_INTERNAL;
MonoJitICallInfo *mono_find_jit_icall_by_name  (const char *name) MONO_INTERNAL;
MonoJitICallInfo *mono_find_jit_icall_by_addr  (gconstpointer addr) MONO_INTERNAL;
MonoJitICallInfo *mono_register_jit_icall      (gconstpointer func, const char *name, MonoMethodSignature *sig, gboolean is_save) MONO_INTERNAL;
gconstpointer     mono_icall_get_wrapper       (MonoJitICallInfo* callinfo) MONO_INTERNAL;

guint8 *          mono_get_trampoline_code (MonoTrampolineType tramp_type) MONO_INTERNAL;
gpointer          mono_create_jump_trampoline (MonoDomain *domain, 
											   MonoMethod *method, 
											   gboolean add_sync_wrapper) MONO_INTERNAL;
gpointer          mono_create_class_init_trampoline (MonoVTable *vtable) MONO_INTERNAL;
gpointer          mono_create_jit_trampoline (MonoMethod *method) MONO_INTERNAL;
gpointer          mono_create_jit_trampoline_from_token (MonoImage *image, guint32 token) MONO_INTERNAL;
MonoVTable*       mono_find_class_init_trampoline_by_addr (gconstpointer addr) MONO_INTERNAL;
gpointer          mono_magic_trampoline (gssize *regs, guint8 *code, MonoMethod *m, guint8* tramp) MONO_INTERNAL;
gpointer          mono_delegate_trampoline (gssize *regs, guint8 *code, MonoClass *klass, guint8* tramp) MONO_INTERNAL;
gpointer          mono_aot_trampoline (gssize *regs, guint8 *code, guint8 *token_info, 
									   guint8* tramp) MONO_INTERNAL;
gpointer          mono_aot_plt_trampoline (gssize *regs, guint8 *code, guint8 *token_info, 
										   guint8* tramp) MONO_INTERNAL;
void              mono_class_init_trampoline (gssize *regs, guint8 *code, MonoVTable *vtable, guint8 *tramp) MONO_INTERNAL;
gpointer          mono_debugger_create_notification_function (void) MONO_INTERNAL;


gboolean          mono_running_on_valgrind (void) MONO_INTERNAL;
void*             mono_global_codeman_reserve (int size) MONO_INTERNAL;
const char       *mono_regname_full (int reg, gboolean fp) MONO_INTERNAL;
gint32*           mono_allocate_stack_slots_full (MonoCompile *cfg, gboolean backward, guint32 *stack_size, guint32 *stack_align) MONO_INTERNAL;
gint32*           mono_allocate_stack_slots (MonoCompile *cfg, guint32 *stack_size, guint32 *stack_align) MONO_INTERNAL;
void              mono_local_regalloc (MonoCompile *cfg, MonoBasicBlock *bb) MONO_INTERNAL;
MonoInst         *mono_branch_optimize_exception_target (MonoCompile *cfg, MonoBasicBlock *bb, const char * exname) MONO_INTERNAL;
gboolean          mono_is_regsize_var (MonoType *t) MONO_INTERNAL;
void              mini_emit_memcpy2 (MonoCompile *cfg, int destreg, int doffset, int srcreg, int soffset, int size, int align) MONO_INTERNAL;
CompRelation      mono_opcode_to_cond (int opcode) MONO_INTERNAL;
CompType          mono_opcode_to_type (int opcode, int cmp_opcode) MONO_INTERNAL;

void              mono_decompose_long_opts (MonoCompile *cfg);
void              mono_decompose_vtype_opts (MonoCompile *cfg);
void              mono_decompose_array_access_opts (MonoCompile *cfg);
void              mono_handle_global_vregs (MonoCompile *cfg);
void              mono_spill_global_vars (MonoCompile *cfg);

/* methods that must be provided by the arch-specific port */
void      mono_arch_cpu_init                    (void);
guint32   mono_arch_cpu_optimizazions           (guint32 *exclude_mask);
void      mono_arch_instrument_mem_needs        (MonoMethod *method, int *stack, int *code);
void     *mono_arch_instrument_prolog           (MonoCompile *cfg, void *func, void *p, gboolean enable_arguments);
void     *mono_arch_instrument_epilog           (MonoCompile *cfg, void *func, void *p, gboolean enable_arguments);
MonoCallInst *mono_arch_call_opcode             (MonoCompile *cfg, MonoBasicBlock* bb, MonoCallInst *call, int is_virtual);
void      mono_arch_emit_call                   (MonoCompile *cfg, MonoCallInst *call, gboolean is_virtual);
void      mono_arch_emit_outarg_vt              (MonoCompile *cfg, MonoInst *ins);
void      mono_arch_emit_setret                 (MonoCompile *cfg, MonoMethod *method, MonoInst *val);
MonoInst *mono_arch_get_inst_for_method         (MonoCompile *cfg, MonoMethod *cmethod, MonoMethodSignature *fsig, MonoInst **args);
MonoInst *mono_arch_emit_inst_for_method       (MonoCompile *cfg, MonoMethod *cmethod, MonoMethodSignature *fsig, MonoInst **args);
void      mono_codegen                          (MonoCompile *cfg);
void      mono_call_inst_add_outarg_reg         (MonoCompile *cfg, MonoCallInst *call, int vreg, int hreg, gboolean fp);
const char *mono_arch_regname                   (int reg);
const char *mono_arch_fregname                  (int reg);
gpointer  mono_arch_get_throw_exception         (void);
gpointer  mono_arch_get_rethrow_exception       (void);
gpointer  mono_arch_get_throw_exception_by_name (void);
gpointer  mono_arch_get_throw_corlib_exception  (void);
guchar*   mono_arch_create_trampoline_code      (MonoTrampolineType tramp_type);
gpointer  mono_arch_create_jit_trampoline       (MonoMethod *method);
MonoJitInfo *mono_arch_create_jump_trampoline      (MonoMethod *method);
gpointer  mono_arch_create_class_init_trampoline(MonoVTable *vtable);
GList    *mono_arch_get_allocatable_int_vars    (MonoCompile *cfg);
GList    *mono_arch_get_global_int_regs         (MonoCompile *cfg);
guint32   mono_arch_regalloc_cost               (MonoCompile *cfg, MonoMethodVar *vmv);
void      mono_arch_patch_code                  (MonoMethod *method, MonoDomain *domain, guint8 *code, MonoJumpInfo *ji, gboolean run_cctors);
void      mono_arch_flush_icache                (guint8 *code, gint size);
int       mono_arch_max_epilog_size             (MonoCompile *cfg);
guint8   *mono_arch_emit_prolog                 (MonoCompile *cfg);
void      mono_arch_emit_epilog                 (MonoCompile *cfg);
void      mono_arch_emit_exceptions             (MonoCompile *cfg);
void      mono_arch_local_regalloc              (MonoCompile *cfg, MonoBasicBlock *bb);
void      mono_arch_output_basic_block          (MonoCompile *cfg, MonoBasicBlock *bb);
gboolean  mono_arch_has_unwind_info             (gconstpointer addr);
void      mono_arch_setup_jit_tls_data          (MonoJitTlsData *tls);
void      mono_arch_free_jit_tls_data           (MonoJitTlsData *tls);
void      mono_arch_emit_this_vret_args         (MonoCompile *cfg, MonoCallInst *inst, int this_reg, int this_type, int vt_reg);
void      mono_arch_allocate_vars               (MonoCompile *m);
int       mono_arch_get_argument_info           (MonoMethodSignature *csig, int param_count, MonoJitArgumentInfo *arg_info);
gboolean  mono_arch_print_tree			(MonoInst *tree, int arity);
MonoJitInfo *mono_arch_find_jit_info            (MonoDomain *domain, 
						 MonoJitTlsData *jit_tls, 
						 MonoJitInfo *res, 
						 MonoJitInfo *prev_ji, 
						 MonoContext *ctx, 
						 MonoContext *new_ctx, 
						 char **trace, 
						 MonoLMF **lmf, 
						 int *native_offset,
						 gboolean *managed) MONO_INTERNAL;
gpointer mono_arch_get_call_filter              (void) MONO_INTERNAL;
gpointer mono_arch_get_restore_context          (void) MONO_INTERNAL;
gboolean mono_arch_handle_exception             (void *sigctx, gpointer obj, gboolean test_only) MONO_INTERNAL;
gpointer mono_arch_ip_from_context              (void *sigctx) MONO_INTERNAL;
void     mono_arch_sigctx_to_monoctx            (void *sigctx, MonoContext *ctx) MONO_INTERNAL;
void     mono_arch_monoctx_to_sigctx            (MonoContext *mctx, void *ctx) MONO_INTERNAL;
void     mono_arch_flush_register_windows       (void) MONO_INTERNAL;
gboolean mono_arch_is_inst_imm                  (gint64 imm) MONO_INTERNAL;
MonoInst* mono_arch_get_domain_intrinsic        (MonoCompile* cfg) MONO_INTERNAL;
MonoInst* mono_arch_get_thread_intrinsic        (MonoCompile* cfg) MONO_INTERNAL;
gboolean mono_arch_is_int_overflow              (void *sigctx, void *info) MONO_INTERNAL;
void     mono_arch_invalidate_method            (MonoJitInfo *ji, void *func, gpointer func_arg) MONO_INTERNAL;
guint32  mono_arch_get_patch_offset             (guint8 *code) MONO_INTERNAL;
gpointer*mono_arch_get_vcall_slot_addr          (guint8* code, gpointer *regs) MONO_INTERNAL;
gpointer*mono_arch_get_delegate_method_ptr_addr (guint8* code, gpointer *regs) MONO_INTERNAL;
void     mono_arch_create_vars                  (MonoCompile *cfg) MONO_INTERNAL;
void     mono_arch_save_unwind_info             (MonoCompile *cfg) MONO_INTERNAL;
void     mono_arch_register_lowlevel_calls      (void) MONO_INTERNAL;
gpointer mono_arch_get_unbox_trampoline         (MonoMethod *m, gpointer addr) MONO_INTERNAL;
void     mono_arch_patch_callsite               (guint8 *code, guint8 *addr) MONO_INTERNAL;
void     mono_arch_patch_plt_entry              (guint8 *code, guint8 *addr) MONO_INTERNAL;
void     mono_arch_nullify_class_init_trampoline(guint8 *code, gssize *regs) MONO_INTERNAL;
void     mono_arch_nullify_plt_entry            (guint8 *code) MONO_INTERNAL;
void     mono_arch_patch_delegate_trampoline    (guint8 *code, guint8 *tramp, gssize *regs, guint8 *addr) MONO_INTERNAL;
gpointer mono_arch_get_this_arg_from_call       (MonoMethodSignature *sig, gssize *regs, guint8 *code);
gpointer mono_arch_get_delegate_invoke_impl     (MonoMethodSignature *sig, gboolean has_target);
gpointer mono_arch_create_specific_trampoline   (gpointer arg1, MonoTrampolineType tramp_type, MonoDomain *domain, guint32 *code_len) MONO_INTERNAL;

/* Exception handling */
gboolean mono_handle_exception                  (MonoContext *ctx, gpointer obj,
						 gpointer original_ip, gboolean test_only) MONO_INTERNAL;
void     mono_handle_native_sigsegv             (int signal, void *sigctx) MONO_INTERNAL;
void     mono_print_thread_dump                 (void *sigctx);
void     mono_jit_walk_stack                    (MonoStackWalk func, gboolean do_il_offset, gpointer user_data) MONO_INTERNAL;
void     mono_jit_walk_stack_from_ctx           (MonoStackWalk func, MonoContext *ctx, gboolean do_il_offset, gpointer user_data) MONO_INTERNAL;
void     mono_setup_altstack                    (MonoJitTlsData *tls) MONO_INTERNAL;
void     mono_free_altstack                     (MonoJitTlsData *tls) MONO_INTERNAL;

/* the new function to do stack walks */
typedef gboolean (*MonoStackFrameWalk)          (MonoDomain *domain, MonoContext *ctx, MonoJitInfo *ji, gpointer data);
void      mono_walk_stack                       (MonoDomain *domain, MonoJitTlsData *jit_tls, MonoContext *start_ctx, MonoStackFrameWalk func, gpointer user_data);

MonoArray *ves_icall_get_trace                  (MonoException *exc, gint32 skip, MonoBoolean need_file_info) MONO_INTERNAL;
MonoBoolean ves_icall_get_frame_info            (gint32 skip, MonoBoolean need_file_info, 
						 MonoReflectionMethod **method, 
						 gint32 *iloffset, gint32 *native_offset,
						 MonoString **file, gint32 *line, gint32 *column) MONO_INTERNAL;
MonoString *ves_icall_System_Exception_get_trace (MonoException *exc) MONO_INTERNAL;

/* Dominator/SSA methods */
void        mono_compile_dominator_info         (MonoCompile *cfg, int dom_flags) MONO_INTERNAL;
void        mono_compute_natural_loops          (MonoCompile *cfg) MONO_INTERNAL;
MonoBitSet* mono_compile_iterated_dfrontier     (MonoCompile *cfg, MonoBitSet *set) MONO_INTERNAL;
void        mono_ssa_compute                    (MonoCompile *cfg) MONO_INTERNAL;
void        mono_ssa_remove                     (MonoCompile *cfg) MONO_INTERNAL;
void        mono_ssa_cprop                      (MonoCompile *cfg) MONO_INTERNAL;
void        mono_ssa_deadce                     (MonoCompile *cfg) MONO_INTERNAL;
void        mono_ssa_strength_reduction         (MonoCompile *cfg) MONO_INTERNAL;
void        mono_free_loop_info                 (MonoCompile *cfg) MONO_INTERNAL;

void        mono_ssa_compute2                   (MonoCompile *cfg);
void        mono_ssa_remove2                    (MonoCompile *cfg);
void        mono_ssa_cprop2                     (MonoCompile *cfg);
void        mono_ssa_deadce2                    (MonoCompile *cfg);

/* debugging support */
void      mono_debug_init_method                (MonoCompile *cfg, MonoBasicBlock *start_block,
						 guint32 breakpoint_id) MONO_INTERNAL;
void      mono_debug_open_method                (MonoCompile *cfg) MONO_INTERNAL;
void      mono_debug_close_method               (MonoCompile *cfg) MONO_INTERNAL;
void      mono_debug_open_block                 (MonoCompile *cfg, MonoBasicBlock *bb, guint32 address) MONO_INTERNAL;
void      mono_debug_record_line_number         (MonoCompile *cfg, MonoInst *ins, guint32 address) MONO_INTERNAL;
void      mono_debug_serialize_debug_info       (MonoCompile *cfg, guint8 **out_buf, guint32 *buf_len) MONO_INTERNAL;
void      mono_debug_add_aot_method             (MonoDomain *domain,
						 MonoMethod *method, guint8 *code_start, 
						 guint8 *debug_info, guint32 debug_info_len) MONO_INTERNAL;
void      mono_debug_add_icall_wrapper          (MonoMethod *method, MonoJitICallInfo* info) MONO_INTERNAL;
void      mono_debug_print_vars                 (gpointer ip, gboolean only_arguments);
void      mono_debugger_run_finally             (MonoContext *start_ctx);

/* Mono Debugger support */
void      mono_debugger_init                    (void);
int       mono_debugger_main                    (MonoDomain *domain, MonoAssembly *assembly, int argc, char **argv);


/* Tracing */
MonoTraceSpec *mono_trace_parse_options         (char *options) MONO_INTERNAL;
void           mono_trace_set_assembly          (MonoAssembly *assembly) MONO_INTERNAL;
gboolean       mono_trace_eval                  (MonoMethod *method) MONO_INTERNAL;

extern void
mono_perform_abc_removal (MonoCompile *cfg) MONO_INTERNAL;
extern void
mono_perform_abc_removal2 (MonoCompile *cfg) MONO_INTERNAL;
extern void
mono_perform_ssapre (MonoCompile *cfg) MONO_INTERNAL;
extern void
mono_local_cprop (MonoCompile *cfg) MONO_INTERNAL;
extern void
mono_local_cprop2 (MonoCompile *cfg);
extern void
mono_local_deadce (MonoCompile *cfg);

/* CAS - stack walk */
MonoSecurityFrame* ves_icall_System_Security_SecurityFrame_GetSecurityFrame (gint32 skip) MONO_INTERNAL;
MonoArray* ves_icall_System_Security_SecurityFrame_GetSecurityStack (gint32 skip) MONO_INTERNAL;

int mini_wapi_hps     (int argc, char **argv);
int mini_wapi_semdel  (int argc, char **argv);
int mini_wapi_seminfo (int argc, char **argv);

#endif /* __MONO_MINI_H__ */<|MERGE_RESOLUTION|>--- conflicted
+++ resolved
@@ -604,7 +604,6 @@
 	MonoMethod      *inlined_method; /* the method which is currently inlined */
 	MonoInst        *domainvar; /* a cache for the current domain */
 	MonoInst        *got_var; /* Global Offset Table variable */
-<<<<<<< HEAD
 	MonoInst        **locals;
 	MonoInst        **args;
 
@@ -618,10 +617,6 @@
 
 	const unsigned char *ip;
 
-=======
-	MonoInst        **args;
-	
->>>>>>> 82436a5b
 	struct MonoAliasingInformation *aliasing_info;
 
 	/* A hashtable of region ID-> SP var mappings */
