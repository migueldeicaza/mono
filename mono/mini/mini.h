#ifndef __MONO_MINI_H__
#define __MONO_MINI_H__

#include "config.h"
#include <glib.h>
#include <signal.h>
#include <mono/metadata/loader.h>
#include <mono/metadata/mempool.h>
#include <mono/utils/monobitset.h>
#include <mono/metadata/class.h>
#include <mono/metadata/object.h>
#include <mono/metadata/opcodes.h>
#include <mono/metadata/tabledefs.h>
#include <mono/metadata/domain-internals.h>
#include "mono/metadata/class-internals.h"
#include "mono/metadata/object-internals.h"
#include <mono/metadata/profiler-private.h>
#include <mono/metadata/debug-helpers.h>
#include <mono/utils/mono-compiler.h>

#define MONO_BREAKPOINT_ARRAY_SIZE 64

#include "mini-arch.h"
#include "regalloc.h"
#include "declsec.h"

#ifndef G_LIKELY
#define G_LIKELY(a) (a)
#define G_UNLIKELY(a) (a)
#endif

#ifndef G_MAXINT32
#define G_MAXINT32 2147483647
#endif

#ifndef G_MININT32
#define G_MININT32 (-G_MAXINT32 - 1)
#endif

#if DISABLE_LOGGING
#define MINI_DEBUG(level,limit,code)
#else
#define MINI_DEBUG(level,limit,code) do {if (G_UNLIKELY ((level) >= (limit))) code} while (0)
#endif

#define NOT_IMPLEMENTED do { g_assert_not_reached (); } while (0)

#ifndef DISABLE_AOT
#define MONO_USE_AOT_COMPILER
#endif

/* for 32 bit systems */
#if G_BYTE_ORDER == G_LITTLE_ENDIAN
#define MINI_LS_WORD_IDX 0
#define MINI_MS_WORD_IDX 1
#else
#define MINI_LS_WORD_IDX 1
#define MINI_MS_WORD_IDX 0
#endif
#define MINI_LS_WORD_OFFSET (MINI_LS_WORD_IDX * 4)
#define MINI_MS_WORD_OFFSET (MINI_MS_WORD_IDX * 4)
#define inst_ls_word data.op[MINI_LS_WORD_IDX].const_val
#define inst_ms_word data.op[MINI_MS_WORD_IDX].const_val

#define MONO_FAKE_IMT_METHOD ((MonoMethod*)GINT_TO_POINTER(-1))
#define MONO_FAKE_VTABLE_METHOD ((MonoMethod*)GINT_TO_POINTER(-2))

/* Version number of the AOT file format */
#define MONO_AOT_FILE_VERSION "33"

#if 0
#define mono_bitset_foreach_bit(set,b,n) \
	for (b = 0; b < n; b++)\
		if (mono_bitset_test_fast(set,b))
#define mono_bitset_foreach_bit_rev(set,b,n) \
	for (b = n - 1; b >= 0; b--)\
		if (mono_bitset_test_fast(set,b))
#else
#define mono_bitset_foreach_bit(set,b,n) \
	for (b = mono_bitset_find_start (set); b < n && b >= 0; b = mono_bitset_find_first (set, b))
#define mono_bitset_foreach_bit_rev(set,b,n) \
	for (b = mono_bitset_find_last (set, n - 1); b >= 0; b = b ? mono_bitset_find_last (set, b) : -1)
 
#endif

/*
 * Pull the list of opcodes
 */
#define OPDEF(a,b,c,d,e,f,g,h,i,j) \
	a = i,

enum {
#include "mono/cil/opcode.def"
	CEE_LASTOP
};
#undef OPDEF

#define MONO_VARINFO(cfg,varnum) (&(cfg)->vars [varnum])

#define MONO_INST_NEW(cfg,dest,op) do {	\
		(dest) = mono_mempool_alloc0 ((cfg)->mempool, sizeof (MonoInst));	\
		(dest)->opcode = (op);	\
        (dest)->dreg = (dest)->sreg1 = (dest)->sreg2 = -1;  \
        (dest)->cil_code = (cfg)->ip;  \
        (dest)->cil_code = (cfg)->ip; \
	} while (0)

#define MONO_INST_NEW_CALL(cfg,dest,op) do {	\
		(dest) = mono_mempool_alloc0 ((cfg)->mempool, sizeof (MonoCallInst));	\
		(dest)->inst.opcode = (op);	\
        (dest)->inst.dreg = (dest)->inst.sreg1 = (dest)->inst.sreg2 = -1;  \
        (dest)->inst.cil_code = (cfg)->ip;  \
	} while (0)

#define MONO_INST_NEW_CALL_ARG(cfg,dest,op) do {	\
		(dest) = mono_mempool_alloc0 ((cfg)->mempool, sizeof (MonoCallArgParm));	\
		(dest)->ins.opcode = (op);	\
	} while (0)

#define MONO_ADD_INS(b,inst) do {	\
		if ((b)->last_ins) {	\
			(b)->last_ins->next = (inst);	\
            (inst)->prev = (b)->last_ins;   \
			(b)->last_ins = (inst);	\
		} else {	\
			(b)->code = (b)->last_ins = (inst);	\
		}	\
	} while (0)

#define NULLIFY_INS(ins) do { \
        (ins)->opcode = OP_NOP; \
        (ins)->dreg = (ins)->sreg1 = (ins)->sreg2 = -1; \
		(ins)->ssa_op = MONO_SSA_NOP; \
    } while (0)

/* Remove INS from BB */
#define MONO_REMOVE_INS(bb,ins) do { \
        if ((ins)->prev) \
            (ins)->prev->next = (ins)->next; \
        if ((ins)->next) \
            (ins)->next->prev = (ins)->prev; \
        if ((bb)->code == (ins)) \
            (bb)->code = (ins)->next; \
        if ((bb)->last_ins == (ins)) \
            (bb)->last_ins = (ins)->prev; \
    } while (0)

/* Remove INS from BB and nullify it */
#define MONO_DELETE_INS(bb,ins) do { \
        MONO_REMOVE_INS ((bb), (ins)); \
        NULLIFY_INS ((ins)); \
    } while (0)

/* 
 * this is used to determine when some branch optimizations are possible: we exclude FP compares
 * because they have weird semantics with NaNs.
 */
#define MONO_IS_COND_BRANCH_OP(ins) (((ins)->opcode >= CEE_BEQ && (ins)->opcode <= CEE_BLT_UN) || ((ins)->opcode >= OP_LBEQ && (ins)->opcode <= OP_LBLT_UN) || ((ins)->opcode >= OP_FBEQ && (ins)->opcode <= OP_FBLT_UN) || ((ins)->opcode >= OP_IBEQ && (ins)->opcode <= OP_IBLT_UN))
#define MONO_IS_COND_BRANCH_NOFP(ins) (MONO_IS_COND_BRANCH_OP(ins) && !(((ins)->opcode >= OP_FBEQ) && ((ins)->opcode <= OP_FBLT_UN)) && (!(ins)->inst_left || (ins)->inst_left->inst_left->type != STACK_R8))

#define MONO_IS_BRANCH_OP(ins) (MONO_IS_COND_BRANCH_OP(ins) || ((ins)->opcode == OP_BR) || ((ins)->opcode == OP_BR_REG) || ((ins)->opcode == OP_SWITCH))

#define MONO_IS_COND_EXC(ins) ((((ins)->opcode >= OP_COND_EXC_EQ) && ((ins)->opcode <= OP_COND_EXC_LT_UN)) || (((ins)->opcode >= OP_COND_EXC_IEQ) && ((ins)->opcode <= OP_COND_EXC_ILT_UN)))

#define MONO_IS_SETCC(ins) ((((ins)->opcode >= OP_CEQ) && ((ins)->opcode <= OP_CLT_UN)) || (((ins)->opcode >= OP_ICEQ) && ((ins)->opcode <= OP_ICLT_UN)) || (((ins)->opcode >= OP_LCEQ) && ((ins)->opcode <= OP_LCLT_UN)) || (((ins)->opcode >= OP_FCEQ) && ((ins)->opcode <= OP_FCLT_UN)))

#define MONO_IS_PHI(ins) (((ins)->opcode == OP_PHI) || ((ins)->opcode == OP_FPHI) || ((ins)->opcode == OP_VPHI))
#define MONO_IS_MOVE(ins) (((ins)->opcode == OP_MOVE) || ((ins)->opcode == OP_FMOVE) || ((ins)->opcode == OP_VMOVE))

#define MONO_IS_LOAD_MEMBASE(ins) (((ins)->opcode >= OP_LOAD_MEMBASE) && ((ins)->opcode <= OP_LOADV_MEMBASE))
#define MONO_IS_STORE_MEMBASE(ins) (((ins)->opcode >= OP_STORE_MEMBASE_REG) && ((ins)->opcode <= OP_STOREV_MEMBASE))
#define MONO_IS_STORE_MEMINDEX(ins) (((ins)->opcode >= OP_STORE_MEMINDEX) && ((ins)->opcode <= OP_STORER8_MEMINDEX))

#define MONO_IS_CALL(ins) (((ins->opcode >= OP_VOIDCALL) && (ins->opcode <= OP_VOIDCALL_MEMBASE)) || ((ins->opcode >= OP_FCALL) && (ins->opcode <= OP_FCALL_MEMBASE)) || ((ins->opcode >= OP_LCALL) && (ins->opcode <= OP_LCALL_MEMBASE)) || ((ins->opcode >= OP_VCALL) && (ins->opcode <= OP_VCALL_MEMBASE)) || ((ins->opcode >= OP_CALL) && (ins->opcode <= OP_CALL_MEMBASE)) || ((ins->opcode >= OP_VCALL2) && (ins->opcode <= OP_VCALL2_MEMBASE)) || (ins->opcode == OP_TAILCALL))

/* FIXME: Handle OP_GOT_ENTRY too */
#define MONO_IS_JUMP_TABLE(ins) (((ins)->opcode == OP_JUMP_TABLE) ? TRUE : ((((ins)->opcode == OP_AOTCONST) && (ins->inst_i1 == (gpointer)MONO_PATCH_INFO_SWITCH)) ? TRUE : ((ins)->opcode == OP_SWITCH) ? TRUE : FALSE))

#define MONO_JUMP_TABLE_FROM_INS(ins) (((ins)->opcode == OP_JUMP_TABLE) ? (ins)->inst_p0 : (((ins)->opcode == OP_AOTCONST) && (ins->inst_i1 == (gpointer)MONO_PATCH_INFO_SWITCH) ? (ins)->inst_p0 : (((ins)->opcode == OP_SWITCH) ? (ins)->inst_p0 : NULL)))

/* FIXME: Add more instructions */
#define MONO_INS_HAS_NO_SIDE_EFFECT(ins) (MONO_IS_MOVE (ins) || (ins->opcode == OP_ICONST) || (ins->opcode == OP_I8CONST) || (ins->opcode == OP_VZERO) || (ins->opcode == OP_ADD_IMM) || (ins->opcode == OP_R8CONST) || (ins->opcode == OP_LADD_IMM) || (ins->opcode == OP_ISUB_IMM) || (ins->opcode == OP_IADD_IMM) || (ins->opcode == OP_INEG) || (ins->opcode == OP_LNEG) || (ins->opcode == OP_ISUB) || (ins->opcode == OP_CMOV_IGE) || (ins->opcode == OP_ISHL_IMM) || (ins->opcode == OP_ISHR_IMM) || (ins->opcode == OP_ISHR_UN_IMM) || (ins->opcode == OP_IAND_IMM) || (ins->opcode == OP_ICONV_TO_U1) || (ins->opcode == OP_ICONV_TO_I1) || (ins->opcode == OP_SEXT_I4) || (ins->opcode == OP_LCONV_TO_U1) || (ins->opcode == OP_ICONV_TO_U2) || (ins->opcode == OP_ICONV_TO_I2) || (ins->opcode == OP_LCONV_TO_I2))

typedef struct MonoInstList MonoInstList;
typedef struct MonoInst MonoInst;
typedef struct MonoCallInst MonoCallInst;
typedef struct MonoCallArgParm MonoCallArgParm;
typedef struct MonoEdge MonoEdge;
typedef struct MonoMethodVar MonoMethodVar;
typedef struct MonoBasicBlock MonoBasicBlock;
typedef struct MonoLMF MonoLMF;
typedef struct MonoSpillInfo MonoSpillInfo;
typedef struct MonoTraceSpec MonoTraceSpec;

extern guint32 mono_jit_tls_id;
extern MonoTraceSpec *mono_jit_trace_calls;
extern gboolean mono_break_on_exc;
extern int mono_exc_esp_offset;
#ifdef DISABLE_AOT
#define mono_compile_aot 0
#else
extern gboolean mono_compile_aot;
#endif
extern gboolean mono_aot_only;
extern MonoMethodDesc *mono_inject_async_exc_method;
extern int mono_inject_async_exc_pos;
extern MonoMethodDesc *mono_break_at_bb_method;
extern int mono_break_at_bb_bb_num;
extern gboolean check_for_pending_exc;
extern gboolean disable_vtypes_in_regs;
extern gboolean mono_verify_all;

#define INS_INFO(opcode) (&ins_info [((opcode) - OP_START - 1) * 3])

extern const char ins_info[];

#define MONO_BB_FOR_EACH_INS(bb, ins) for ((ins) = (bb)->code; (ins); (ins) = (ins)->next)

#define MONO_BB_FOR_EACH_INS_SAFE(bb, n, ins) for ((ins) = (bb)->code, n = (ins) ? (ins)->next : NULL; (ins); (ins) = (n), (n) = (ins) ? (ins)->next : NULL)

<<<<<<< HEAD
#define MONO_BB_FOR_EACH_INS_REVERSE_SAFE(bb, p, ins) for ((ins) = (bb)->last_ins, p = (ins) ? (ins)->prev : NULL; (ins); (ins) = (p), (p) = (ins) ? (ins)->prev : NULL)

#define mono_bb_first_ins(bb) (bb)->code
=======
static inline int
MONO_INST_LIST_EMPTY (MonoInstList *list)
{
	return list->next == list;
}

static inline void
__MONO_INST_LIST_ADD (MonoInstList *new, MonoInstList *prev, MonoInstList *next)
{
	next->prev = new;
	new->next = next;
	new->prev = prev;
	prev->next = new;
}


static inline void
MONO_INST_LIST_ADD (MonoInstList *new, MonoInstList *head)
{
	__MONO_INST_LIST_ADD (new, head, head->next);
}

static inline void
MONO_INST_LIST_ADD_TAIL (MonoInstList *new, MonoInstList *head)
{
	__MONO_INST_LIST_ADD (new, head->prev, head);
}

static inline void
__MONO_INST_LIST_DEL (MonoInstList *prev, MonoInstList *next)
{
	next->prev = prev;
	prev->next = next;
}

static inline void
__MONO_INST_LIST_SPLICE (MonoInstList *list, MonoInstList *head)
{
	MonoInstList *first = list->next;
	MonoInstList *last = list->prev;
	MonoInstList *at = head->next;

	first->prev = head;
	head->next = first;

	last->next = at;
	at->prev = last;
}

static inline void
MONO_INST_LIST_SPLICE (MonoInstList *list, MonoInstList *head) 
{
	if (!MONO_INST_LIST_EMPTY (list))
		__MONO_INST_LIST_SPLICE (list, head);
}

static inline void
MONO_INST_LIST_SPLICE_TAIL (MonoInstList *list, MonoInstList *head) 
{
	if (!MONO_INST_LIST_EMPTY (list))
		__MONO_INST_LIST_SPLICE (list, head->prev);
}

static inline void
MONO_INST_LIST_SPLICE_INIT (MonoInstList *list, MonoInstList *head)
{
	if (!MONO_INST_LIST_EMPTY (list)) {
		__MONO_INST_LIST_SPLICE (list, head);
		MONO_INST_LIST_INIT (list);
	}
}

static inline void
MONO_INST_LIST_SPLICE_TAIL_INIT (MonoInstList *list, MonoInstList *head)
{
	if (!MONO_INST_LIST_EMPTY (list)) {
		__MONO_INST_LIST_SPLICE (list, head->prev);
		MONO_INST_LIST_INIT (list);
	}
}

/*#define mono_container_of(ptr, type, member) ({			\
	const typeof( ((type *)0)->member ) *__mptr = (ptr);	\
	(type *)( (char *)__mptr - offsetof(type,member) );})

#define MONO_INST_LIST_ENTRY(ptr, type, member) \
	mono_container_of(ptr, type, member)*/

#define MONO_INST_LIST_ENTRY(ptr, type, member)	\
	((type *)(gpointer)(ptr))

#define MONO_INST_LIST_FIRST_ENTRY(ptr, type, member) \
	MONO_INST_LIST_ENTRY((ptr)->next, type, member)

#define MONO_INST_LIST_LAST_ENTRY(ptr, type, member) \
	MONO_INST_LIST_ENTRY((ptr)->prev, type, member)

#define MONO_INST_LIST_FOR_EACH(pos, head) \
	for (pos = (head)->next; pos != (head); pos = pos->next)

#define MONO_INST_LIST_FOR_EACH_PREV(pos, head) \
	for (pos = (head)->prev; pos != (head); pos = pos->prev)

#define MONO_INST_LIST_FOR_EACH_SAFE(pos, n, head) \
	for (pos = (head)->next, n = pos->next; pos != (head); \
		pos = n, n = pos->next)

#define MONO_INST_LIST_FOR_EACH_PREV_SAFE(pos, n, head) \
	for (pos = (head)->prev, n = pos->prev; pos != (head); \
		pos = n, n = pos->prev)

#define MONO_INST_LIST_FOR_EACH_ENTRY(pos, head, member) \
	for (pos = MONO_INST_LIST_ENTRY ((head)->next, MonoInst, member);\
	     &pos->member != (head);\
	     pos = MONO_INST_LIST_ENTRY (pos->member.next, MonoInst, member))

#define MONO_INST_LIST_FOR_EACH_ENTRY_REVERSE(pos, head, member) \
	for (pos = MONO_INST_LIST_ENTRY ((head)->prev, MonoInst, member);\
	     &pos->member != (head);\
	     pos = MONO_INST_LIST_ENTRY (pos->member.prev, MonoInst, member))

#define MONO_INST_LIST_FOR_EACH_ENTRY_SAFE(pos, n, head, member) \
	for (pos = MONO_INST_LIST_ENTRY ((head)->next, MonoInst, member),\
		n = MONO_INST_LIST_ENTRY (pos->member.next, MonoInst, member);\
	     &pos->member != (head); 					\
	     pos = n, n = MONO_INST_LIST_ENTRY (n->member.next, MonoInst, member))

#define MONO_BB_FOR_EACH_INS(bb, ins) MONO_INST_LIST_FOR_EACH_ENTRY ((ins), &((bb)->ins_list), node)

#define MONO_BB_FOR_EACH_INS_SAFE(bb, next, ins) MONO_INST_LIST_FOR_EACH_ENTRY_SAFE ((ins), (next), &((bb)->ins_list), node)

#define MONO_BB_FOR_EACH_INS_REVERSE(bb, ins) MONO_INST_LIST_FOR_EACH_ENTRY_REVERSE ((ins), &((bb)->ins_list), node)
>>>>>>> 9d9f67b1

struct MonoEdge {
	MonoEdge *next;
	MonoBasicBlock *bb;
	/* add edge type? */
};

struct MonoSpillInfo {
	int offset;
};

/*
 * The IR-level extended basic block.  
 *
 * A basic block can have multiple exits just fine, as long as the point of
 * 'departure' is the last instruction in the basic block. Extended basic
 * blocks, on the other hand, may have instructions that leave the block
 * midstream. The important thing is that they cannot be _entered_
 * midstream, ie, execution of a basic block (or extened bb) always start
 * at the beginning of the block, never in the middle.
 */
struct MonoBasicBlock {
	MonoInst *last_ins;

	/* the next basic block in the order it appears in IL */
	MonoBasicBlock *next_bb;

	/*
	 * Before instruction selection it is the first tree in the
	 * forest and the first item in the list of trees. After
	 * instruction selection it is the first instruction and the
	 * first item in the list of instructions.
	 */
	MonoInst *code;

	/* unique block number identification */
	gint32 block_num;
	
	gint32 dfn;

	/* Basic blocks: incoming and outgoing counts and pointers */
	/* Each bb should only appear once in each array */
	gint16 out_count, in_count;
	MonoBasicBlock **in_bb;
	MonoBasicBlock **out_bb;

	/* Points to the start of the CIL code that initiated this BB */
	unsigned char* cil_code;

	/* Length of the CIL block */
	gint32 cil_length;

	/* The address of the generated code, used for fixups */
	int native_offset;
	int max_offset;

	/* Visited and reachable flags */
	guint32 flags;

	/*
	 * SSA and loop based flags
	 */
	MonoBitSet *dominators;
	MonoBitSet *dfrontier;
	MonoBasicBlock *idom;
	GSList *dominated;
	/* fast dominator algorithm */
	MonoBasicBlock *df_parent, *ancestor, *child, *label;
	MonoEdge *bucket;
	int size, sdom, idomn;
	
	/* loop nesting and recognition */
	GList *loop_blocks;
	gint8  nesting;
	gint8  loop_body_start;

	/* 
	 * Whenever the bblock is rarely executed so it should be emitted after
	 * the function epilog.
	 */
	guint out_of_line : 1;
	/* Caches the result of uselessness calculation during optimize_branches */
	guint not_useless : 1;
	/* Whenever the decompose_array_access_opts () pass needs to process this bblock */
	guint has_array_access : 1;
	/* Whenever this bblock is extended, ie. it has branches inside it */
	guint extended : 1;
	
	/* use for liveness analysis */
	MonoBitSet *gen_set;
	MonoBitSet *kill_set;
	MonoBitSet *live_in_set;
	MonoBitSet *live_out_set;

	/* fields to deal with non-empty stack slots at bb boundary */
	guint16 out_scount, in_scount;
	MonoInst **out_stack;
	MonoInst **in_stack;

	/* we use that to prevent merging of bblocks covered by different clauses*/
	guint real_offset;

	/*
	 * The region encodes whether the basic block is inside
	 * a finally, catch, filter or none of these.
	 *
	 * If the value is -1, then it is neither finally, catch nor filter
	 *
	 * Otherwise the format is:
	 *
	 *  Bits: |     0-3      |       4-7      |     8-31
	 * 	  |		 |                |
	 *        | clause-flags |   MONO_REGION  | clause-index 
	 *
	 */
        guint region;

	/* The current symbolic register number, used in local register allocation. */
	guint32 max_vreg;
};

/* BBlock flags */
enum {
	BB_VISITED            = 1 << 0,
	BB_REACHABLE          = 1 << 1,
	BB_EXCEPTION_DEAD_OBJ = 1 << 2,
	BB_EXCEPTION_UNSAFE   = 1 << 3,
	BB_EXCEPTION_HANDLER  = 1 << 4
};

typedef struct MonoMemcpyArgs {
	int size, align;
} MonoMemcpyArgs;

struct MonoInst {
 	guint16 opcode;
	guint8  type; /* stack type */
	guint   ssa_op : 3;
	guint8  flags  : 5;
	
	/* used by the register allocator */
	gint32 dreg, sreg1, sreg2;

	MonoInst *next, *prev;

	union {
		union {
			MonoInst *src;
			MonoMethodVar *var;
			gssize const_val;
			gpointer p;
			MonoMethod *method;
			MonoMethodSignature *signature;
			MonoBasicBlock **many_blocks;
			MonoBasicBlock *target_block;
			MonoInst **args;
			MonoType *vtype;
			MonoClass *klass;
			int *phi_args;
			MonoCallInst *call_inst;
		} op [2];
		gint64 i8const;
		double r8const;
	} data;

	const unsigned char* cil_code; /* for debugging and bblock splitting */

	/* used mostly by the backend to store additional info it may need */
	union {
		gint32 reg3;
		gint32 arg_info;
		gint32 size;
		MonoMemcpyArgs *memcpy_args; /* in OP_MEMSET and OP_MEMCPY */
		gpointer data;
		gint shift_amount;
		gboolean is_pinvoke; /* for variables in the unmanaged marshal format */
		gboolean record_cast_details; /* For CEE_CASTCLASS */
	} backend;
	
	MonoClass *klass;
};
	
struct MonoCallInst {
	MonoInst inst;
	MonoMethodSignature *signature;
	MonoMethod *method;
	MonoInst **args;
	MonoInst *out_args;
	MonoInst *vret_var;
	gconstpointer fptr;
	guint stack_usage;
	guint virtual : 1;
	guint tail_call : 1;
	/*
	 * If this is true, then the call returns a vtype in a register using the same 
	 * calling convention as OP_CALL.
	 */
	guint vret_in_reg : 1;
	regmask_t used_iregs;
	regmask_t used_fregs;
	GSList *out_ireg_args;
	GSList *out_freg_args;
};

struct MonoCallArgParm {
	MonoInst ins;
	gint32 size;
	gint32 offset;
	gint32 offPrm;
};

/* 
 * flags for MonoInst
 * Note: some of the values overlap, because they can't appear
 * in the same MonoInst.
 */
enum {
	MONO_INST_HAS_METHOD = 1,
	/* temp local created by a DUP: used only within a BB */
	MONO_INST_IS_TEMP    = 1,
	MONO_INST_INIT       = 1, /* in localloc */
	MONO_INST_IS_DEAD    = 2,
	MONO_INST_TAILCALL   = 4,
	MONO_INST_VOLATILE   = 4,
	MONO_INST_BRLABEL    = 4,
	MONO_INST_NOTYPECHECK    = 4,
	MONO_INST_UNALIGNED  = 8,
    MONO_INST_CFOLD_TAKEN = 8, /* On branches */
    MONO_INST_CFOLD_NOT_TAKEN = 16, /* On branches */
	MONO_INST_DEFINITION_HAS_SIDE_EFFECTS = 8,
	/* the address of the variable has been taken */
	MONO_INST_INDIRECT   = 16,
	MONO_INST_NORANGECHECK   = 16
};

#define inst_c0 data.op[0].const_val
#define inst_c1 data.op[1].const_val
#define inst_i0 data.op[0].src
#define inst_i1 data.op[1].src
#define inst_p0 data.op[0].p
#define inst_p1 data.op[1].p
#define inst_l  data.i8const
#define inst_r  data.r8const
#define inst_left  data.op[0].src
#define inst_right data.op[1].src

#define inst_newa_len   data.op[0].src
#define inst_newa_class data.op[1].klass

#define inst_var    data.op[0].var
#define inst_vtype  data.op[1].vtype
/* in branch instructions */
#define inst_many_bb   data.op[1].many_blocks
#define inst_target_bb data.op[0].target_block
#define inst_true_bb   data.op[1].many_blocks[0]
#define inst_false_bb  data.op[1].many_blocks[1]

#define inst_basereg sreg1
#define inst_indexreg sreg2
#define inst_destbasereg dreg
#define inst_offset data.op[0].const_val
#define inst_imm    data.op[1].const_val
#define inst_call   data.op[1].call_inst

#define inst_phi_args   data.op[1].phi_args

/* instruction description for use in regalloc/scheduling */
enum {
	MONO_INST_DEST,
	MONO_INST_SRC1,
	MONO_INST_SRC2,
	MONO_INST_LEN,
	MONO_INST_CLOB,
	/* Unused, commented out to reduce the size of the mdesc tables
	MONO_INST_FLAGS,
	MONO_INST_COST,
	MONO_INST_DELAY,
	MONO_INST_RES,
	*/
	MONO_INST_MAX
};

typedef union {
	struct {
		guint16 tid; /* tree number */
		guint16 bid; /* block number */
	} pos ;
	guint32 abs_pos; 
} MonoPosition;

typedef struct {
	MonoPosition first_use, last_use;
} MonoLiveRange;

typedef struct MonoLiveRange2 MonoLiveRange2;

struct MonoLiveRange2 {
	int from, to;
	MonoLiveRange2 *next;
};

typedef struct {
	/* List of live ranges sorted by 'from' */
	MonoLiveRange2 *range;
	MonoLiveRange2 *last_range;
} MonoLiveInterval;

/*
 * Additional information about a variable
 */
struct MonoMethodVar {
	guint           idx; /* inside cfg->varinfo, cfg->vars */
	MonoLiveRange   range; /* generated by liveness analysis */
	MonoLiveInterval *interval; /* generated by liveness analysis */
	int             reg; /* != -1 if allocated into a register */
	int             spill_costs;
	MonoBitSet     *def_in; /* used by SSA */
	MonoInst       *def;    /* used by SSA */
	MonoBasicBlock *def_bb; /* used by SSA */
	GList          *uses;   /* used by SSA */
	char            cpstate;  /* used by SSA conditional  constant propagation */
};

typedef struct {
	gpointer          end_of_stack;
	guint32           stack_size;
#if !defined(HAVE_KW_THREAD) || !defined(MONO_ARCH_ENABLE_MONO_LMF_VAR)
	MonoLMF          *lmf;
#endif
	MonoLMF          *first_lmf;
	gpointer         signal_stack;
	guint32          signal_stack_size;
	gpointer         stack_ovf_guard_base;
	guint32          stack_ovf_guard_size;
	void            (*abort_func) (MonoObject *object);
	/* Used to implement --debug=casts */
	MonoClass       *class_cast_from, *class_cast_to;
} MonoJitTlsData;

typedef enum {
#define PATCH_INFO(a,b) MONO_PATCH_INFO_ ## a,
#include "patch-info.h"
#undef PATCH_INFO
	MONO_PATCH_INFO_NUM
} MonoJumpInfoType;

/*
 * We need to store the image which the token refers to along with the token,
 * since the image might not be the same as the image of the method which
 * contains the relocation, because of inlining.
 */
typedef struct MonoJumpInfoToken {
	MonoImage *image;
	guint32 token;
} MonoJumpInfoToken;

typedef struct MonoJumpInfoBBTable {
	MonoBasicBlock **table;
	int table_size;
} MonoJumpInfoBBTable;

typedef struct MonoJumpInfo MonoJumpInfo;
struct MonoJumpInfo {
	MonoJumpInfo *next;
	union {
		int i;
		guint8 *p;
		MonoInst *label;
	} ip;

	MonoJumpInfoType type;
	union {
		gconstpointer   target;
#if SIZEOF_VOID_P == 8
		gint64          offset;
#else
		int             offset;
#endif
		MonoBasicBlock *bb;
		MonoInst       *inst;
		MonoMethod     *method;
		MonoClass      *klass;
		MonoClassField *field;
		MonoImage      *image;
		MonoVTable     *vtable;
		const char     *name;
		MonoJumpInfoToken  *token;
		MonoJumpInfoBBTable *table;
	} data;
};

typedef enum {
	MONO_TRAMPOLINE_GENERIC,
	MONO_TRAMPOLINE_JUMP,
	MONO_TRAMPOLINE_CLASS_INIT,
	MONO_TRAMPOLINE_GENERIC_CLASS_INIT,
	MONO_TRAMPOLINE_RGCTX_LAZY_FETCH,
	MONO_TRAMPOLINE_AOT,
	MONO_TRAMPOLINE_AOT_PLT,
	MONO_TRAMPOLINE_DELEGATE,
	MONO_TRAMPOLINE_NUM
} MonoTrampolineType;

/* optimization flags */
#define OPTFLAG(id,shift,name,descr) MONO_OPT_ ## id = 1 << shift,
enum {
#include "optflags-def.h"
	MONO_OPT_LAST
};

/* Bit-fields in the MonoBasicBlock.region */
#define MONO_REGION_TRY       0
#define MONO_REGION_FINALLY  16
#define MONO_REGION_CATCH    32
#define MONO_REGION_FAULT    64         /* Currently unused */
#define MONO_REGION_FILTER  128

#define MONO_BBLOCK_IS_IN_REGION(bblock, regtype) (((bblock)->region & (0xf << 4)) == (regtype))

#define get_vreg_to_inst(cfg, vreg) ((vreg) < (cfg)->vreg_to_inst_len ? (cfg)->vreg_to_inst [(vreg)] : NULL)

#define vreg_is_volatile(cfg, vreg) (G_UNLIKELY (get_vreg_to_inst ((cfg), (vreg)) && (get_vreg_to_inst ((cfg), (vreg))->flags & (MONO_INST_VOLATILE|MONO_INST_INDIRECT))))

/*
 * Control Flow Graph and compilation unit information
 */
typedef struct {
	MonoMethod      *method;
	MonoMemPool     *mempool;
	MonoInst       **varinfo;
	MonoMethodVar   *vars;
	MonoInst        *ret;
	MonoBasicBlock  *bb_entry;
	MonoBasicBlock  *bb_exit;
	MonoBasicBlock  *bb_init;
	MonoBasicBlock **bblocks;
	MonoBasicBlock **cil_offset_to_bb;
	MonoMemPool     *state_pool; /* used by instruction selection */
	MonoBasicBlock  *cbb;        /* used by instruction selection */
	MonoInst        *prev_ins;   /* in decompose */
	MonoJumpInfo    *patch_info;
	MonoJitInfo     *jit_info;
	MonoJitDynamicMethodInfo *dynamic_info;
	guint            num_bblocks;
	guint            locals_start;
	guint            num_varinfo; /* used items in varinfo */
	guint            varinfo_count; /* total storage in varinfo */
	gint             stack_offset;
	gint             max_ireg;
	gint             cil_offset_to_bb_len;
	MonoRegState    *rs;
	MonoSpillInfo   *spill_info; /* machine register spills */
	MonoSpillInfo   *spill_info_float; /* fp register spills */
	gint             spill_count;
	gint             spill_info_len, spill_info_float_len;
	/* unsigned char   *cil_code; */
	MonoMethod      *inlined_method; /* the method which is currently inlined */
	MonoInst        *domainvar; /* a cache for the current domain */
	MonoInst        *got_var; /* Global Offset Table variable */
	MonoInst        **locals;
	MonoInst	*rgctx_var; /* Runtime generic context variable (for static generic methods) */
	MonoInst        **args;

	/* 
	 * This variable represents the hidden argument holding the vtype
	 * return address. If the method returns something other than a vtype, or
	 * the vtype is returned in registers this is NULL.
	 */
	MonoInst        *vret_addr;

	/*
	 * This is used to initialize the cil_code field of MonoInst's.
	 */
	const unsigned char *ip;
	
	struct MonoAliasingInformation *aliasing_info;

	/* A hashtable of region ID-> SP var mappings */
	/* An SP var is a place to store the stack pointer (used by handlers)*/
	GHashTable      *spvars;

	/* A hashtable of region ID -> EX var mappings */
	/* An EX var stores the exception object passed to catch/filter blocks */
	GHashTable      *exvars;

	GList           *ldstr_list; /* used by AOT */
	
	MonoDomain      *domain;

	guint            real_offset;
	GHashTable      *cbb_hash;

	/* The current virtual register number */
	guint32 next_vreg;

	MonoGenericSharingContext *generic_sharing_context;

	unsigned char   *cil_start;
	unsigned char   *native_code;
	guint            code_size;
	guint            code_len;
	guint            prolog_end;
	guint            epilog_begin;
	regmask_t        used_int_regs;
	guint32          opt;
	guint32          prof_options;
	guint32          flags;
	guint32          comp_done;
	guint32          verbose_level;
	guint32          stack_usage;
	guint32          param_area;
	guint32          frame_reg;
	gint32           sig_cookie;
	guint            disable_aot : 1;
	guint            disable_ssa : 1;
	guint            enable_extended_bblocks : 1;
	guint            run_cctors : 1;
	guint            need_lmf_area : 1;
	guint            compile_aot : 1;
	guint            got_var_allocated : 1;
	guint            ret_var_is_local : 1;
	guint            ret_var_set : 1;
	guint            new_ir : 1;
	guint            globalra : 1;
	guint            unverifiable : 1;
	guint            skip_visibility : 1;
	guint            disable_reuse_registers : 1;
	guint            disable_reuse_stack_slots : 1;
	guint            disable_initlocals_opt : 1;
	guint            disable_omit_fp : 1;
	guint            has_got_slots : 1;
	gpointer         debug_info;
	guint32          lmf_offset;
    guint16          *intvars;
	MonoProfileCoverageInfo *coverage_info;
	GHashTable       *token_info_hash;
	MonoCompileArch  arch;
	guint32          exception_type;	/* MONO_EXCEPTION_* */
	guint32          exception_data;
	char*            exception_message;
	gpointer         exception_ptr;

	/* Fields used by the local reg allocator */
	void*            reginfo;
	void*            reverse_inst_list;
	int              reginfo_len;
	int              reverse_inst_list_len;

	/* Maps vregs to their associated MonoInst's */
	/* vregs with an associated MonoInst are 'global' while others are 'local' */
	MonoInst **vreg_to_inst;

	/* Size of above array */
	guint32 vreg_to_inst_len;
} MonoCompile;

typedef enum {
	MONO_CFG_HAS_ALLOCA = 1 << 0,
	MONO_CFG_HAS_CALLS  = 1 << 1,
	MONO_CFG_HAS_LDELEMA  = 1 << 2,
	MONO_CFG_HAS_VARARGS  = 1 << 3,
	MONO_CFG_HAS_TAIL     = 1 << 4,
	MONO_CFG_HAS_FPOUT    = 1 << 5, /* there are fp values passed in int registers */
	MONO_CFG_HAS_SPILLUP  = 1 << 6, /* spill var slots are allocated from bottom to top */
	MONO_CFG_HAS_CHECK_THIS  = 1 << 7,
	MONO_CFG_HAS_ARRAY_ACCESS = 1 << 8
} MonoCompileFlags;

typedef struct {
	gulong methods_compiled;
	gulong methods_aot;
	gulong methods_lookups;
	gulong method_trampolines;
	gulong allocate_var;
	gulong analyze_stack_repeat;
	gulong cil_code_size;
	gulong native_code_size;
	gulong code_reallocs;
	gulong max_code_size_ratio;
	gulong biggest_method_size;
	gulong allocated_code_size;
	gulong inlineable_methods;
	gulong inlined_methods;
	gulong basic_blocks;
	gulong max_basic_blocks;
	gulong locals_stack_size;
	gulong regvars;
	gulong cas_declsec_check;
	gulong cas_linkdemand_icall;
	gulong cas_linkdemand_pinvoke;
	gulong cas_linkdemand_aptc;
	gulong cas_linkdemand;
	gulong cas_demand_generation;
	gulong generic_virtual_invocations;
	char *max_ratio_method;
	char *biggest_method;
	gboolean enabled;
} MonoJitStats;

extern MonoJitStats mono_jit_stats;

/* values for MonoInst.ssa_op */
enum {
	MONO_SSA_NOP = 0,
	MONO_SSA_ADDRESS_TAKEN = 1,
	MONO_SSA_LOAD = 2,
	MONO_SSA_STORE = 4,
	MONO_SSA_LOAD_STORE = MONO_SSA_LOAD|MONO_SSA_STORE,
	MONO_SSA_INDIRECT_LOAD = MONO_SSA_LOAD|MONO_SSA_ADDRESS_TAKEN,
	MONO_SSA_INDIRECT_STORE = MONO_SSA_STORE|MONO_SSA_ADDRESS_TAKEN,
	MONO_SSA_INDIRECT_LOAD_STORE =
	MONO_SSA_LOAD|MONO_SSA_STORE|MONO_SSA_ADDRESS_TAKEN
};

/* opcodes: value assigned after all the CIL opcodes */
#ifdef MINI_OP
#undef MINI_OP
#endif
#define MINI_OP(a,b,dest,src1,src2) a,
enum {
	OP_START = MONO_CEE_LAST - 1,
#include "mini-ops.h"
	OP_LAST
};
#undef MINI_OP

/* Can't use the same with both JITs since that would break the burg rules */
#if defined(NEW_IR)

#if SIZEOF_VOID_P == 8
#define OP_PCONST OP_I8CONST
#define OP_PADD OP_LADD
#define OP_PADD_IMM OP_LADD_IMM
#define OP_PSUB OP_LSUB
#define OP_PMUL OP_LMUL
#define OP_PMUL_IMM OP_LMUL_IMM
#define OP_PNEG OP_LNEG
#define OP_PCONV_TO_I1 OP_LCONV_TO_I1
#define OP_PCONV_TO_U1 OP_LCONV_TO_U1
#define OP_PCONV_TO_I2 OP_LCONV_TO_I2
#define OP_PCONV_TO_U2 OP_LCONV_TO_U2
#define OP_PCONV_TO_OVF_I1_UN OP_LCONV_TO_OVF_I1_UN
#define OP_PCONV_TO_OVF_I1 OP_LCONV_TO_OVF_I1
#define OP_PBEQ OP_LBEQ
#define OP_PCEQ OP_LCEQ
#define OP_PBNE_UN OP_LBNE_UN
#define OP_PBGE_UN OP_LBGE_UN
#define OP_PBLT_UN OP_LBLT_UN
#define OP_PBGE OP_LBGE
#define OP_STOREP_MEMBASE_REG OP_STOREI8_MEMBASE_REG
#define OP_STOREP_MEMBASE_IMM OP_STOREI8_MEMBASE_IMM
#else
#define OP_PCONST OP_ICONST
#define OP_PADD OP_IADD
#define OP_PADD_IMM OP_IADD_IMM
#define OP_PSUB OP_ISUB
#define OP_PMUL OP_IMUL
#define OP_PMUL_IMM OP_IMUL_IMM
#define OP_PNEG OP_INEG
#define OP_PCONV_TO_U2 OP_ICONV_TO_U2
#define OP_PCONV_TO_OVF_I1_UN OP_ICONV_TO_OVF_I1_UN
#define OP_PCONV_TO_OVF_I1 OP_ICONV_TO_OVF_I1
#define OP_PBEQ OP_IBEQ
#define OP_PCEQ OP_ICEQ
#define OP_PBNE_UN OP_IBNE_UN
#define OP_PBGE_UN OP_IBGE_UN
#define OP_PBLT_UN OP_IBLT_UN
#define OP_PBGE OP_IBGE
#define OP_STOREP_MEMBASE_REG OP_STOREI4_MEMBASE_REG
#define OP_STOREP_MEMBASE_IMM OP_STOREI4_MEMBASE_IMM
#endif

#else

#if SIZEOF_VOID_P == 8
#define OP_PCONST OP_I8CONST
#define OP_PADD OP_LADD
#define OP_PADD_IMM OP_LADD_IMM
#define OP_PNEG OP_LNEG
#define OP_PCONV_TO_I1 OP_LCONV_TO_I1
#define OP_PCONV_TO_U1 OP_LCONV_TO_U1
#define OP_PCONV_TO_I2 OP_LCONV_TO_I2
#define OP_PCONV_TO_U2 OP_LCONV_TO_U2
#define OP_PCONV_TO_OVF_I1_UN OP_LCONV_TO_OVF_I1_UN
#define OP_PCONV_TO_OVF_I1 OP_LCONV_TO_OVF_I1
#define OP_PBEQ OP_LBEQ
#define OP_PCEQ CEE_CEQ
#define OP_STOREP_MEMBASE_REG OP_STOREI8_MEMBASE_REG
#define OP_STOREP_MEMBASE_IMM OP_STOREI8_MEMBASE_IMM
#else
#define OP_PCONST OP_ICONST
#define OP_PADD CEE_ADD
#define OP_PADD2 OP_IADD
#define OP_PNEG CEE_NEG
#define OP_PCONV_TO_I1 OP_ICONV_TO_I1
#define OP_PCONV_TO_U1 OP_ICONV_TO_U1
#define OP_PCONV_TO_I2 OP_ICONV_TO_I2
#define OP_PCONV_TO_U2 CEE_CONV_U2
#define OP_PCONV_TO_OVF_I1_UN CEE_CONV_OVF_I1_UN
#define OP_PCONV_TO_OVF_I1 CEE_CONV_OVF_I1
#define OP_PBEQ OP_IBEQ
#define OP_PCEQ CEE_CEQ
#define OP_STOREP_MEMBASE_REG OP_STOREI4_MEMBASE_REG
#define OP_STOREP_MEMBASE_IMM OP_STOREI4_MEMBASE_IMM
#endif

#endif

typedef enum {
	STACK_INV,
	STACK_I4,
	STACK_I8,
	STACK_PTR,
	STACK_R8,
	STACK_MP,
	STACK_OBJ,
	STACK_VTYPE,
	STACK_MAX
} MonoStackType;

typedef struct {
	union {
		double   r8;
		gint32   i4;
		gint64   i8;
		gpointer p;
		MonoClass *klass;
	} data;
	int type;
} StackSlot;

#if HAVE_ARRAY_ELEM_INIT
extern const guint8 mono_burg_arity [];
#else
extern guint8 mono_burg_arity [];
#endif

extern const char MONO_ARCH_CPU_SPEC [] MONO_INTERNAL;
#define MONO_ARCH_CPU_SPEC_IDX_COMBINE(a) a ## _idx
#define MONO_ARCH_CPU_SPEC_IDX(a) MONO_ARCH_CPU_SPEC_IDX_COMBINE(a)
extern const guint16 MONO_ARCH_CPU_SPEC_IDX(MONO_ARCH_CPU_SPEC) [] MONO_INTERNAL;
#define ins_get_spec(op) ((const char*)&MONO_ARCH_CPU_SPEC + MONO_ARCH_CPU_SPEC_IDX(MONO_ARCH_CPU_SPEC)[(op)])

enum {
	MONO_COMP_DOM = 1,
	MONO_COMP_IDOM = 2,
	MONO_COMP_DFRONTIER = 4,
	MONO_COMP_DOM_REV = 8,
	MONO_COMP_LIVENESS = 16,
	MONO_COMP_SSA = 32,
	MONO_COMP_SSA_DEF_USE = 64,
	MONO_COMP_REACHABILITY = 128,
	MONO_COMP_LOOPS = 256
};

typedef enum {
	MONO_GRAPH_CFG = 1,
	MONO_GRAPH_DTREE = 2,
	MONO_GRAPH_CFG_CODE = 4,
	MONO_GRAPH_CFG_SSA = 8,
	MONO_GRAPH_CFG_OPTCODE = 16
} MonoGraphOptions;

typedef struct {
	guint16 size;
	guint16 offset;
	guint8  pad;
} MonoJitArgumentInfo;

typedef struct {
	gboolean handle_sigint;
	gboolean keep_delegates;
	gboolean collect_pagefault_stats;
	gboolean break_on_unverified;
	gboolean better_cast_details;
	gboolean mdb_optimizations;
	gboolean no_gdb_backtrace;
} MonoDebugOptions;

enum {
	BRANCH_NOT_TAKEN,
	BRANCH_TAKEN,
	BRANCH_UNDEF
};

typedef enum {
	CMP_EQ,
	CMP_NE,
	CMP_LE,
	CMP_GE,
	CMP_LT,
	CMP_GT,
	CMP_LE_UN,
	CMP_GE_UN,
	CMP_LT_UN,
	CMP_GT_UN
} CompRelation;

typedef enum {
	CMP_TYPE_L,
	CMP_TYPE_I,
	CMP_TYPE_F
} CompType;

/* Implicit exceptions */
enum {
	MONO_EXC_INDEX_OUT_OF_RANGE,
	MONO_EXC_OVERFLOW,
	MONO_EXC_ARITHMETIC,
	MONO_EXC_DIVIDE_BY_ZERO,
	MONO_EXC_INVALID_CAST,
	MONO_EXC_NULL_REF,
	MONO_EXC_ARRAY_TYPE_MISMATCH,
	MONO_EXC_INTRINS_NUM
};

enum {
	MINI_TOKEN_SOURCE_CLASS,
	MINI_TOKEN_SOURCE_METHOD,
	MINI_TOKEN_SOURCE_FIELD
};

typedef void (*MonoInstFunc) (MonoInst *tree, gpointer data);

/* main function */
int         mono_main                      (int argc, char* argv[]);
void        mono_set_defaults              (int verbose_level, guint32 opts);
MonoDomain* mini_init                      (const char *filename, const char *runtime_version) MONO_INTERNAL;
void        mini_cleanup                   (MonoDomain *domain) MONO_INTERNAL;
MonoDebugOptions *mini_get_debug_options   (void) MONO_INTERNAL;

/* helper methods */
MonoJumpInfoToken * mono_jump_info_token_new (MonoMemPool *mp, MonoImage *image, guint32 token) MONO_INTERNAL;
MonoInst* mono_find_spvar_for_region        (MonoCompile *cfg, int region) MONO_INTERNAL;
void      mono_precompile_assemblies        (void) MONO_INTERNAL;
int       mono_parse_default_optimizations  (const char* p);
void      mono_bblock_add_inst              (MonoBasicBlock *bb, MonoInst *inst) MONO_INTERNAL;
void      mono_bblock_insert_after_ins      (MonoBasicBlock *bb, MonoInst *ins, MonoInst *ins_to_insert) MONO_INTERNAL;
void      mono_bblock_insert_before_ins     (MonoBasicBlock *bb, MonoInst *ins, MonoInst *ins_to_insert) MONO_INTERNAL;
void      mono_verify_bblock                (MonoBasicBlock *bb) MONO_INTERNAL;
void      mono_verify_cfg                   (MonoCompile *cfg) MONO_INTERNAL;
void      mono_constant_fold                (MonoCompile *cfg) MONO_INTERNAL;
void      mono_constant_fold_inst           (MonoInst *inst, gpointer data) MONO_INTERNAL;
MonoInst* mono_constant_fold_ins2           (MonoCompile *cfg, MonoInst *ins, MonoInst *arg1, MonoInst *arg2, gboolean overwrite) MONO_INTERNAL;
int       mono_eval_cond_branch             (MonoInst *branch) MONO_INTERNAL;
int       mono_is_power_of_two              (guint32 val) MONO_INTERNAL;
void      mono_cprop_local                  (MonoCompile *cfg, MonoBasicBlock *bb, MonoInst **acp, int acp_size) MONO_INTERNAL;
MonoInst* mono_compile_create_var           (MonoCompile *cfg, MonoType *type, int opcode) MONO_INTERNAL;
MonoInst* mono_compile_create_var_for_vreg  (MonoCompile *cfg, MonoType *type, int opcode, int vreg) MONO_INTERNAL;
void      mono_compile_make_var_load        (MonoCompile *cfg, MonoInst *dest, gssize var_index) MONO_INTERNAL;
MonoInst* mono_compile_create_var_load      (MonoCompile *cfg, gssize var_index) MONO_INTERNAL;
MonoInst* mono_compile_create_var_store     (MonoCompile *cfg, gssize var_index, MonoInst *value) MONO_INTERNAL;
MonoType* mono_type_from_stack_type         (MonoInst *ins) MONO_INTERNAL;
guint32   mono_alloc_ireg                   (MonoCompile *cfg) MONO_INTERNAL;
guint32   mono_alloc_freg                   (MonoCompile *cfg) MONO_INTERNAL;
guint32   mono_alloc_preg                   (MonoCompile *cfg) MONO_INTERNAL;
guint32   mono_alloc_dreg                   (MonoCompile *cfg, MonoStackType stack_type) MONO_INTERNAL;
void      mono_link_bblock                  (MonoCompile *cfg, MonoBasicBlock *from, MonoBasicBlock* to) MONO_INTERNAL;
void      mono_unlink_bblock                (MonoCompile *cfg, MonoBasicBlock *from, MonoBasicBlock* to) MONO_INTERNAL;
void      mono_remove_bblock                (MonoCompile *cfg, MonoBasicBlock *bb) MONO_INTERNAL;
void      mono_merge_basic_blocks           (MonoCompile *cfg, MonoBasicBlock *bb, MonoBasicBlock *bbn) MONO_INTERNAL;
void      mono_optimize_branches            (MonoCompile *cfg) MONO_INTERNAL;
void      mono_blockset_print               (MonoCompile *cfg, MonoBitSet *set, const char *name, guint idom) MONO_INTERNAL;
void      mono_print_tree                   (MonoInst *tree) MONO_INTERNAL;
void      mono_print_tree_nl                (MonoInst *tree) MONO_INTERNAL;
void      mono_print_ins_index              (int i, MonoInst *ins) MONO_INTERNAL;
void      mono_print_ins                    (MonoInst *ins) MONO_INTERNAL;
void      mono_print_bb                     (MonoBasicBlock *bb, const char *msg) MONO_INTERNAL;
void      mono_print_code                   (MonoCompile *cfg, const char *msg) MONO_INTERNAL;
void      mono_print_method_from_ip         (void *ip);
char     *mono_pmip                         (void *ip);
void      mono_select_instructions          (MonoCompile *cfg) MONO_INTERNAL;
const char* mono_inst_name                  (int op);
int       mono_op_to_op_imm                 (int opcode) MONO_INTERNAL;
int       mono_op_imm_to_op                 (int opcode) MONO_INTERNAL;
int       mono_load_membase_to_load_mem     (int opcode) MONO_INTERNAL;
guint     mono_type_to_load_membase         (MonoCompile *cfg, MonoType *type) MONO_INTERNAL;
guint     mono_type_to_store_membase        (MonoCompile *cfg, MonoType *type) MONO_INTERNAL;
guint     mini_type_to_stind                (MonoCompile* cfg, MonoType *type) MONO_INTERNAL;
void      mono_inst_foreach                 (MonoInst *tree, MonoInstFunc func, gpointer data) MONO_INTERNAL;
void      mono_disassemble_code             (MonoCompile *cfg, guint8 *code, int size, char *id) MONO_INTERNAL;
void      mono_add_patch_info               (MonoCompile *cfg, int ip, MonoJumpInfoType type, gconstpointer target) MONO_INTERNAL;
void      mono_remove_patch_info            (MonoCompile *cfg, int ip) MONO_INTERNAL;
MonoJumpInfo* mono_patch_info_dup_mp        (MonoMemPool *mp, MonoJumpInfo *patch_info) MONO_INTERNAL;
guint     mono_patch_info_hash (gconstpointer data) MONO_INTERNAL;
gint      mono_patch_info_equal (gconstpointer ka, gconstpointer kb) MONO_INTERNAL;
MonoJumpInfo *mono_patch_info_list_prepend  (MonoJumpInfo *list, int ip, MonoJumpInfoType type, gconstpointer target) MONO_INTERNAL;
gpointer  mono_resolve_patch_target         (MonoMethod *method, MonoDomain *domain, guint8 *code, MonoJumpInfo *patch_info, gboolean run_cctors) MONO_INTERNAL;
gpointer  mono_jit_find_compiled_method     (MonoDomain *domain, MonoMethod *method) MONO_INTERNAL;
MonoLMF * mono_get_lmf                      (void) MONO_INTERNAL;
MonoLMF** mono_get_lmf_addr                 (void) MONO_INTERNAL;
void      mono_jit_thread_attach            (MonoDomain *domain);
guint32   mono_get_jit_tls_key              (void) MONO_INTERNAL;
gint32    mono_get_jit_tls_offset           (void) MONO_INTERNAL;
gint32    mono_get_lmf_tls_offset           (void) MONO_INTERNAL;
gint32    mono_get_lmf_addr_tls_offset      (void) MONO_INTERNAL;
MonoInst* mono_get_jit_tls_intrinsic        (MonoCompile *cfg) MONO_INTERNAL;
GList    *mono_varlist_insert_sorted        (MonoCompile *cfg, GList *list, MonoMethodVar *mv, gboolean sort_end) MONO_INTERNAL;
GList    *mono_varlist_sort                 (MonoCompile *cfg, GList *list, int sort_type) MONO_INTERNAL;
void      mono_analyze_liveness             (MonoCompile *cfg) MONO_INTERNAL;
void      mono_linear_scan                  (MonoCompile *cfg, GList *vars, GList *regs, regmask_t *used_mask) MONO_INTERNAL;
void      mono_global_regalloc              (MonoCompile *cfg) MONO_INTERNAL;
void      mono_create_jump_table            (MonoCompile *cfg, MonoInst *label, MonoBasicBlock **bbs, int num_blocks) MONO_INTERNAL;
int       mono_compile_assembly             (MonoAssembly *ass, guint32 opts, const char *aot_options) MONO_INTERNAL;
MonoCompile *mini_method_compile            (MonoMethod *method, guint32 opts, MonoDomain *domain, gboolean run_cctors, gboolean compile_aot, int parts) MONO_INTERNAL;
void      mono_destroy_compile              (MonoCompile *cfg) MONO_INTERNAL;
MonoJitICallInfo *mono_find_jit_opcode_emulation (int opcode) MONO_INTERNAL;
void	  mono_print_ins_index (int i, MonoInst *ins) MONO_INTERNAL;
void	  mono_print_ins (MonoInst *ins) MONO_INTERNAL;
gpointer  mini_create_rgctx_lazy_fetch_trampoline (guint32 offset) MONO_INTERNAL;
gboolean  mini_assembly_can_skip_verification (MonoDomain *domain, MonoMethod *method) MONO_INTERNAL;
gboolean  mini_method_verify (MonoCompile *cfg, MonoMethod *method) MONO_INTERNAL;

gboolean  mini_class_is_system_array (MonoClass *klass);
MonoMethodSignature *mono_get_element_address_signature (int arity);
MonoJitICallInfo    *mono_get_element_address_icall (int rank);
MonoJitICallInfo    *mono_get_array_new_va_icall (int rank);

void      mono_linterval_add_range          (MonoCompile *cfg, MonoLiveInterval *interval, int from, int to) MONO_INTERNAL;
void      mono_linterval_print              (MonoLiveInterval *interval) MONO_INTERNAL;
gboolean  mono_linterval_covers             (MonoLiveInterval *interval, int pos) MONO_INTERNAL;
gint32    mono_linterval_get_intersect_pos  (MonoLiveInterval *i1, MonoLiveInterval *i2) MONO_INTERNAL;
void      mono_linterval_split              (MonoCompile *cfg, MonoLiveInterval *interval, MonoLiveInterval **i1, MonoLiveInterval **i2, int pos) MONO_INTERNAL;
void      mono_liveness_handle_exception_clauses (MonoCompile *cfg) MONO_INTERNAL;

void      mono_aot_init                     (void) MONO_INTERNAL;
gpointer  mono_aot_get_method               (MonoDomain *domain,
											 MonoMethod *method) MONO_INTERNAL;
gpointer  mono_aot_get_method_from_token    (MonoDomain *domain, MonoImage *image, guint32 token) MONO_INTERNAL;
gboolean  mono_aot_is_got_entry             (guint8 *code, guint8 *addr) MONO_INTERNAL;
guint8*   mono_aot_get_plt_entry            (guint8 *code) MONO_INTERNAL;
gboolean  mono_aot_get_cached_class_info    (MonoClass *klass, MonoCachedClassInfo *res) MONO_INTERNAL;
gboolean  mono_aot_get_class_from_name      (MonoImage *image, const char *name_space, const char *name, MonoClass **klass) MONO_INTERNAL;
MonoJitInfo* mono_aot_find_jit_info         (MonoDomain *domain, MonoImage *image, gpointer addr) MONO_INTERNAL;
void mono_aot_set_make_unreadable           (gboolean unreadable) MONO_INTERNAL;
gboolean mono_aot_is_pagefault              (void *ptr) MONO_INTERNAL;
void mono_aot_handle_pagefault              (void *ptr) MONO_INTERNAL;
guint32 mono_aot_get_n_pagefaults           (void) MONO_INTERNAL;
gpointer mono_aot_plt_resolve               (gpointer aot_module, guint32 plt_info_offset, guint8 *code) MONO_INTERNAL;
gpointer mono_aot_get_method_from_vt_slot   (MonoDomain *domain, MonoVTable *vtable, int slot) MONO_INTERNAL;

gboolean  mono_method_blittable             (MonoMethod *method) MONO_INTERNAL;
gboolean  mono_method_same_domain           (MonoJitInfo *caller, MonoJitInfo *callee) MONO_INTERNAL;

void      mono_register_opcode_emulation    (int opcode, const char* name, const char *sigstr, gpointer func, gboolean no_throw) MONO_INTERNAL;
void      mono_draw_graph                   (MonoCompile *cfg, MonoGraphOptions draw_options) MONO_INTERNAL;
void      mono_add_varcopy_to_end           (MonoCompile *cfg, MonoBasicBlock *bb, int src, int dest) MONO_INTERNAL;
void      mono_add_ins_to_end               (MonoBasicBlock *bb, MonoInst *inst) MONO_INTERNAL;
gpointer  mono_create_ftnptr                (MonoDomain *domain, gpointer addr) MONO_INTERNAL;

void      mono_replace_ins                  (MonoCompile *cfg, MonoBasicBlock *bb, MonoInst *ins, MonoInst **prev, MonoBasicBlock *first_bb, MonoBasicBlock *last_bb);

int               mono_find_method_opcode      (MonoMethod *method) MONO_INTERNAL;
MonoJitICallInfo *mono_find_jit_icall_by_name  (const char *name) MONO_INTERNAL;
MonoJitICallInfo *mono_find_jit_icall_by_addr  (gconstpointer addr) MONO_INTERNAL;
MonoJitICallInfo *mono_register_jit_icall      (gconstpointer func, const char *name, MonoMethodSignature *sig, gboolean is_save) MONO_INTERNAL;
gconstpointer     mono_icall_get_wrapper       (MonoJitICallInfo* callinfo) MONO_INTERNAL;

void              mono_trampolines_init (void) MONO_INTERNAL;
void              mono_trampolines_cleanup (void) MONO_INTERNAL;
guint8 *          mono_get_trampoline_code (MonoTrampolineType tramp_type) MONO_INTERNAL;
gpointer          mono_create_jump_trampoline (MonoDomain *domain, 
											   MonoMethod *method, 
											   gboolean add_sync_wrapper) MONO_INTERNAL;
gpointer          mono_create_class_init_trampoline (MonoVTable *vtable) MONO_INTERNAL;
gpointer          mono_create_jit_trampoline (MonoMethod *method) MONO_INTERNAL;
gpointer          mono_create_jit_trampoline_from_token (MonoImage *image, guint32 token) MONO_INTERNAL;
gpointer          mono_create_jit_trampoline_in_domain (MonoDomain *domain, MonoMethod *method) MONO_INTERNAL;
gpointer          mono_create_delegate_trampoline (MonoClass *klass) MONO_INTERNAL;
gpointer          mono_create_rgctx_lazy_fetch_trampoline (guint32 offset) MONO_INTERNAL;
MonoVTable*       mono_find_class_init_trampoline_by_addr (gconstpointer addr) MONO_INTERNAL;
MonoClass*        mono_find_delegate_trampoline_by_addr (gconstpointer addr) MONO_INTERNAL;
gpointer          mono_magic_trampoline (gssize *regs, guint8 *code, MonoMethod *m, guint8* tramp) MONO_INTERNAL;
gpointer          mono_delegate_trampoline (gssize *regs, guint8 *code, MonoClass *klass, guint8* tramp) MONO_INTERNAL;
gpointer          mono_aot_trampoline (gssize *regs, guint8 *code, guint8 *token_info, 
									   guint8* tramp) MONO_INTERNAL;
gpointer          mono_aot_plt_trampoline (gssize *regs, guint8 *code, guint8 *token_info, 
										   guint8* tramp) MONO_INTERNAL;
void              mono_class_init_trampoline (gssize *regs, guint8 *code, MonoVTable *vtable, guint8 *tramp) MONO_INTERNAL;
void              mono_generic_class_init_trampoline (gssize *regs, guint8 *code, MonoVTable *vtable, guint8 *tramp) MONO_INTERNAL;
gconstpointer     mono_get_trampoline_func (MonoTrampolineType tramp_type);
gpointer          mini_get_vtable_trampoline (void) MONO_INTERNAL;


gboolean          mono_running_on_valgrind (void) MONO_INTERNAL;
void*             mono_global_codeman_reserve (int size) MONO_INTERNAL;
const char       *mono_regname_full (int reg, gboolean fp) MONO_INTERNAL;
gint32*           mono_allocate_stack_slots_full (MonoCompile *cfg, gboolean backward, guint32 *stack_size, guint32 *stack_align) MONO_INTERNAL;
gint32*           mono_allocate_stack_slots (MonoCompile *cfg, guint32 *stack_size, guint32 *stack_align) MONO_INTERNAL;
void              mono_local_regalloc (MonoCompile *cfg, MonoBasicBlock *bb) MONO_INTERNAL;
MonoInst         *mono_branch_optimize_exception_target (MonoCompile *cfg, MonoBasicBlock *bb, const char * exname) MONO_INTERNAL;
void              mono_remove_critical_edges (MonoCompile *cfg) MONO_INTERNAL;
gboolean          mono_is_regsize_var (MonoType *t) MONO_INTERNAL;
void              mini_emit_memcpy2 (MonoCompile *cfg, int destreg, int doffset, int srcreg, int soffset, int size, int align) MONO_INTERNAL;
CompRelation      mono_opcode_to_cond (int opcode) MONO_INTERNAL;
CompType          mono_opcode_to_type (int opcode, int cmp_opcode) MONO_INTERNAL;
CompRelation      mono_negate_cond (CompRelation cond) MONO_INTERNAL;
int               mono_op_imm_to_op (int opcode) MONO_INTERNAL;
void              mono_decompose_op_imm (MonoCompile *cfg, MonoBasicBlock *bb, MonoInst *ins) MONO_INTERNAL;
void              mono_peephole_ins (MonoBasicBlock *bb, MonoInst *ins) MONO_INTERNAL;

void              mono_decompose_opcode (MonoCompile *cfg, MonoInst *ins) MONO_INTERNAL;
void              mono_decompose_long_opts (MonoCompile *cfg) MONO_INTERNAL;
void              mono_decompose_vtype_opts (MonoCompile *cfg) MONO_INTERNAL;
void              mono_decompose_array_access_opts (MonoCompile *cfg) MONO_INTERNAL;
void              mono_handle_soft_float (MonoCompile *cfg) MONO_INTERNAL;
void              mono_handle_global_vregs (MonoCompile *cfg) MONO_INTERNAL;
void              mono_spill_global_vars (MonoCompile *cfg, gboolean *need_local_opts) MONO_INTERNAL;
void              mono_if_conversion (MonoCompile *cfg) MONO_INTERNAL;

/* methods that must be provided by the arch-specific port */
void      mono_arch_init                        (void) MONO_INTERNAL;
void      mono_arch_cleanup                     (void) MONO_INTERNAL;
void      mono_arch_cpu_init                    (void) MONO_INTERNAL;
guint32   mono_arch_cpu_optimizazions           (guint32 *exclude_mask) MONO_INTERNAL;
void      mono_arch_instrument_mem_needs        (MonoMethod *method, int *stack, int *code) MONO_INTERNAL;
void     *mono_arch_instrument_prolog           (MonoCompile *cfg, void *func, void *p, gboolean enable_arguments) MONO_INTERNAL;
void     *mono_arch_instrument_epilog           (MonoCompile *cfg, void *func, void *p, gboolean enable_arguments) MONO_INTERNAL;
MonoCallInst *mono_arch_call_opcode             (MonoCompile *cfg, MonoBasicBlock* bb, MonoCallInst *call, int is_virtual) MONO_INTERNAL;
MonoInst *mono_arch_get_inst_for_method         (MonoCompile *cfg, MonoMethod *cmethod, MonoMethodSignature *fsig, MonoInst **args) MONO_INTERNAL;
void      mono_codegen                          (MonoCompile *cfg) MONO_INTERNAL;
void      mono_call_inst_add_outarg_reg         (MonoCompile *cfg, MonoCallInst *call, int vreg, int hreg, gboolean fp) MONO_INTERNAL;
const char *mono_arch_regname                   (int reg) MONO_INTERNAL;
const char *mono_arch_fregname                  (int reg) MONO_INTERNAL;
gpointer  mono_arch_get_throw_exception         (void) MONO_INTERNAL;
gpointer  mono_arch_get_rethrow_exception       (void) MONO_INTERNAL;
gpointer  mono_arch_get_throw_exception_by_name (void) MONO_INTERNAL;
gpointer  mono_arch_get_throw_corlib_exception  (void) MONO_INTERNAL;
guchar*   mono_arch_create_trampoline_code      (MonoTrampolineType tramp_type) MONO_INTERNAL;
gpointer  mono_arch_create_rgctx_lazy_fetch_trampoline (guint32 slot) MONO_INTERNAL;
guint32	  mono_arch_get_rgctx_lazy_fetch_offset (gpointer *regs) MONO_INTERNAL;
GList    *mono_arch_get_allocatable_int_vars    (MonoCompile *cfg) MONO_INTERNAL;
GList    *mono_arch_get_global_int_regs         (MonoCompile *cfg) MONO_INTERNAL;
GList    *mono_arch_get_global_fp_regs          (MonoCompile *cfg) MONO_INTERNAL;
GList    *mono_arch_get_iregs_clobbered_by_call (MonoCallInst *call) MONO_INTERNAL;
GList    *mono_arch_get_fregs_clobbered_by_call (MonoCallInst *call) MONO_INTERNAL;
guint32   mono_arch_regalloc_cost               (MonoCompile *cfg, MonoMethodVar *vmv) MONO_INTERNAL;
void      mono_arch_patch_code                  (MonoMethod *method, MonoDomain *domain, guint8 *code, MonoJumpInfo *ji, gboolean run_cctors) MONO_INTERNAL;
void      mono_arch_flush_icache                (guint8 *code, gint size) MONO_INTERNAL;
int       mono_arch_max_epilog_size             (MonoCompile *cfg) MONO_INTERNAL;
guint8   *mono_arch_emit_prolog                 (MonoCompile *cfg) MONO_INTERNAL;
void      mono_arch_emit_epilog                 (MonoCompile *cfg) MONO_INTERNAL;
void      mono_arch_emit_exceptions             (MonoCompile *cfg) MONO_INTERNAL;
void      mono_arch_lowering_pass               (MonoCompile *cfg, MonoBasicBlock *bb) MONO_INTERNAL;
void      mono_arch_peephole_pass_1             (MonoCompile *cfg, MonoBasicBlock *bb) MONO_INTERNAL;
void      mono_arch_peephole_pass_2             (MonoCompile *cfg, MonoBasicBlock *bb) MONO_INTERNAL;
void      mono_arch_output_basic_block          (MonoCompile *cfg, MonoBasicBlock *bb) MONO_INTERNAL;
gboolean  mono_arch_has_unwind_info             (gconstpointer addr) MONO_INTERNAL;
void      mono_arch_setup_jit_tls_data          (MonoJitTlsData *tls) MONO_INTERNAL;
void      mono_arch_free_jit_tls_data           (MonoJitTlsData *tls) MONO_INTERNAL;
void      mono_arch_emit_this_vret_args         (MonoCompile *cfg, MonoCallInst *inst, int this_reg, int this_type, int vt_reg) MONO_INTERNAL;
void      mono_arch_fill_argument_info          (MonoCompile *cfg) MONO_INTERNAL;
void      mono_arch_allocate_vars               (MonoCompile *m) MONO_INTERNAL;
int       mono_arch_get_argument_info           (MonoMethodSignature *csig, int param_count, MonoJitArgumentInfo *arg_info) MONO_INTERNAL;
gboolean  mono_arch_print_tree			(MonoInst *tree, int arity) MONO_INTERNAL;
void      mono_arch_emit_call                   (MonoCompile *cfg, MonoCallInst *call) MONO_INTERNAL;
void      mono_arch_emit_outarg_vt              (MonoCompile *cfg, MonoInst *ins, MonoInst *src) MONO_INTERNAL;
void      mono_arch_emit_setret                 (MonoCompile *cfg, MonoMethod *method, MonoInst *val) MONO_INTERNAL;
MonoInst *mono_arch_emit_inst_for_method        (MonoCompile *cfg, MonoMethod *cmethod, MonoMethodSignature *fsig, MonoInst **args) MONO_INTERNAL;
void      mono_arch_decompose_opts              (MonoCompile *cfg, MonoInst *ins) MONO_INTERNAL;
void      mono_arch_decompose_long_opts         (MonoCompile *cfg, MonoInst *ins) MONO_INTERNAL;

MonoJitInfo *mono_arch_find_jit_info            (MonoDomain *domain, 
						 MonoJitTlsData *jit_tls, 
						 MonoJitInfo *res, 
						 MonoJitInfo *prev_ji, 
						 MonoContext *ctx, 
						 MonoContext *new_ctx, 
						 char **trace, 
						 MonoLMF **lmf, 
						 int *native_offset,
						 gboolean *managed) MONO_INTERNAL;
gpointer mono_arch_get_call_filter              (void) MONO_INTERNAL;
gpointer mono_arch_get_restore_context          (void) MONO_INTERNAL;
gboolean mono_arch_handle_exception             (void *sigctx, gpointer obj, gboolean test_only) MONO_INTERNAL;
void     mono_arch_handle_altstack_exception    (void *sigctx, gpointer fault_addr, gboolean stack_ovf) MONO_INTERNAL;
gpointer mono_arch_ip_from_context              (void *sigctx) MONO_INTERNAL;
void     mono_arch_sigctx_to_monoctx            (void *sigctx, MonoContext *ctx) MONO_INTERNAL;
void     mono_arch_monoctx_to_sigctx            (MonoContext *mctx, void *ctx) MONO_INTERNAL;
gpointer mono_arch_context_get_int_reg		(MonoContext *ctx, int reg) MONO_INTERNAL;
void     mono_arch_flush_register_windows       (void) MONO_INTERNAL;
gboolean mono_arch_is_inst_imm                  (gint64 imm) MONO_INTERNAL;
MonoInst* mono_arch_get_domain_intrinsic        (MonoCompile* cfg) MONO_INTERNAL;
MonoInst* mono_arch_get_thread_intrinsic        (MonoCompile* cfg) MONO_INTERNAL;
gboolean mono_arch_is_int_overflow              (void *sigctx, void *info) MONO_INTERNAL;
void     mono_arch_invalidate_method            (MonoJitInfo *ji, void *func, gpointer func_arg) MONO_INTERNAL;
guint32  mono_arch_get_patch_offset             (guint8 *code) MONO_INTERNAL;
gpointer*mono_arch_get_vcall_slot_addr          (guint8* code, gpointer *regs) MONO_INTERNAL;
gpointer mono_arch_get_vcall_slot               (guint8 *code, gpointer *regs, int *displacement) MONO_INTERNAL;
gpointer*mono_arch_get_delegate_method_ptr_addr (guint8* code, gpointer *regs) MONO_INTERNAL;
void     mono_arch_create_vars                  (MonoCompile *cfg) MONO_INTERNAL;
void     mono_arch_save_unwind_info             (MonoCompile *cfg) MONO_INTERNAL;
void     mono_arch_register_lowlevel_calls      (void) MONO_INTERNAL;
gpointer mono_arch_get_unbox_trampoline         (MonoGenericSharingContext *gsctx, MonoMethod *m, gpointer addr) MONO_INTERNAL;
void     mono_arch_patch_callsite               (guint8 *method_start, guint8 *code, guint8 *addr) MONO_INTERNAL;
void     mono_arch_patch_plt_entry              (guint8 *code, guint8 *addr) MONO_INTERNAL;
void     mono_arch_nullify_class_init_trampoline(guint8 *code, gssize *regs) MONO_INTERNAL;
void     mono_arch_nullify_plt_entry            (guint8 *code) MONO_INTERNAL;
int      mono_arch_get_this_arg_reg             (MonoMethodSignature *sig, MonoGenericSharingContext *gsctx) MONO_INTERNAL;
gpointer mono_arch_get_this_arg_from_call       (MonoGenericSharingContext *gsctx, MonoMethodSignature *sig, gssize *regs, guint8 *code) MONO_INTERNAL;
MonoObject* mono_arch_find_this_argument        (gpointer *regs, MonoMethod *method, MonoGenericSharingContext *gsctx) MONO_INTERNAL;
gpointer mono_arch_get_delegate_invoke_impl     (MonoMethodSignature *sig, gboolean has_target) MONO_INTERNAL;
gpointer mono_arch_create_specific_trampoline   (gpointer arg1, MonoTrampolineType tramp_type, MonoDomain *domain, guint32 *code_len) MONO_INTERNAL;
void        mono_arch_emit_imt_argument         (MonoCompile *cfg, MonoCallInst *call) MONO_INTERNAL;
MonoMethod* mono_arch_find_imt_method           (gpointer *regs, guint8 *code) MONO_INTERNAL;
MonoVTable* mono_arch_find_static_call_vtable (gpointer *regs, guint8 *code) MONO_INTERNAL;
gpointer    mono_arch_build_imt_thunk           (MonoVTable *vtable, MonoDomain *domain, MonoIMTCheckItem **imt_entries, int count) MONO_INTERNAL;
void    mono_arch_notify_pending_exc (void) MONO_INTERNAL;

/* Exception handling */
void     mono_exceptions_init                   (void) MONO_INTERNAL;
gboolean mono_handle_exception                  (MonoContext *ctx, gpointer obj,
						 gpointer original_ip, gboolean test_only) MONO_INTERNAL;
void     mono_handle_native_sigsegv             (int signal, void *sigctx) MONO_INTERNAL;
void     mono_print_thread_dump                 (void *sigctx);
void     mono_jit_walk_stack                    (MonoStackWalk func, gboolean do_il_offset, gpointer user_data) MONO_INTERNAL;
void     mono_jit_walk_stack_from_ctx           (MonoStackWalk func, MonoContext *ctx, gboolean do_il_offset, gpointer user_data) MONO_INTERNAL;
void     mono_setup_altstack                    (MonoJitTlsData *tls) MONO_INTERNAL;
void     mono_free_altstack                     (MonoJitTlsData *tls) MONO_INTERNAL;

/* the new function to do stack walks */
typedef gboolean (*MonoStackFrameWalk)          (MonoDomain *domain, MonoContext *ctx, MonoJitInfo *ji, gpointer data);
void      mono_walk_stack                       (MonoDomain *domain, MonoJitTlsData *jit_tls, MonoContext *start_ctx, MonoStackFrameWalk func, gpointer user_data);

MonoArray *ves_icall_get_trace                  (MonoException *exc, gint32 skip, MonoBoolean need_file_info) MONO_INTERNAL;
MonoBoolean ves_icall_get_frame_info            (gint32 skip, MonoBoolean need_file_info, 
						 MonoReflectionMethod **method, 
						 gint32 *iloffset, gint32 *native_offset,
						 MonoString **file, gint32 *line, gint32 *column) MONO_INTERNAL;
MonoString *ves_icall_System_Exception_get_trace (MonoException *exc) MONO_INTERNAL;

/* Dominator/SSA methods */
void        mono_compile_dominator_info         (MonoCompile *cfg, int dom_flags) MONO_INTERNAL;
void        mono_compute_natural_loops          (MonoCompile *cfg) MONO_INTERNAL;
MonoBitSet* mono_compile_iterated_dfrontier     (MonoCompile *cfg, MonoBitSet *set) MONO_INTERNAL;
void        mono_ssa_compute                    (MonoCompile *cfg) MONO_INTERNAL;
void        mono_ssa_remove                     (MonoCompile *cfg) MONO_INTERNAL;
void        mono_ssa_cprop                      (MonoCompile *cfg) MONO_INTERNAL;
void        mono_ssa_deadce                     (MonoCompile *cfg) MONO_INTERNAL;
void        mono_ssa_strength_reduction         (MonoCompile *cfg) MONO_INTERNAL;
void        mono_free_loop_info                 (MonoCompile *cfg) MONO_INTERNAL;

void        mono_ssa_compute2                   (MonoCompile *cfg);
void        mono_ssa_remove2                    (MonoCompile *cfg);
void        mono_ssa_cprop2                     (MonoCompile *cfg);
void        mono_ssa_deadce2                    (MonoCompile *cfg);

/* debugging support */
void      mono_debug_init_method                (MonoCompile *cfg, MonoBasicBlock *start_block,
						 guint32 breakpoint_id) MONO_INTERNAL;
void      mono_debug_open_method                (MonoCompile *cfg) MONO_INTERNAL;
void      mono_debug_close_method               (MonoCompile *cfg) MONO_INTERNAL;
void      mono_debug_open_block                 (MonoCompile *cfg, MonoBasicBlock *bb, guint32 address) MONO_INTERNAL;
void      mono_debug_record_line_number         (MonoCompile *cfg, MonoInst *ins, guint32 address) MONO_INTERNAL;
void      mono_debug_serialize_debug_info       (MonoCompile *cfg, guint8 **out_buf, guint32 *buf_len) MONO_INTERNAL;
void      mono_debug_add_aot_method             (MonoDomain *domain,
						 MonoMethod *method, guint8 *code_start, 
						 guint8 *debug_info, guint32 debug_info_len) MONO_INTERNAL;
void      mono_debug_add_icall_wrapper          (MonoMethod *method, MonoJitICallInfo* info) MONO_INTERNAL;
void      mono_debug_print_vars                 (gpointer ip, gboolean only_arguments);
void      mono_debugger_run_finally             (MonoContext *start_ctx);

extern gssize mono_breakpoint_info_index [MONO_BREAKPOINT_ARRAY_SIZE];

gboolean mono_breakpoint_clean_code (guint8 *method_start, guint8 *code, int offset, guint8 *buf, int size);

/* Mono Debugger support */
void      mono_debugger_init                    (void);
int       mono_debugger_main                    (MonoDomain *domain, MonoAssembly *assembly, int argc, char **argv);


/* Tracing */
MonoTraceSpec *mono_trace_parse_options         (const char *options) MONO_INTERNAL;
void           mono_trace_set_assembly          (MonoAssembly *assembly) MONO_INTERNAL;
gboolean       mono_trace_eval                  (MonoMethod *method) MONO_INTERNAL;

extern void
mono_perform_abc_removal (MonoCompile *cfg) MONO_INTERNAL;
extern void
mono_perform_abc_removal2 (MonoCompile *cfg) MONO_INTERNAL;
extern void
mono_perform_ssapre (MonoCompile *cfg) MONO_INTERNAL;
extern void
mono_local_cprop (MonoCompile *cfg) MONO_INTERNAL;
extern void
mono_local_cprop2 (MonoCompile *cfg);
extern void
mono_local_deadce (MonoCompile *cfg);

/* CAS - stack walk */
MonoSecurityFrame* ves_icall_System_Security_SecurityFrame_GetSecurityFrame (gint32 skip) MONO_INTERNAL;
MonoArray* ves_icall_System_Security_SecurityFrame_GetSecurityStack (gint32 skip) MONO_INTERNAL;

int mini_wapi_hps     (int argc, char **argv);
int mini_wapi_semdel  (int argc, char **argv);
int mini_wapi_seminfo (int argc, char **argv);

/* Generic sharing */

MonoGenericContext* mini_method_get_context (MonoMethod *method) MONO_INTERNAL;

int mono_method_check_context_used (MonoMethod *method) MONO_INTERNAL;

gboolean mono_generic_context_equal_deep (MonoGenericContext *context1, MonoGenericContext *context2) MONO_INTERNAL;

gboolean mono_generic_context_is_sharable (MonoGenericContext *context, gboolean allow_type_vars) MONO_INTERNAL;

gboolean mono_method_is_generic_impl (MonoMethod *method) MONO_INTERNAL;
gboolean mono_method_is_generic_sharable_impl (MonoMethod *method, gboolean allow_type_vars) MONO_INTERNAL;

gpointer mono_helper_get_rgctx_other_ptr (MonoClass *caller_class, MonoVTable *vtable,
					  guint32 token, guint32 token_source, guint32 rgctx_type,
					  gint32 rgctx_index) MONO_INTERNAL;

void mono_generic_sharing_init (void) MONO_INTERNAL;

MonoClass* mini_class_get_container_class (MonoClass *class) MONO_INTERNAL;
MonoGenericContext* mini_class_get_context (MonoClass *class) MONO_INTERNAL;

MonoType* mini_get_basic_type_from_generic (MonoGenericSharingContext *gsctx, MonoType *type) MONO_INTERNAL;

int mini_type_stack_size (MonoGenericSharingContext *gsctx, MonoType *t, int *align) MONO_INTERNAL;



#endif /* __MONO_MINI_H__ */<|MERGE_RESOLUTION|>--- conflicted
+++ resolved
@@ -218,32 +218,11 @@
 
 #define MONO_BB_FOR_EACH_INS_SAFE(bb, n, ins) for ((ins) = (bb)->code, n = (ins) ? (ins)->next : NULL; (ins); (ins) = (n), (n) = (ins) ? (ins)->next : NULL)
 
-<<<<<<< HEAD
 #define MONO_BB_FOR_EACH_INS_REVERSE_SAFE(bb, p, ins) for ((ins) = (bb)->last_ins, p = (ins) ? (ins)->prev : NULL; (ins); (ins) = (p), (p) = (ins) ? (ins)->prev : NULL)
 
 #define mono_bb_first_ins(bb) (bb)->code
-=======
-static inline int
-MONO_INST_LIST_EMPTY (MonoInstList *list)
-{
-	return list->next == list;
-}
-
-static inline void
-__MONO_INST_LIST_ADD (MonoInstList *new, MonoInstList *prev, MonoInstList *next)
-{
-	next->prev = new;
-	new->next = next;
-	new->prev = prev;
-	prev->next = new;
-}
-
-
-static inline void
-MONO_INST_LIST_ADD (MonoInstList *new, MonoInstList *head)
-{
-	__MONO_INST_LIST_ADD (new, head, head->next);
-}
+
+#if 0
 
 static inline void
 MONO_INST_LIST_ADD_TAIL (MonoInstList *new, MonoInstList *head)
@@ -355,7 +334,8 @@
 #define MONO_BB_FOR_EACH_INS_SAFE(bb, next, ins) MONO_INST_LIST_FOR_EACH_ENTRY_SAFE ((ins), (next), &((bb)->ins_list), node)
 
 #define MONO_BB_FOR_EACH_INS_REVERSE(bb, ins) MONO_INST_LIST_FOR_EACH_ENTRY_REVERSE ((ins), &((bb)->ins_list), node)
->>>>>>> 9d9f67b1
+
+#endif
 
 struct MonoEdge {
 	MonoEdge *next;
