#ifndef __MONO_MINI_H__
#define __MONO_MINI_H__

#include "config.h"
#include <glib.h>
#include <signal.h>
#include <mono/metadata/loader.h>
#include <mono/metadata/mempool.h>
#include <mono/utils/monobitset.h>
#include <mono/metadata/class.h>
#include <mono/metadata/object.h>
#include <mono/metadata/opcodes.h>
#include <mono/metadata/tabledefs.h>
#include <mono/metadata/domain-internals.h>
#include "mono/metadata/class-internals.h"
#include "mono/metadata/object-internals.h"
#include <mono/metadata/profiler-private.h>
#include <mono/metadata/debug-helpers.h>
#include <mono/utils/mono-compiler.h>

#define MONO_BREAKPOINT_ARRAY_SIZE 64

#include "mini-arch.h"
#include "regalloc.h"
#include "declsec.h"

#ifndef G_LIKELY
#define G_LIKELY(a) (a)
#define G_UNLIKELY(a) (a)
#endif

#ifndef G_MAXINT32
#define G_MAXINT32 2147483647
#endif

#ifndef G_MININT32
#define G_MININT32 (-G_MAXINT32 - 1)
#endif

#if DISABLE_LOGGING
#define MINI_DEBUG(level,limit,code)
#else
#define MINI_DEBUG(level,limit,code) do {if (G_UNLIKELY ((level) >= (limit))) code} while (0)
#endif

#define NOT_IMPLEMENTED do { g_assert_not_reached (); } while (0)

#ifndef DISABLE_AOT
#define MONO_USE_AOT_COMPILER
#endif

/* for 32 bit systems */
#if G_BYTE_ORDER == G_LITTLE_ENDIAN
#define MINI_LS_WORD_IDX 0
#define MINI_MS_WORD_IDX 1
#else
#define MINI_LS_WORD_IDX 1
#define MINI_MS_WORD_IDX 0
#endif
#define MINI_LS_WORD_OFFSET (MINI_LS_WORD_IDX * 4)
#define MINI_MS_WORD_OFFSET (MINI_MS_WORD_IDX * 4)
#define inst_ls_word data.op[MINI_LS_WORD_IDX].const_val
#define inst_ms_word data.op[MINI_MS_WORD_IDX].const_val

#define MONO_FAKE_IMT_METHOD ((MonoMethod*)GINT_TO_POINTER(-1))
#define MONO_FAKE_VTABLE_METHOD ((MonoMethod*)GINT_TO_POINTER(-2))

/* Version number of the AOT file format */
#define MONO_AOT_FILE_VERSION "33"

#if 0
#define mono_bitset_foreach_bit(set,b,n) \
	for (b = 0; b < n; b++)\
		if (mono_bitset_test_fast(set,b))
#define mono_bitset_foreach_bit_rev(set,b,n) \
	for (b = n - 1; b >= 0; b--)\
		if (mono_bitset_test_fast(set,b))
#else
#define mono_bitset_foreach_bit(set,b,n) \
	for (b = mono_bitset_find_start (set); b < n && b >= 0; b = mono_bitset_find_first (set, b))
#define mono_bitset_foreach_bit_rev(set,b,n) \
	for (b = mono_bitset_find_last (set, n - 1); b >= 0; b = b ? mono_bitset_find_last (set, b) : -1)
 
#endif

/*
 * Pull the list of opcodes
 */
#define OPDEF(a,b,c,d,e,f,g,h,i,j) \
	a = i,

enum {
#include "mono/cil/opcode.def"
	CEE_LASTOP
};
#undef OPDEF

#define MONO_VARINFO(cfg,varnum) (&(cfg)->vars [varnum])

#define MONO_INST_NEW(cfg,dest,op) do {	\
		(dest) = mono_mempool_alloc0 ((cfg)->mempool, sizeof (MonoInst));	\
		(dest)->opcode = (op);	\
<<<<<<< HEAD
        (dest)->dreg = (dest)->sreg1 = (dest)->sreg2 = -1;  \
        (dest)->cil_code = (cfg)->ip;  \
=======
        (dest)->cil_code = (cfg)->ip; \
>>>>>>> 073c560c
	} while (0)

#define MONO_INST_NEW_CALL(cfg,dest,op) do {	\
		(dest) = mono_mempool_alloc0 ((cfg)->mempool, sizeof (MonoCallInst));	\
		(dest)->inst.opcode = (op);	\
<<<<<<< HEAD
        (dest)->inst.dreg = (dest)->inst.sreg1 = (dest)->inst.sreg2 = -1;  \
        (dest)->inst.cil_code = (cfg)->ip;  \
=======
        (dest)->inst.cil_code = (cfg)->ip; \
		MONO_INST_LIST_INIT (&(dest)->out_args); \
>>>>>>> 073c560c
	} while (0)

#define MONO_INST_NEW_CALL_ARG(cfg,dest,op) do {	\
		(dest) = mono_mempool_alloc0 ((cfg)->mempool, sizeof (MonoCallArgParm));	\
		(dest)->ins.opcode = (op);	\
	} while (0)

#define MONO_ADD_INS(b,inst) do {	\
		if ((b)->last_ins) {	\
			(b)->last_ins->next = (inst);	\
            (inst)->prev = (b)->last_ins;   \
			(b)->last_ins = (inst);	\
		} else {	\
			(b)->code = (b)->last_ins = (inst);	\
		}	\
	} while (0)

#define NULLIFY_INS(ins) do { \
        (ins)->opcode = OP_NOP; \
        (ins)->dreg = (ins)->sreg1 = (ins)->sreg2 = -1; \
		(ins)->ssa_op = MONO_SSA_NOP; \
    } while (0)

/* Remove INS from BB */
#define MONO_REMOVE_INS(bb,ins) do { \
        if ((ins)->prev) \
            (ins)->prev->next = (ins)->next; \
        if ((ins)->next) \
            (ins)->next->prev = (ins)->prev; \
        if ((bb)->code == (ins)) \
            (bb)->code = (ins)->next; \
        if ((bb)->last_ins == (ins)) \
            (bb)->last_ins = (ins)->prev; \
    } while (0)

/* Remove INS from BB and nullify it */
#define MONO_DELETE_INS(bb,ins) do { \
        MONO_REMOVE_INS ((bb), (ins)); \
        NULLIFY_INS ((ins)); \
    } while (0)

/* 
 * this is used to determine when some branch optimizations are possible: we exclude FP compares
 * because they have weird semantics with NaNs.
 */
#define MONO_IS_COND_BRANCH_OP(ins) (((ins)->opcode >= CEE_BEQ && (ins)->opcode <= CEE_BLT_UN) || ((ins)->opcode >= OP_LBEQ && (ins)->opcode <= OP_LBLT_UN) || ((ins)->opcode >= OP_FBEQ && (ins)->opcode <= OP_FBLT_UN) || ((ins)->opcode >= OP_IBEQ && (ins)->opcode <= OP_IBLT_UN))
#define MONO_IS_COND_BRANCH_NOFP(ins) (MONO_IS_COND_BRANCH_OP(ins) && !(((ins)->opcode >= OP_FBEQ) && ((ins)->opcode <= OP_FBLT_UN)) && (!(ins)->inst_left || (ins)->inst_left->inst_left->type != STACK_R8))

#define MONO_IS_BRANCH_OP(ins) (MONO_IS_COND_BRANCH_OP(ins) || ((ins)->opcode == OP_BR) || ((ins)->opcode == OP_BR_REG) || ((ins)->opcode == OP_SWITCH))

#define MONO_IS_COND_EXC(ins) ((((ins)->opcode >= OP_COND_EXC_EQ) && ((ins)->opcode <= OP_COND_EXC_LT_UN)) || (((ins)->opcode >= OP_COND_EXC_IEQ) && ((ins)->opcode <= OP_COND_EXC_ILT_UN)))

#define MONO_IS_SETCC(ins) ((((ins)->opcode >= OP_CEQ) && ((ins)->opcode <= OP_CLT_UN)) || (((ins)->opcode >= OP_ICEQ) && ((ins)->opcode <= OP_ICLT_UN)) || (((ins)->opcode >= OP_LCEQ) && ((ins)->opcode <= OP_LCLT_UN)) || (((ins)->opcode >= OP_FCEQ) && ((ins)->opcode <= OP_FCLT_UN)))

#define MONO_IS_PHI(ins) (((ins)->opcode == OP_PHI) || ((ins)->opcode == OP_FPHI) || ((ins)->opcode == OP_VPHI))
#define MONO_IS_MOVE(ins) (((ins)->opcode == OP_MOVE) || ((ins)->opcode == OP_FMOVE) || ((ins)->opcode == OP_VMOVE))

#define MONO_IS_LOAD_MEMBASE(ins) (((ins)->opcode >= OP_LOAD_MEMBASE) && ((ins)->opcode <= OP_LOADV_MEMBASE))
#define MONO_IS_STORE_MEMBASE(ins) (((ins)->opcode >= OP_STORE_MEMBASE_REG) && ((ins)->opcode <= OP_STOREV_MEMBASE))
#define MONO_IS_STORE_MEMINDEX(ins) (((ins)->opcode >= OP_STORE_MEMINDEX) && ((ins)->opcode <= OP_STORER8_MEMINDEX))

#define MONO_IS_CALL(ins) (((ins->opcode >= OP_VOIDCALL) && (ins->opcode <= OP_VOIDCALL_MEMBASE)) || ((ins->opcode >= OP_FCALL) && (ins->opcode <= OP_FCALL_MEMBASE)) || ((ins->opcode >= OP_LCALL) && (ins->opcode <= OP_LCALL_MEMBASE)) || ((ins->opcode >= OP_VCALL) && (ins->opcode <= OP_VCALL_MEMBASE)) || ((ins->opcode >= OP_CALL) && (ins->opcode <= OP_CALL_MEMBASE)) || ((ins->opcode >= OP_VCALL2) && (ins->opcode <= OP_VCALL2_MEMBASE)) || (ins->opcode == OP_TAILCALL))

/* FIXME: Handle OP_GOT_ENTRY too */
#define MONO_IS_JUMP_TABLE(ins) (((ins)->opcode == OP_JUMP_TABLE) ? TRUE : ((((ins)->opcode == OP_AOTCONST) && (ins->inst_i1 == (gpointer)MONO_PATCH_INFO_SWITCH)) ? TRUE : ((ins)->opcode == OP_SWITCH) ? TRUE : FALSE))

#define MONO_JUMP_TABLE_FROM_INS(ins) (((ins)->opcode == OP_JUMP_TABLE) ? (ins)->inst_p0 : (((ins)->opcode == OP_AOTCONST) && (ins->inst_i1 == (gpointer)MONO_PATCH_INFO_SWITCH) ? (ins)->inst_p0 : (((ins)->opcode == OP_SWITCH) ? (ins)->inst_p0 : NULL)))

/* FIXME: Add more instructions */
#define MONO_INS_HAS_NO_SIDE_EFFECT(ins) (MONO_IS_MOVE (ins) || (ins->opcode == OP_ICONST) || (ins->opcode == OP_I8CONST) || (ins->opcode == OP_VZERO) || (ins->opcode == OP_ADD_IMM) || (ins->opcode == OP_R8CONST) || (ins->opcode == OP_LADD_IMM) || (ins->opcode == OP_ISUB_IMM) || (ins->opcode == OP_IADD_IMM) || (ins->opcode == OP_INEG) || (ins->opcode == OP_LNEG) || (ins->opcode == OP_ISUB) || (ins->opcode == OP_CMOV_IGE) || (ins->opcode == OP_ISHL_IMM) || (ins->opcode == OP_ISHR_IMM) || (ins->opcode == OP_ISHR_UN_IMM) || (ins->opcode == OP_IAND_IMM) || (ins->opcode == OP_ICONV_TO_U1) || (ins->opcode == OP_ICONV_TO_I1) || (ins->opcode == OP_SEXT_I4) || (ins->opcode == OP_LCONV_TO_U1) || (ins->opcode == OP_ICONV_TO_U2) || (ins->opcode == OP_ICONV_TO_I2) || (ins->opcode == OP_LCONV_TO_I2))

typedef struct MonoInstList MonoInstList;
typedef struct MonoInst MonoInst;
typedef struct MonoCallInst MonoCallInst;
typedef struct MonoCallArgParm MonoCallArgParm;
typedef struct MonoEdge MonoEdge;
typedef struct MonoMethodVar MonoMethodVar;
typedef struct MonoBasicBlock MonoBasicBlock;
typedef struct MonoLMF MonoLMF;
typedef struct MonoSpillInfo MonoSpillInfo;
typedef struct MonoTraceSpec MonoTraceSpec;

extern guint32 mono_jit_tls_id;
extern MonoTraceSpec *mono_jit_trace_calls;
extern gboolean mono_break_on_exc;
extern int mono_exc_esp_offset;
#ifdef DISABLE_AOT
#define mono_compile_aot 0
#else
extern gboolean mono_compile_aot;
#endif
extern MonoMethodDesc *mono_inject_async_exc_method;
extern int mono_inject_async_exc_pos;
extern MonoMethodDesc *mono_break_at_bb_method;
extern int mono_break_at_bb_bb_num;
extern gboolean check_for_pending_exc;
extern gboolean disable_vtypes_in_regs;
extern gboolean mono_verify_all;

#define INS_INFO(opcode) (&ins_info [((opcode) - OP_START - 1) * 3])

extern const char ins_info[];

#define MONO_BB_FOR_EACH_INS(bb, ins) for ((ins) = (bb)->code; (ins); (ins) = (ins)->next)

#define MONO_BB_FOR_EACH_INS_SAFE(bb, n, ins) for ((ins) = (bb)->code, n = (ins) ? (ins)->next : NULL; (ins); (ins) = (n), (n) = (ins) ? (ins)->next : NULL)

#define MONO_BB_FOR_EACH_INS_REVERSE_SAFE(bb, p, ins) for ((ins) = (bb)->last_ins, p = (ins) ? (ins)->prev : NULL; (ins); (ins) = (p), (p) = (ins) ? (ins)->prev : NULL)

#define mono_bb_first_ins(bb) (bb)->code

struct MonoEdge {
	MonoEdge *next;
	MonoBasicBlock *bb;
	/* add edge type? */
};

struct MonoSpillInfo {
	int offset;
};

/*
 * The IR-level extended basic block.  
 *
 * A basic block can have multiple exits just fine, as long as the point of
 * 'departure' is the last instruction in the basic block. Extended basic
 * blocks, on the other hand, may have instructions that leave the block
 * midstream. The important thing is that they cannot be _entered_
 * midstream, ie, execution of a basic block (or extened bb) always start
 * at the beginning of the block, never in the middle.
 */
struct MonoBasicBlock {
	MonoInst *last_ins;

	/* the next basic block in the order it appears in IL */
	MonoBasicBlock *next_bb;

	/*
	 * Before instruction selection it is the first tree in the
	 * forest and the first item in the list of trees. After
	 * instruction selection it is the first instruction and the
	 * first item in the list of instructions.
	 */
	MonoInst *code;

	/* unique block number identification */
	gint32 block_num;
	
	gint32 dfn;

	/* Basic blocks: incoming and outgoing counts and pointers */
	/* Each bb should only appear once in each array */
	gint16 out_count, in_count;
	MonoBasicBlock **in_bb;
	MonoBasicBlock **out_bb;

	/* Points to the start of the CIL code that initiated this BB */
	unsigned char* cil_code;

	/* Length of the CIL block */
	gint32 cil_length;

	/* The address of the generated code, used for fixups */
	int native_offset;
	int max_offset;

	/* Visited and reachable flags */
	guint32 flags;

	/*
	 * SSA and loop based flags
	 */
	MonoBitSet *dominators;
	MonoBitSet *dfrontier;
	MonoBasicBlock *idom;
	GSList *dominated;
	/* fast dominator algorithm */
	MonoBasicBlock *df_parent, *ancestor, *child, *label;
	MonoEdge *bucket;
	int size, sdom, idomn;
	
	/* loop nesting and recognition */
	GList *loop_blocks;
	gint8  nesting;
	gint8  loop_body_start;

	/* 
	 * Whenever the bblock is rarely executed so it should be emitted after
	 * the function epilog.
	 */
	guint out_of_line : 1;
	/* Caches the result of uselessness calculation during optimize_branches */
	guint not_useless : 1;
	/* Whenever the decompose_array_access_opts () pass needs to process this bblock */
	guint has_array_access : 1;
	/* Whenever this bblock is extended, ie. it has branches inside it */
	guint extended : 1;
	
	/* use for liveness analysis */
	MonoBitSet *gen_set;
	MonoBitSet *kill_set;
	MonoBitSet *live_in_set;
	MonoBitSet *live_out_set;

	/* fields to deal with non-empty stack slots at bb boundary */
	guint16 out_scount, in_scount;
	MonoInst **out_stack;
	MonoInst **in_stack;

	/* we use that to prevent merging of bblocks covered by different clauses*/
	guint real_offset;

	/*
	 * The region encodes whether the basic block is inside
	 * a finally, catch, filter or none of these.
	 *
	 * If the value is -1, then it is neither finally, catch nor filter
	 *
	 * Otherwise the format is:
	 *
	 *  Bits: |     0-3      |       4-7      |     8-31
	 * 	  |		 |                |
	 *        | clause-flags |   MONO_REGION  | clause-index 
	 *
	 */
        guint region;

	/* The current symbolic register number, used in local register allocation. */
	guint32 max_vreg;
};

/* BBlock flags */
enum {
	BB_VISITED            = 1 << 0,
	BB_REACHABLE          = 1 << 1,
	BB_EXCEPTION_DEAD_OBJ = 1 << 2,
	BB_EXCEPTION_UNSAFE   = 1 << 3,
	BB_EXCEPTION_HANDLER  = 1 << 4
};

typedef struct MonoMemcpyArgs {
	int size, align;
} MonoMemcpyArgs;

struct MonoInst {
 	guint16 opcode;
	guint8  type; /* stack type */
	guint   ssa_op : 3;
	guint8  flags  : 5;
	
	/* used by the register allocator */
	gint32 dreg, sreg1, sreg2;

	MonoInst *next, *prev;

	union {
		union {
			MonoInst *src;
			MonoMethodVar *var;
			gssize const_val;
			gpointer p;
			MonoMethod *method;
			MonoMethodSignature *signature;
			MonoBasicBlock **many_blocks;
			MonoBasicBlock *target_block;
			MonoInst **args;
			MonoType *vtype;
			MonoClass *klass;
			int *phi_args;
			MonoCallInst *call_inst;
		} op [2];
		gint64 i8const;
		double r8const;
	} data;

	const unsigned char* cil_code; /* for debugging and bblock splitting */

	/* used mostly by the backend to store additional info it may need */
	union {
		gint32 reg3;
		gint32 arg_info;
		gint32 size;
		MonoMemcpyArgs *memcpy_args; /* in OP_MEMSET and OP_MEMCPY */
		gpointer data;
		gint shift_amount;
		gboolean is_pinvoke; /* for variables in the unmanaged marshal format */
<<<<<<< HEAD
=======
		gboolean record_cast_details; /* For CEE_CASTCLASS */
		gpointer data;
>>>>>>> 073c560c
	} backend;
	
	MonoClass *klass;
};
	
struct MonoCallInst {
	MonoInst inst;
	MonoMethodSignature *signature;
	MonoMethod *method;
	MonoInst **args;
	MonoInst *out_args;
	MonoInst *vret_var;
	gconstpointer fptr;
	guint stack_usage;
	guint virtual : 1;
	guint tail_call : 1;
	/*
	 * If this is true, then the call returns a vtype in a register using the same 
	 * calling convention as OP_CALL.
	 */
	guint vret_in_reg : 1;
	regmask_t used_iregs;
	regmask_t used_fregs;
	GSList *out_ireg_args;
	GSList *out_freg_args;
};

struct MonoCallArgParm {
	MonoInst ins;
	gint32 size;
	gint32 offset;
	gint32 offPrm;
};

/* 
 * flags for MonoInst
 * Note: some of the values overlap, because they can't appear
 * in the same MonoInst.
 */
enum {
	MONO_INST_HAS_METHOD = 1,
	/* temp local created by a DUP: used only within a BB */
	MONO_INST_IS_TEMP    = 1,
	MONO_INST_INIT       = 1, /* in localloc */
	MONO_INST_IS_DEAD    = 2,
	MONO_INST_TAILCALL   = 4,
	MONO_INST_VOLATILE   = 4,
	MONO_INST_BRLABEL    = 4,
	MONO_INST_NOTYPECHECK    = 4,
	MONO_INST_UNALIGNED  = 8,
    MONO_INST_CFOLD_TAKEN = 8, /* On branches */
    MONO_INST_CFOLD_NOT_TAKEN = 16, /* On branches */
	MONO_INST_DEFINITION_HAS_SIDE_EFFECTS = 8,
	/* the address of the variable has been taken */
	MONO_INST_INDIRECT   = 16,
	MONO_INST_NORANGECHECK   = 16
};

#define inst_c0 data.op[0].const_val
#define inst_c1 data.op[1].const_val
#define inst_i0 data.op[0].src
#define inst_i1 data.op[1].src
#define inst_p0 data.op[0].p
#define inst_p1 data.op[1].p
#define inst_l  data.i8const
#define inst_r  data.r8const
#define inst_left  data.op[0].src
#define inst_right data.op[1].src

#define inst_newa_len   data.op[0].src
#define inst_newa_class data.op[1].klass

#define inst_var    data.op[0].var
#define inst_vtype  data.op[1].vtype
/* in branch instructions */
#define inst_many_bb   data.op[1].many_blocks
#define inst_target_bb data.op[0].target_block
#define inst_true_bb   data.op[1].many_blocks[0]
#define inst_false_bb  data.op[1].many_blocks[1]

#define inst_basereg sreg1
#define inst_indexreg sreg2
#define inst_destbasereg dreg
#define inst_offset data.op[0].const_val
#define inst_imm    data.op[1].const_val
#define inst_call   data.op[1].call_inst

#define inst_phi_args   data.op[1].phi_args

/* instruction description for use in regalloc/scheduling */
enum {
	MONO_INST_DEST,
	MONO_INST_SRC1,
	MONO_INST_SRC2,
	MONO_INST_LEN,
	MONO_INST_CLOB,
	/* Unused, commented out to reduce the size of the mdesc tables
	MONO_INST_FLAGS,
	MONO_INST_COST,
	MONO_INST_DELAY,
	MONO_INST_RES,
	*/
	MONO_INST_MAX
};

typedef union {
	struct {
		guint16 tid; /* tree number */
		guint16 bid; /* block number */
	} pos ;
	guint32 abs_pos; 
} MonoPosition;

typedef struct {
	MonoPosition first_use, last_use;
} MonoLiveRange;

typedef struct MonoLiveRange2 MonoLiveRange2;

struct MonoLiveRange2 {
	int from, to;
	MonoLiveRange2 *next;
};

typedef struct {
	/* List of live ranges sorted by 'from' */
	MonoLiveRange2 *range;
	MonoLiveRange2 *last_range;
} MonoLiveInterval;

/*
 * Additional information about a variable
 */
struct MonoMethodVar {
	guint           idx; /* inside cfg->varinfo, cfg->vars */
	MonoLiveRange   range; /* generated by liveness analysis */
	MonoLiveInterval *interval; /* generated by liveness analysis */
	int             reg; /* != -1 if allocated into a register */
	int             spill_costs;
	MonoBitSet     *def_in; /* used by SSA */
	MonoInst       *def;    /* used by SSA */
	MonoBasicBlock *def_bb; /* used by SSA */
	GList          *uses;   /* used by SSA */
	char            cpstate;  /* used by SSA conditional  constant propagation */
};

typedef struct {
	gpointer          end_of_stack;
	guint32           stack_size;
#if !defined(HAVE_KW_THREAD) || !defined(MONO_ARCH_ENABLE_MONO_LMF_VAR)
	MonoLMF          *lmf;
#endif
	MonoLMF          *first_lmf;
	gpointer         signal_stack;
	guint32          signal_stack_size;
	gpointer         stack_ovf_guard_base;
	guint32          stack_ovf_guard_size;
	void            (*abort_func) (MonoObject *object);
	/* Used to implement --debug=casts */
	MonoClass       *class_cast_from, *class_cast_to;
} MonoJitTlsData;

typedef enum {
#define PATCH_INFO(a,b) MONO_PATCH_INFO_ ## a,
#include "patch-info.h"
#undef PATCH_INFO
	MONO_PATCH_INFO_NUM
} MonoJumpInfoType;

/*
 * We need to store the image which the token refers to along with the token,
 * since the image might not be the same as the image of the method which
 * contains the relocation, because of inlining.
 */
typedef struct MonoJumpInfoToken {
	MonoImage *image;
	guint32 token;
} MonoJumpInfoToken;

typedef struct MonoJumpInfoBBTable {
	MonoBasicBlock **table;
	int table_size;
} MonoJumpInfoBBTable;

typedef struct MonoJumpInfo MonoJumpInfo;
struct MonoJumpInfo {
	MonoJumpInfo *next;
	union {
		int i;
		guint8 *p;
		MonoInst *label;
	} ip;

	MonoJumpInfoType type;
	union {
		gconstpointer   target;
#if SIZEOF_VOID_P == 8
		gint64          offset;
#else
		int             offset;
#endif
		MonoBasicBlock *bb;
		MonoInst       *inst;
		MonoMethod     *method;
		MonoClass      *klass;
		MonoClassField *field;
		MonoImage      *image;
		MonoVTable     *vtable;
		const char     *name;
		MonoJumpInfoToken  *token;
		MonoJumpInfoBBTable *table;
	} data;
};

typedef enum {
	MONO_TRAMPOLINE_GENERIC,
	MONO_TRAMPOLINE_JUMP,
	MONO_TRAMPOLINE_CLASS_INIT,
	MONO_TRAMPOLINE_GENERIC_CLASS_INIT,
	MONO_TRAMPOLINE_RGCTX_LAZY_FETCH,
	MONO_TRAMPOLINE_AOT,
	MONO_TRAMPOLINE_AOT_PLT,
	MONO_TRAMPOLINE_DELEGATE,
	MONO_TRAMPOLINE_NUM
} MonoTrampolineType;

/* optimization flags */
#define OPTFLAG(id,shift,name,descr) MONO_OPT_ ## id = 1 << shift,
enum {
#include "optflags-def.h"
	MONO_OPT_LAST
};

/* Bit-fields in the MonoBasicBlock.region */
#define MONO_REGION_TRY       0
#define MONO_REGION_FINALLY  16
#define MONO_REGION_CATCH    32
#define MONO_REGION_FAULT    64         /* Currently unused */
#define MONO_REGION_FILTER  128

#define MONO_BBLOCK_IS_IN_REGION(bblock, regtype) (((bblock)->region & (0xf << 4)) == (regtype))

#define get_vreg_to_inst(cfg, vreg) ((vreg) < (cfg)->vreg_to_inst_len ? (cfg)->vreg_to_inst [vreg] : NULL)

#define vreg_is_volatile(cfg, vreg) (G_UNLIKELY (get_vreg_to_inst ((cfg), (vreg)) && (get_vreg_to_inst ((cfg), (vreg))->flags & (MONO_INST_VOLATILE|MONO_INST_INDIRECT))))

/*
 * Control Flow Graph and compilation unit information
 */
typedef struct {
	MonoMethod      *method;
	MonoMemPool     *mempool;
	MonoInst       **varinfo;
	MonoMethodVar   *vars;
	MonoInst        *ret;
	MonoBasicBlock  *bb_entry;
	MonoBasicBlock  *bb_exit;
	MonoBasicBlock  *bb_init;
	MonoBasicBlock **bblocks;
	MonoBasicBlock **cil_offset_to_bb;
	MonoMemPool     *state_pool; /* used by instruction selection */
	MonoBasicBlock  *cbb;        /* used by instruction selection */
	MonoInst        *prev_ins;   /* in decompose */
	MonoJumpInfo    *patch_info;
	MonoJitInfo     *jit_info;
	MonoJitDynamicMethodInfo *dynamic_info;
	guint            num_bblocks;
	guint            locals_start;
	guint            num_varinfo; /* used items in varinfo */
	guint            varinfo_count; /* total storage in varinfo */
	gint             stack_offset;
	gint             max_ireg;
	gint             cil_offset_to_bb_len;
	MonoRegState    *rs;
	MonoSpillInfo   *spill_info; /* machine register spills */
	MonoSpillInfo   *spill_info_float; /* fp register spills */
	gint             spill_count;
	gint             spill_info_len, spill_info_float_len;
	/* unsigned char   *cil_code; */
	MonoMethod      *inlined_method; /* the method which is currently inlined */
	MonoInst        *domainvar; /* a cache for the current domain */
	MonoInst        *got_var; /* Global Offset Table variable */
	MonoInst        **locals;
	MonoInst	*rgctx_var; /* Runtime generic context variable (for static generic methods) */
	MonoInst        **args;

	/* 
	 * This variable represents the hidden argument holding the vtype
	 * return address. If the method returns something other than a vtype, or
	 * the vtype is returned in registers this is NULL.
	 */
	MonoInst        *vret_addr;

<<<<<<< HEAD
	const unsigned char *ip;

=======
	/*
	 * This is used to initialize the cil_code field of MonoInst's.
	 */
	const unsigned char *ip;
	
>>>>>>> 073c560c
	struct MonoAliasingInformation *aliasing_info;

	/* A hashtable of region ID-> SP var mappings */
	/* An SP var is a place to store the stack pointer (used by handlers)*/
	GHashTable      *spvars;

	/* A hashtable of region ID -> EX var mappings */
	/* An EX var stores the exception object passed to catch/filter blocks */
	GHashTable      *exvars;

	GList           *ldstr_list; /* used by AOT */
	
	MonoDomain      *domain;

	guint            real_offset;
	GHashTable      *cbb_hash;

	/* The current virtual register number */
	guint32 next_vreg;

	MonoGenericSharingContext *generic_sharing_context;

	unsigned char   *cil_start;
	unsigned char   *native_code;
	guint            code_size;
	guint            code_len;
	guint            prolog_end;
	guint            epilog_begin;
	regmask_t        used_int_regs;
	guint32          opt;
	guint32          prof_options;
	guint32          flags;
	guint32          comp_done;
	guint32          verbose_level;
	guint32          stack_usage;
	guint32          param_area;
	guint32          frame_reg;
	gint32           sig_cookie;
	guint            disable_aot : 1;
	guint            disable_ssa : 1;
	guint            enable_extended_bblocks : 1;
	guint            run_cctors : 1;
	guint            need_lmf_area : 1;
	guint            compile_aot : 1;
	guint            got_var_allocated : 1;
	guint            ret_var_is_local : 1;
	guint            ret_var_set : 1;
	guint            new_ir : 1;
	guint            globalra : 1;
	guint            unverifiable : 1;
	guint            skip_visibility : 1;
	guint            disable_reuse_registers : 1;
	guint            disable_reuse_stack_slots : 1;
	guint            disable_initlocals_opt : 1;
	guint            disable_omit_fp : 1;
	gpointer         debug_info;
	guint32          lmf_offset;
    guint16          *intvars;
	MonoProfileCoverageInfo *coverage_info;
	GHashTable       *token_info_hash;
	MonoCompileArch  arch;
	guint32          exception_type;	/* MONO_EXCEPTION_* */
	guint32          exception_data;
	char*            exception_message;
	gpointer         exception_ptr;

	/* Fields used by the local reg allocator */
	void*            reginfo;
	void*            reverse_inst_list;
	int              reginfo_len;
	int              reverse_inst_list_len;

	/* Maps vregs to their associated MonoInst's */
	/* vregs with an associated MonoInst are 'global' while others are 'local' */
	MonoInst **vreg_to_inst;

	/* Size of above array */
	guint32 vreg_to_inst_len;
} MonoCompile;

typedef enum {
	MONO_CFG_HAS_ALLOCA = 1 << 0,
	MONO_CFG_HAS_CALLS  = 1 << 1,
	MONO_CFG_HAS_LDELEMA  = 1 << 2,
	MONO_CFG_HAS_VARARGS  = 1 << 3,
	MONO_CFG_HAS_TAIL     = 1 << 4,
	MONO_CFG_HAS_FPOUT    = 1 << 5, /* there are fp values passed in int registers */
	MONO_CFG_HAS_SPILLUP  = 1 << 6, /* spill var slots are allocated from bottom to top */
	MONO_CFG_HAS_CHECK_THIS  = 1 << 7,
	MONO_CFG_HAS_ARRAY_ACCESS = 1 << 8
} MonoCompileFlags;

typedef struct {
	gulong methods_compiled;
	gulong methods_aot;
	gulong methods_lookups;
	gulong method_trampolines;
	gulong allocate_var;
	gulong analyze_stack_repeat;
	gulong cil_code_size;
	gulong native_code_size;
	gulong code_reallocs;
	gulong max_code_size_ratio;
	gulong biggest_method_size;
	gulong allocated_code_size;
	gulong inlineable_methods;
	gulong inlined_methods;
	gulong basic_blocks;
	gulong max_basic_blocks;
	gulong locals_stack_size;
	gulong regvars;
	gulong cas_declsec_check;
	gulong cas_linkdemand_icall;
	gulong cas_linkdemand_pinvoke;
	gulong cas_linkdemand_aptc;
	gulong cas_linkdemand;
	gulong cas_demand_generation;
	gulong generic_virtual_invocations;
	MonoMethod *max_ratio_method;
	MonoMethod *biggest_method;
	gboolean enabled;
} MonoJitStats;

extern MonoJitStats mono_jit_stats;

/* values for MonoInst.ssa_op */
enum {
	MONO_SSA_NOP = 0,
	MONO_SSA_ADDRESS_TAKEN = 1,
	MONO_SSA_LOAD = 2,
	MONO_SSA_STORE = 4,
	MONO_SSA_LOAD_STORE = MONO_SSA_LOAD|MONO_SSA_STORE,
	MONO_SSA_INDIRECT_LOAD = MONO_SSA_LOAD|MONO_SSA_ADDRESS_TAKEN,
	MONO_SSA_INDIRECT_STORE = MONO_SSA_STORE|MONO_SSA_ADDRESS_TAKEN,
	MONO_SSA_INDIRECT_LOAD_STORE =
	MONO_SSA_LOAD|MONO_SSA_STORE|MONO_SSA_ADDRESS_TAKEN
};

/* opcodes: value assigned after all the CIL opcodes */
#ifdef MINI_OP
#undef MINI_OP
#endif
#define MINI_OP(a,b,dest,src1,src2) a,
enum {
	OP_START = MONO_CEE_LAST - 1,
#include "mini-ops.h"
	OP_LAST
};
#undef MINI_OP

/* Can't use the same with both JITs since that would break the burg rules */
#if defined(NEW_IR)

#if SIZEOF_VOID_P == 8
#define OP_PCONST OP_I8CONST
#define OP_PADD OP_LADD
#define OP_PADD_IMM OP_LADD_IMM
#define OP_PSUB OP_LSUB
#define OP_PMUL OP_LMUL
#define OP_PMUL_IMM OP_LMUL_IMM
#define OP_PNEG OP_LNEG
#define OP_PCONV_TO_I1 OP_LCONV_TO_I1
#define OP_PCONV_TO_U1 OP_LCONV_TO_U1
#define OP_PCONV_TO_I2 OP_LCONV_TO_I2
#define OP_PCONV_TO_U2 OP_LCONV_TO_U2
#define OP_PCONV_TO_OVF_I1_UN OP_LCONV_TO_OVF_I1_UN
#define OP_PCONV_TO_OVF_I1 OP_LCONV_TO_OVF_I1
#define OP_PBEQ OP_LBEQ
#define OP_PCEQ OP_LCEQ
#define OP_PBNE_UN OP_LBNE_UN
#define OP_PBGE_UN OP_LBGE_UN
#define OP_PBLT_UN OP_LBLT_UN
#define OP_PBGE OP_LBGE
#define OP_STOREP_MEMBASE_REG OP_STOREI8_MEMBASE_REG
#define OP_STOREP_MEMBASE_IMM OP_STOREI8_MEMBASE_IMM
#else
#define OP_PCONST OP_ICONST
#define OP_PADD OP_IADD
#define OP_PADD_IMM OP_IADD_IMM
#define OP_PSUB OP_ISUB
#define OP_PMUL OP_IMUL
#define OP_PMUL_IMM OP_IMUL_IMM
#define OP_PNEG OP_INEG
#define OP_PCONV_TO_U2 OP_ICONV_TO_U2
#define OP_PCONV_TO_OVF_I1_UN OP_ICONV_TO_OVF_I1_UN
#define OP_PCONV_TO_OVF_I1 OP_ICONV_TO_OVF_I1
#define OP_PBEQ OP_IBEQ
#define OP_PCEQ OP_ICEQ
#define OP_PBNE_UN OP_IBNE_UN
#define OP_PBGE_UN OP_IBGE_UN
#define OP_PBLT_UN OP_IBLT_UN
#define OP_PBGE OP_IBGE
#define OP_STOREP_MEMBASE_REG OP_STOREI4_MEMBASE_REG
#define OP_STOREP_MEMBASE_IMM OP_STOREI4_MEMBASE_IMM
#endif

#else

#if SIZEOF_VOID_P == 8
#define OP_PCONST OP_I8CONST
#define OP_PADD OP_LADD
#define OP_PADD_IMM OP_LADD_IMM
#define OP_PNEG OP_LNEG
#define OP_PCONV_TO_I1 OP_LCONV_TO_I1
#define OP_PCONV_TO_U1 OP_LCONV_TO_U1
#define OP_PCONV_TO_I2 OP_LCONV_TO_I2
#define OP_PCONV_TO_U2 OP_LCONV_TO_U2
#define OP_PCONV_TO_OVF_I1_UN OP_LCONV_TO_OVF_I1_UN
#define OP_PCONV_TO_OVF_I1 OP_LCONV_TO_OVF_I1
#define OP_PBEQ OP_LBEQ
#define OP_PCEQ CEE_CEQ
#define OP_STOREP_MEMBASE_REG OP_STOREI8_MEMBASE_REG
#define OP_STOREP_MEMBASE_IMM OP_STOREI8_MEMBASE_IMM
#else
#define OP_PCONST OP_ICONST
#define OP_PADD CEE_ADD
#define OP_PADD2 OP_IADD
#define OP_PNEG CEE_NEG
#define OP_PCONV_TO_I1 OP_ICONV_TO_I1
#define OP_PCONV_TO_U1 OP_ICONV_TO_U1
#define OP_PCONV_TO_I2 OP_ICONV_TO_I2
#define OP_PCONV_TO_U2 CEE_CONV_U2
#define OP_PCONV_TO_OVF_I1_UN CEE_CONV_OVF_I1_UN
#define OP_PCONV_TO_OVF_I1 CEE_CONV_OVF_I1
#define OP_PBEQ OP_IBEQ
#define OP_PCEQ CEE_CEQ
#define OP_STOREP_MEMBASE_REG OP_STOREI4_MEMBASE_REG
#define OP_STOREP_MEMBASE_IMM OP_STOREI4_MEMBASE_IMM
#endif

#endif

typedef enum {
	STACK_INV,
	STACK_I4,
	STACK_I8,
	STACK_PTR,
	STACK_R8,
	STACK_MP,
	STACK_OBJ,
	STACK_VTYPE,
	STACK_MAX
} MonoStackType;

typedef struct {
	union {
		double   r8;
		gint32   i4;
		gint64   i8;
		gpointer p;
		MonoClass *klass;
	} data;
	int type;
} StackSlot;

#if HAVE_ARRAY_ELEM_INIT
extern const guint8 mono_burg_arity [];
#else
extern guint8 mono_burg_arity [];
#endif

extern const char MONO_ARCH_CPU_SPEC [] MONO_INTERNAL;
#define MONO_ARCH_CPU_SPEC_IDX_COMBINE(a) a ## _idx
#define MONO_ARCH_CPU_SPEC_IDX(a) MONO_ARCH_CPU_SPEC_IDX_COMBINE(a)
extern const guint16 MONO_ARCH_CPU_SPEC_IDX(MONO_ARCH_CPU_SPEC) [] MONO_INTERNAL;
#define ins_get_spec(op) ((const char*)&MONO_ARCH_CPU_SPEC + MONO_ARCH_CPU_SPEC_IDX(MONO_ARCH_CPU_SPEC)[(op)])

enum {
	MONO_COMP_DOM = 1,
	MONO_COMP_IDOM = 2,
	MONO_COMP_DFRONTIER = 4,
	MONO_COMP_DOM_REV = 8,
	MONO_COMP_LIVENESS = 16,
	MONO_COMP_SSA = 32,
	MONO_COMP_SSA_DEF_USE = 64,
	MONO_COMP_REACHABILITY = 128,
	MONO_COMP_LOOPS = 256
};

typedef enum {
	MONO_GRAPH_CFG = 1,
	MONO_GRAPH_DTREE = 2,
	MONO_GRAPH_CFG_CODE = 4,
	MONO_GRAPH_CFG_SSA = 8,
	MONO_GRAPH_CFG_OPTCODE = 16
} MonoGraphOptions;

typedef struct {
	guint16 size;
	guint16 offset;
	guint8  pad;
} MonoJitArgumentInfo;

typedef struct {
	gboolean handle_sigint;
	gboolean keep_delegates;
	gboolean collect_pagefault_stats;
	gboolean break_on_unverified;
	gboolean better_cast_details;
	gboolean mdb_optimizations;
	gboolean no_gdb_backtrace;
} MonoDebugOptions;

enum {
	BRANCH_NOT_TAKEN,
	BRANCH_TAKEN,
	BRANCH_UNDEF
};

typedef enum {
	CMP_EQ,
	CMP_NE,
	CMP_LE,
	CMP_GE,
	CMP_LT,
	CMP_GT,
	CMP_LE_UN,
	CMP_GE_UN,
	CMP_LT_UN,
	CMP_GT_UN
} CompRelation;

typedef enum {
	CMP_TYPE_L,
	CMP_TYPE_I,
	CMP_TYPE_F
} CompType;

/* Implicit exceptions */
enum {
	MONO_EXC_INDEX_OUT_OF_RANGE,
	MONO_EXC_OVERFLOW,
	MONO_EXC_ARITHMETIC,
	MONO_EXC_DIVIDE_BY_ZERO,
	MONO_EXC_INVALID_CAST,
	MONO_EXC_NULL_REF,
	MONO_EXC_ARRAY_TYPE_MISMATCH,
	MONO_EXC_INTRINS_NUM
};

enum {
	MINI_GENERIC_CLASS_RELATION_OTHER_TABLE,
	MINI_GENERIC_CLASS_RELATION_OTHER
};

enum {
	MINI_TOKEN_SOURCE_CLASS,
	MINI_TOKEN_SOURCE_METHOD,
	MINI_TOKEN_SOURCE_FIELD
};

typedef void (*MonoInstFunc) (MonoInst *tree, gpointer data);

/* main function */
int         mono_main                      (int argc, char* argv[]);
void        mono_set_defaults              (int verbose_level, guint32 opts);
MonoDomain* mini_init                      (const char *filename, const char *runtime_version) MONO_INTERNAL;
void        mini_cleanup                   (MonoDomain *domain) MONO_INTERNAL;
MonoDebugOptions *mini_get_debug_options   (void) MONO_INTERNAL;

/* helper methods */
MonoJumpInfoToken * mono_jump_info_token_new (MonoMemPool *mp, MonoImage *image, guint32 token) MONO_INTERNAL;
MonoInst* mono_find_spvar_for_region        (MonoCompile *cfg, int region) MONO_INTERNAL;
void      mono_precompile_assemblies        (void) MONO_INTERNAL;
int       mono_parse_default_optimizations  (const char* p);
void      mono_bblock_add_inst              (MonoBasicBlock *bb, MonoInst *inst) MONO_INTERNAL;
void      mono_bblock_insert_after_ins      (MonoBasicBlock *bb, MonoInst *ins, MonoInst *ins_to_insert) MONO_INTERNAL;
void      mono_bblock_insert_before_ins     (MonoBasicBlock *bb, MonoInst *ins, MonoInst *ins_to_insert) MONO_INTERNAL;
void      mono_verify_bblock                (MonoBasicBlock *bb) MONO_INTERNAL;
void      mono_verify_cfg                   (MonoCompile *cfg) MONO_INTERNAL;
void      mono_constant_fold                (MonoCompile *cfg) MONO_INTERNAL;
void      mono_constant_fold_inst           (MonoInst *inst, gpointer data) MONO_INTERNAL;
MonoInst* mono_constant_fold_ins2           (MonoCompile *cfg, MonoInst *ins, MonoInst *arg1, MonoInst *arg2, gboolean overwrite) MONO_INTERNAL;
int       mono_eval_cond_branch             (MonoInst *branch) MONO_INTERNAL;
int       mono_is_power_of_two              (guint32 val) MONO_INTERNAL;
void      mono_cprop_local                  (MonoCompile *cfg, MonoBasicBlock *bb, MonoInst **acp, int acp_size) MONO_INTERNAL;
MonoInst* mono_compile_create_var           (MonoCompile *cfg, MonoType *type, int opcode) MONO_INTERNAL;
MonoInst* mono_compile_create_var_for_vreg  (MonoCompile *cfg, MonoType *type, int opcode, int vreg) MONO_INTERNAL;
void      mono_compile_make_var_load        (MonoCompile *cfg, MonoInst *dest, gssize var_index) MONO_INTERNAL;
MonoInst* mono_compile_create_var_load      (MonoCompile *cfg, gssize var_index) MONO_INTERNAL;
MonoInst* mono_compile_create_var_store     (MonoCompile *cfg, gssize var_index, MonoInst *value) MONO_INTERNAL;
MonoType* mono_type_from_stack_type         (MonoInst *ins) MONO_INTERNAL;
guint32   mono_alloc_ireg                   (MonoCompile *cfg) MONO_INTERNAL;
guint32   mono_alloc_freg                   (MonoCompile *cfg) MONO_INTERNAL;
guint32   mono_alloc_preg                   (MonoCompile *cfg) MONO_INTERNAL;
guint32   mono_alloc_dreg                   (MonoCompile *cfg, MonoStackType stack_type) MONO_INTERNAL;
void      mono_link_bblock                  (MonoCompile *cfg, MonoBasicBlock *from, MonoBasicBlock* to) MONO_INTERNAL;
void      mono_unlink_bblock                (MonoCompile *cfg, MonoBasicBlock *from, MonoBasicBlock* to) MONO_INTERNAL;
void      mono_remove_bblock                (MonoCompile *cfg, MonoBasicBlock *bb) MONO_INTERNAL;
void      mono_merge_basic_blocks           (MonoCompile *cfg, MonoBasicBlock *bb, MonoBasicBlock *bbn) MONO_INTERNAL;
void      mono_optimize_branches            (MonoCompile *cfg) MONO_INTERNAL;
void      mono_blockset_print               (MonoCompile *cfg, MonoBitSet *set, const char *name, guint idom) MONO_INTERNAL;
void      mono_print_tree                   (MonoInst *tree) MONO_INTERNAL;
void      mono_print_tree_nl                (MonoInst *tree) MONO_INTERNAL;
void      mono_print_ins_index              (int i, MonoInst *ins) MONO_INTERNAL;
void      mono_print_ins                    (MonoInst *ins) MONO_INTERNAL;
void      mono_print_bb                     (MonoBasicBlock *bb, const char *msg) MONO_INTERNAL;
void      mono_print_code                   (MonoCompile *cfg, const char *msg) MONO_INTERNAL;
void      mono_print_method_from_ip         (void *ip);
char     *mono_pmip                         (void *ip);
void      mono_select_instructions          (MonoCompile *cfg) MONO_INTERNAL;
const char* mono_inst_name                  (int op);
int       mono_op_to_op_imm                 (int opcode) MONO_INTERNAL;
int       mono_op_imm_to_op                 (int opcode) MONO_INTERNAL;
int       mono_load_membase_to_load_mem     (int opcode) MONO_INTERNAL;
guint     mono_type_to_load_membase         (MonoCompile *cfg, MonoType *type) MONO_INTERNAL;
guint     mono_type_to_store_membase        (MonoCompile *cfg, MonoType *type) MONO_INTERNAL;
guint     mini_type_to_stind                (MonoCompile* cfg, MonoType *type) MONO_INTERNAL;
void      mono_inst_foreach                 (MonoInst *tree, MonoInstFunc func, gpointer data) MONO_INTERNAL;
void      mono_disassemble_code             (MonoCompile *cfg, guint8 *code, int size, char *id) MONO_INTERNAL;
void      mono_add_patch_info               (MonoCompile *cfg, int ip, MonoJumpInfoType type, gconstpointer target) MONO_INTERNAL;
void      mono_remove_patch_info            (MonoCompile *cfg, int ip) MONO_INTERNAL;
MonoJumpInfo* mono_patch_info_dup_mp        (MonoMemPool *mp, MonoJumpInfo *patch_info) MONO_INTERNAL;
guint     mono_patch_info_hash (gconstpointer data) MONO_INTERNAL;
gint      mono_patch_info_equal (gconstpointer ka, gconstpointer kb) MONO_INTERNAL;
gpointer  mono_resolve_patch_target         (MonoMethod *method, MonoDomain *domain, guint8 *code, MonoJumpInfo *patch_info, gboolean run_cctors) MONO_INTERNAL;
gpointer  mono_jit_find_compiled_method     (MonoDomain *domain, MonoMethod *method) MONO_INTERNAL;
MonoLMF * mono_get_lmf                      (void) MONO_INTERNAL;
MonoLMF** mono_get_lmf_addr                 (void) MONO_INTERNAL;
void      mono_jit_thread_attach            (MonoDomain *domain);
guint32   mono_get_jit_tls_key              (void) MONO_INTERNAL;
gint32    mono_get_jit_tls_offset           (void) MONO_INTERNAL;
gint32    mono_get_lmf_tls_offset           (void) MONO_INTERNAL;
gint32    mono_get_lmf_addr_tls_offset      (void) MONO_INTERNAL;
MonoInst* mono_get_jit_tls_intrinsic        (MonoCompile *cfg) MONO_INTERNAL;
GList    *mono_varlist_insert_sorted        (MonoCompile *cfg, GList *list, MonoMethodVar *mv, gboolean sort_end) MONO_INTERNAL;
GList    *mono_varlist_sort                 (MonoCompile *cfg, GList *list, int sort_type) MONO_INTERNAL;
void      mono_analyze_liveness             (MonoCompile *cfg) MONO_INTERNAL;
void      mono_linear_scan                  (MonoCompile *cfg, GList *vars, GList *regs, regmask_t *used_mask) MONO_INTERNAL;
void      mono_global_regalloc              (MonoCompile *cfg) MONO_INTERNAL;
void      mono_create_jump_table            (MonoCompile *cfg, MonoInst *label, MonoBasicBlock **bbs, int num_blocks) MONO_INTERNAL;
int       mono_compile_assembly             (MonoAssembly *ass, guint32 opts, const char *aot_options) MONO_INTERNAL;
MonoCompile *mini_method_compile            (MonoMethod *method, guint32 opts, MonoDomain *domain, gboolean run_cctors, gboolean compile_aot, int parts) MONO_INTERNAL;
void      mono_destroy_compile              (MonoCompile *cfg) MONO_INTERNAL;
MonoJitICallInfo *mono_find_jit_opcode_emulation (int opcode) MONO_INTERNAL;
void	  mono_print_ins_index (int i, MonoInst *ins) MONO_INTERNAL;
void	  mono_print_ins (MonoInst *ins) MONO_INTERNAL;

gboolean  mini_class_is_system_array (MonoClass *klass);
MonoMethodSignature *mono_get_element_address_signature (int arity);
MonoJitICallInfo    *mono_get_element_address_icall (int rank);
MonoJitICallInfo    *mono_get_array_new_va_icall (int rank);

void      mono_linterval_add_range          (MonoCompile *cfg, MonoLiveInterval *interval, int from, int to) MONO_INTERNAL;
void      mono_linterval_print              (MonoLiveInterval *interval) MONO_INTERNAL;
gboolean  mono_linterval_covers             (MonoLiveInterval *interval, int pos) MONO_INTERNAL;
gint32    mono_linterval_get_intersect_pos  (MonoLiveInterval *i1, MonoLiveInterval *i2) MONO_INTERNAL;
void      mono_linterval_split              (MonoCompile *cfg, MonoLiveInterval *interval, MonoLiveInterval **i1, MonoLiveInterval **i2, int pos) MONO_INTERNAL;
void      mono_liveness_handle_exception_clauses (MonoCompile *cfg) MONO_INTERNAL;

void      mono_aot_init                     (void) MONO_INTERNAL;
gpointer  mono_aot_get_method               (MonoDomain *domain,
											 MonoMethod *method) MONO_INTERNAL;
gpointer  mono_aot_get_method_from_token    (MonoDomain *domain, MonoImage *image, guint32 token) MONO_INTERNAL;
gboolean  mono_aot_is_got_entry             (guint8 *code, guint8 *addr) MONO_INTERNAL;
guint8*   mono_aot_get_plt_entry            (guint8 *code) MONO_INTERNAL;
gboolean  mono_aot_init_vtable              (MonoVTable *vtable) MONO_INTERNAL;
gboolean  mono_aot_get_cached_class_info    (MonoClass *klass, MonoCachedClassInfo *res) MONO_INTERNAL;
gboolean  mono_aot_get_class_from_name      (MonoImage *image, const char *name_space, const char *name, MonoClass **klass) MONO_INTERNAL;
MonoJitInfo* mono_aot_find_jit_info         (MonoDomain *domain, MonoImage *image, gpointer addr) MONO_INTERNAL;
void mono_aot_set_make_unreadable           (gboolean unreadable) MONO_INTERNAL;
gboolean mono_aot_is_pagefault              (void *ptr) MONO_INTERNAL;
void mono_aot_handle_pagefault              (void *ptr) MONO_INTERNAL;
guint32 mono_aot_get_n_pagefaults           (void) MONO_INTERNAL;
gpointer mono_aot_plt_resolve               (gpointer aot_module, guint32 plt_info_offset, guint8 *code) MONO_INTERNAL;
gpointer mono_aot_get_method_from_vt_slot   (MonoDomain *domain, MonoVTable *vtable, int slot) MONO_INTERNAL;

gboolean  mono_method_blittable             (MonoMethod *method) MONO_INTERNAL;
gboolean  mono_method_same_domain           (MonoJitInfo *caller, MonoJitInfo *callee) MONO_INTERNAL;

void      mono_register_opcode_emulation    (int opcode, const char* name, const char *sigstr, gpointer func, gboolean no_throw) MONO_INTERNAL;
void      mono_draw_graph                   (MonoCompile *cfg, MonoGraphOptions draw_options) MONO_INTERNAL;
void      mono_add_varcopy_to_end           (MonoCompile *cfg, MonoBasicBlock *bb, int src, int dest) MONO_INTERNAL;
void      mono_add_ins_to_end               (MonoBasicBlock *bb, MonoInst *inst) MONO_INTERNAL;
gpointer  mono_create_ftnptr                (MonoDomain *domain, gpointer addr) MONO_INTERNAL;

void      mono_replace_ins                  (MonoCompile *cfg, MonoBasicBlock *bb, MonoInst *ins, MonoInst **prev, MonoBasicBlock *first_bb, MonoBasicBlock *last_bb);

int               mono_find_method_opcode      (MonoMethod *method) MONO_INTERNAL;
MonoJitICallInfo *mono_find_jit_icall_by_name  (const char *name) MONO_INTERNAL;
MonoJitICallInfo *mono_find_jit_icall_by_addr  (gconstpointer addr) MONO_INTERNAL;
MonoJitICallInfo *mono_register_jit_icall      (gconstpointer func, const char *name, MonoMethodSignature *sig, gboolean is_save) MONO_INTERNAL;
gconstpointer     mono_icall_get_wrapper       (MonoJitICallInfo* callinfo) MONO_INTERNAL;

void              mono_trampolines_init (void) MONO_INTERNAL;
void              mono_trampolines_cleanup (void) MONO_INTERNAL;
guint8 *          mono_get_trampoline_code (MonoTrampolineType tramp_type) MONO_INTERNAL;
gpointer          mono_create_jump_trampoline (MonoDomain *domain, 
											   MonoMethod *method, 
											   gboolean add_sync_wrapper) MONO_INTERNAL;
gpointer          mono_create_class_init_trampoline (MonoVTable *vtable) MONO_INTERNAL;
gpointer          mono_create_jit_trampoline (MonoMethod *method) MONO_INTERNAL;
gpointer          mono_create_jit_trampoline_from_token (MonoImage *image, guint32 token) MONO_INTERNAL;
gpointer          mono_create_jit_trampoline_in_domain (MonoDomain *domain, MonoMethod *method) MONO_INTERNAL;
gpointer          mono_create_delegate_trampoline (MonoClass *klass) MONO_INTERNAL;
gpointer          mono_create_rgctx_lazy_fetch_trampoline (guint32 offset) MONO_INTERNAL;
MonoVTable*       mono_find_class_init_trampoline_by_addr (gconstpointer addr) MONO_INTERNAL;
MonoClass*        mono_find_delegate_trampoline_by_addr (gconstpointer addr) MONO_INTERNAL;
gpointer          mono_magic_trampoline (gssize *regs, guint8 *code, MonoMethod *m, guint8* tramp) MONO_INTERNAL;
gpointer          mono_delegate_trampoline (gssize *regs, guint8 *code, MonoClass *klass, guint8* tramp) MONO_INTERNAL;
gpointer          mono_aot_trampoline (gssize *regs, guint8 *code, guint8 *token_info, 
									   guint8* tramp) MONO_INTERNAL;
gpointer          mono_aot_plt_trampoline (gssize *regs, guint8 *code, guint8 *token_info, 
										   guint8* tramp) MONO_INTERNAL;
void              mono_class_init_trampoline (gssize *regs, guint8 *code, MonoVTable *vtable, guint8 *tramp) MONO_INTERNAL;
void              mono_generic_class_init_trampoline (gssize *regs, guint8 *code, MonoVTable *vtable, guint8 *tramp) MONO_INTERNAL;
gconstpointer     mono_get_trampoline_func (MonoTrampolineType tramp_type);
gpointer          mini_get_vtable_trampoline (void) MONO_INTERNAL;


gboolean          mono_running_on_valgrind (void) MONO_INTERNAL;
void*             mono_global_codeman_reserve (int size) MONO_INTERNAL;
const char       *mono_regname_full (int reg, gboolean fp) MONO_INTERNAL;
gint32*           mono_allocate_stack_slots_full (MonoCompile *cfg, gboolean backward, guint32 *stack_size, guint32 *stack_align) MONO_INTERNAL;
gint32*           mono_allocate_stack_slots (MonoCompile *cfg, guint32 *stack_size, guint32 *stack_align) MONO_INTERNAL;
void              mono_local_regalloc (MonoCompile *cfg, MonoBasicBlock *bb) MONO_INTERNAL;
MonoInst         *mono_branch_optimize_exception_target (MonoCompile *cfg, MonoBasicBlock *bb, const char * exname) MONO_INTERNAL;
void              mono_remove_critical_edges (MonoCompile *cfg) MONO_INTERNAL;
gboolean          mono_is_regsize_var (MonoType *t) MONO_INTERNAL;
void              mini_emit_memcpy2 (MonoCompile *cfg, int destreg, int doffset, int srcreg, int soffset, int size, int align) MONO_INTERNAL;
CompRelation      mono_opcode_to_cond (int opcode) MONO_INTERNAL;
CompType          mono_opcode_to_type (int opcode, int cmp_opcode) MONO_INTERNAL;
CompRelation      mono_negate_cond (CompRelation cond) MONO_INTERNAL;
int               mono_op_imm_to_op (int opcode) MONO_INTERNAL;
void              mono_decompose_op_imm (MonoCompile *cfg, MonoBasicBlock *bb, MonoInst *ins) MONO_INTERNAL;
void              mono_peephole_ins (MonoBasicBlock *bb, MonoInst *ins) MONO_INTERNAL;

void              mono_decompose_opcode (MonoCompile *cfg, MonoInst *ins) MONO_INTERNAL;
void              mono_decompose_long_opts (MonoCompile *cfg) MONO_INTERNAL;
void              mono_decompose_vtype_opts (MonoCompile *cfg) MONO_INTERNAL;
void              mono_decompose_array_access_opts (MonoCompile *cfg) MONO_INTERNAL;
void              mono_handle_soft_float (MonoCompile *cfg) MONO_INTERNAL;
void              mono_handle_global_vregs (MonoCompile *cfg) MONO_INTERNAL;
void              mono_spill_global_vars (MonoCompile *cfg, gboolean *need_local_opts) MONO_INTERNAL;
void              mono_if_conversion (MonoCompile *cfg) MONO_INTERNAL;

/* methods that must be provided by the arch-specific port */
void      mono_arch_init                        (void) MONO_INTERNAL;
void      mono_arch_cleanup                     (void) MONO_INTERNAL;
void      mono_arch_cpu_init                    (void) MONO_INTERNAL;
guint32   mono_arch_cpu_optimizazions           (guint32 *exclude_mask) MONO_INTERNAL;
void      mono_arch_instrument_mem_needs        (MonoMethod *method, int *stack, int *code) MONO_INTERNAL;
void     *mono_arch_instrument_prolog           (MonoCompile *cfg, void *func, void *p, gboolean enable_arguments) MONO_INTERNAL;
void     *mono_arch_instrument_epilog           (MonoCompile *cfg, void *func, void *p, gboolean enable_arguments) MONO_INTERNAL;
MonoCallInst *mono_arch_call_opcode             (MonoCompile *cfg, MonoBasicBlock* bb, MonoCallInst *call, int is_virtual) MONO_INTERNAL;
MonoInst *mono_arch_get_inst_for_method         (MonoCompile *cfg, MonoMethod *cmethod, MonoMethodSignature *fsig, MonoInst **args) MONO_INTERNAL;
void      mono_codegen                          (MonoCompile *cfg) MONO_INTERNAL;
void      mono_call_inst_add_outarg_reg         (MonoCompile *cfg, MonoCallInst *call, int vreg, int hreg, gboolean fp) MONO_INTERNAL;
const char *mono_arch_regname                   (int reg) MONO_INTERNAL;
const char *mono_arch_fregname                  (int reg) MONO_INTERNAL;
gpointer  mono_arch_get_throw_exception         (void) MONO_INTERNAL;
gpointer  mono_arch_get_rethrow_exception       (void) MONO_INTERNAL;
gpointer  mono_arch_get_throw_exception_by_name (void) MONO_INTERNAL;
gpointer  mono_arch_get_throw_corlib_exception  (void) MONO_INTERNAL;
guchar*   mono_arch_create_trampoline_code      (MonoTrampolineType tramp_type) MONO_INTERNAL;
gpointer  mono_arch_create_jit_trampoline       (MonoMethod *method) MONO_INTERNAL;
MonoJitInfo *mono_arch_create_jump_trampoline      (MonoMethod *method) MONO_INTERNAL;
gpointer  mono_arch_create_class_init_trampoline(MonoVTable *vtable) MONO_INTERNAL;
gpointer  mono_arch_create_rgctx_lazy_fetch_trampoline (guint32 slot) MONO_INTERNAL;
guint32	  mono_arch_get_rgctx_lazy_fetch_offset (gpointer *regs) MONO_INTERNAL;
GList    *mono_arch_get_allocatable_int_vars    (MonoCompile *cfg) MONO_INTERNAL;
GList    *mono_arch_get_global_int_regs         (MonoCompile *cfg) MONO_INTERNAL;
GList    *mono_arch_get_global_fp_regs          (MonoCompile *cfg) MONO_INTERNAL;
GList    *mono_arch_get_iregs_clobbered_by_call (MonoCallInst *call) MONO_INTERNAL;
GList    *mono_arch_get_fregs_clobbered_by_call (MonoCallInst *call) MONO_INTERNAL;
guint32   mono_arch_regalloc_cost               (MonoCompile *cfg, MonoMethodVar *vmv) MONO_INTERNAL;
void      mono_arch_patch_code                  (MonoMethod *method, MonoDomain *domain, guint8 *code, MonoJumpInfo *ji, gboolean run_cctors) MONO_INTERNAL;
void      mono_arch_flush_icache                (guint8 *code, gint size) MONO_INTERNAL;
int       mono_arch_max_epilog_size             (MonoCompile *cfg) MONO_INTERNAL;
guint8   *mono_arch_emit_prolog                 (MonoCompile *cfg) MONO_INTERNAL;
void      mono_arch_emit_epilog                 (MonoCompile *cfg) MONO_INTERNAL;
void      mono_arch_emit_exceptions             (MonoCompile *cfg) MONO_INTERNAL;
void      mono_arch_lowering_pass               (MonoCompile *cfg, MonoBasicBlock *bb) MONO_INTERNAL;
void      mono_arch_peephole_pass_1             (MonoCompile *cfg, MonoBasicBlock *bb) MONO_INTERNAL;
void      mono_arch_peephole_pass_2             (MonoCompile *cfg, MonoBasicBlock *bb) MONO_INTERNAL;
void      mono_arch_output_basic_block          (MonoCompile *cfg, MonoBasicBlock *bb) MONO_INTERNAL;
gboolean  mono_arch_has_unwind_info             (gconstpointer addr) MONO_INTERNAL;
void      mono_arch_setup_jit_tls_data          (MonoJitTlsData *tls) MONO_INTERNAL;
void      mono_arch_free_jit_tls_data           (MonoJitTlsData *tls) MONO_INTERNAL;
void      mono_arch_emit_this_vret_args         (MonoCompile *cfg, MonoCallInst *inst, int this_reg, int this_type, int vt_reg) MONO_INTERNAL;
void      mono_arch_fill_argument_info          (MonoCompile *cfg) MONO_INTERNAL;
void      mono_arch_allocate_vars               (MonoCompile *m) MONO_INTERNAL;
int       mono_arch_get_argument_info           (MonoMethodSignature *csig, int param_count, MonoJitArgumentInfo *arg_info) MONO_INTERNAL;
gboolean  mono_arch_print_tree			(MonoInst *tree, int arity) MONO_INTERNAL;
void      mono_arch_emit_call                   (MonoCompile *cfg, MonoCallInst *call) MONO_INTERNAL;
void      mono_arch_emit_outarg_vt              (MonoCompile *cfg, MonoInst *ins, MonoInst *src) MONO_INTERNAL;
void      mono_arch_emit_setret                 (MonoCompile *cfg, MonoMethod *method, MonoInst *val) MONO_INTERNAL;
MonoInst *mono_arch_emit_inst_for_method        (MonoCompile *cfg, MonoMethod *cmethod, MonoMethodSignature *fsig, MonoInst **args) MONO_INTERNAL;
void      mono_arch_decompose_opts              (MonoCompile *cfg, MonoInst *ins) MONO_INTERNAL;
void      mono_arch_decompose_long_opts         (MonoCompile *cfg, MonoInst *ins) MONO_INTERNAL;

MonoJitInfo *mono_arch_find_jit_info            (MonoDomain *domain, 
						 MonoJitTlsData *jit_tls, 
						 MonoJitInfo *res, 
						 MonoJitInfo *prev_ji, 
						 MonoContext *ctx, 
						 MonoContext *new_ctx, 
						 char **trace, 
						 MonoLMF **lmf, 
						 int *native_offset,
						 gboolean *managed) MONO_INTERNAL;
gpointer mono_arch_get_call_filter              (void) MONO_INTERNAL;
gpointer mono_arch_get_restore_context          (void) MONO_INTERNAL;
gboolean mono_arch_handle_exception             (void *sigctx, gpointer obj, gboolean test_only) MONO_INTERNAL;
void     mono_arch_handle_altstack_exception    (void *sigctx, gpointer fault_addr, gboolean stack_ovf) MONO_INTERNAL;
gpointer mono_arch_ip_from_context              (void *sigctx) MONO_INTERNAL;
void     mono_arch_sigctx_to_monoctx            (void *sigctx, MonoContext *ctx) MONO_INTERNAL;
void     mono_arch_monoctx_to_sigctx            (MonoContext *mctx, void *ctx) MONO_INTERNAL;
gpointer mono_arch_context_get_int_reg		(MonoContext *ctx, int reg) MONO_INTERNAL;
void     mono_arch_flush_register_windows       (void) MONO_INTERNAL;
gboolean mono_arch_is_inst_imm                  (gint64 imm) MONO_INTERNAL;
MonoInst* mono_arch_get_domain_intrinsic        (MonoCompile* cfg) MONO_INTERNAL;
MonoInst* mono_arch_get_thread_intrinsic        (MonoCompile* cfg) MONO_INTERNAL;
gboolean mono_arch_is_int_overflow              (void *sigctx, void *info) MONO_INTERNAL;
void     mono_arch_invalidate_method            (MonoJitInfo *ji, void *func, gpointer func_arg) MONO_INTERNAL;
guint32  mono_arch_get_patch_offset             (guint8 *code) MONO_INTERNAL;
gpointer*mono_arch_get_vcall_slot_addr          (guint8* code, gpointer *regs) MONO_INTERNAL;
gpointer mono_arch_get_vcall_slot               (guint8 *code, gpointer *regs, int *displacement) MONO_INTERNAL;
gpointer*mono_arch_get_delegate_method_ptr_addr (guint8* code, gpointer *regs) MONO_INTERNAL;
void     mono_arch_create_vars                  (MonoCompile *cfg) MONO_INTERNAL;
void     mono_arch_save_unwind_info             (MonoCompile *cfg) MONO_INTERNAL;
void     mono_arch_register_lowlevel_calls      (void) MONO_INTERNAL;
gpointer mono_arch_get_unbox_trampoline         (MonoMethod *m, gpointer addr) MONO_INTERNAL;
void     mono_arch_patch_callsite               (guint8 *method_start, guint8 *code, guint8 *addr) MONO_INTERNAL;
void     mono_arch_patch_plt_entry              (guint8 *code, guint8 *addr) MONO_INTERNAL;
void     mono_arch_nullify_class_init_trampoline(guint8 *code, gssize *regs) MONO_INTERNAL;
void     mono_arch_nullify_plt_entry            (guint8 *code) MONO_INTERNAL;
int      mono_arch_get_this_arg_reg             (MonoMethodSignature *sig, MonoGenericSharingContext *gsctx) MONO_INTERNAL;
gpointer mono_arch_get_this_arg_from_call       (MonoMethodSignature *sig, gssize *regs, guint8 *code) MONO_INTERNAL;
MonoObject* mono_arch_find_this_argument        (gpointer *regs, MonoMethod *method, MonoGenericSharingContext *gsctx) MONO_INTERNAL;
gpointer mono_arch_get_delegate_invoke_impl     (MonoMethodSignature *sig, gboolean has_target) MONO_INTERNAL;
gpointer mono_arch_create_specific_trampoline   (gpointer arg1, MonoTrampolineType tramp_type, MonoDomain *domain, guint32 *code_len) MONO_INTERNAL;
void        mono_arch_emit_imt_argument         (MonoCompile *cfg, MonoCallInst *call) MONO_INTERNAL;
MonoMethod* mono_arch_find_imt_method           (gpointer *regs, guint8 *code) MONO_INTERNAL;
MonoVTable* mono_arch_find_static_call_vtable (gpointer *regs, guint8 *code) MONO_INTERNAL;
gpointer    mono_arch_build_imt_thunk           (MonoVTable *vtable, MonoDomain *domain, MonoIMTCheckItem **imt_entries, int count) MONO_INTERNAL;
void    mono_arch_notify_pending_exc (void) MONO_INTERNAL;

/* Exception handling */
void     mono_exceptions_init                   (void) MONO_INTERNAL;
gboolean mono_handle_exception                  (MonoContext *ctx, gpointer obj,
						 gpointer original_ip, gboolean test_only) MONO_INTERNAL;
void     mono_handle_native_sigsegv             (int signal, void *sigctx) MONO_INTERNAL;
void     mono_print_thread_dump                 (void *sigctx);
void     mono_jit_walk_stack                    (MonoStackWalk func, gboolean do_il_offset, gpointer user_data) MONO_INTERNAL;
void     mono_jit_walk_stack_from_ctx           (MonoStackWalk func, MonoContext *ctx, gboolean do_il_offset, gpointer user_data) MONO_INTERNAL;
void     mono_setup_altstack                    (MonoJitTlsData *tls) MONO_INTERNAL;
void     mono_free_altstack                     (MonoJitTlsData *tls) MONO_INTERNAL;

/* the new function to do stack walks */
typedef gboolean (*MonoStackFrameWalk)          (MonoDomain *domain, MonoContext *ctx, MonoJitInfo *ji, gpointer data);
void      mono_walk_stack                       (MonoDomain *domain, MonoJitTlsData *jit_tls, MonoContext *start_ctx, MonoStackFrameWalk func, gpointer user_data);

MonoArray *ves_icall_get_trace                  (MonoException *exc, gint32 skip, MonoBoolean need_file_info) MONO_INTERNAL;
MonoBoolean ves_icall_get_frame_info            (gint32 skip, MonoBoolean need_file_info, 
						 MonoReflectionMethod **method, 
						 gint32 *iloffset, gint32 *native_offset,
						 MonoString **file, gint32 *line, gint32 *column) MONO_INTERNAL;
MonoString *ves_icall_System_Exception_get_trace (MonoException *exc) MONO_INTERNAL;

/* Dominator/SSA methods */
void        mono_compile_dominator_info         (MonoCompile *cfg, int dom_flags) MONO_INTERNAL;
void        mono_compute_natural_loops          (MonoCompile *cfg) MONO_INTERNAL;
MonoBitSet* mono_compile_iterated_dfrontier     (MonoCompile *cfg, MonoBitSet *set) MONO_INTERNAL;
void        mono_ssa_compute                    (MonoCompile *cfg) MONO_INTERNAL;
void        mono_ssa_remove                     (MonoCompile *cfg) MONO_INTERNAL;
void        mono_ssa_cprop                      (MonoCompile *cfg) MONO_INTERNAL;
void        mono_ssa_deadce                     (MonoCompile *cfg) MONO_INTERNAL;
void        mono_ssa_strength_reduction         (MonoCompile *cfg) MONO_INTERNAL;
void        mono_free_loop_info                 (MonoCompile *cfg) MONO_INTERNAL;

void        mono_ssa_compute2                   (MonoCompile *cfg);
void        mono_ssa_remove2                    (MonoCompile *cfg);
void        mono_ssa_cprop2                     (MonoCompile *cfg);
void        mono_ssa_deadce2                    (MonoCompile *cfg);

/* debugging support */
void      mono_debug_init_method                (MonoCompile *cfg, MonoBasicBlock *start_block,
						 guint32 breakpoint_id) MONO_INTERNAL;
void      mono_debug_open_method                (MonoCompile *cfg) MONO_INTERNAL;
void      mono_debug_close_method               (MonoCompile *cfg) MONO_INTERNAL;
void      mono_debug_open_block                 (MonoCompile *cfg, MonoBasicBlock *bb, guint32 address) MONO_INTERNAL;
void      mono_debug_record_line_number         (MonoCompile *cfg, MonoInst *ins, guint32 address) MONO_INTERNAL;
void      mono_debug_serialize_debug_info       (MonoCompile *cfg, guint8 **out_buf, guint32 *buf_len) MONO_INTERNAL;
void      mono_debug_add_aot_method             (MonoDomain *domain,
						 MonoMethod *method, guint8 *code_start, 
						 guint8 *debug_info, guint32 debug_info_len) MONO_INTERNAL;
void      mono_debug_add_icall_wrapper          (MonoMethod *method, MonoJitICallInfo* info) MONO_INTERNAL;
void      mono_debug_print_vars                 (gpointer ip, gboolean only_arguments);
void      mono_debugger_run_finally             (MonoContext *start_ctx);

extern gssize mono_breakpoint_info_index [MONO_BREAKPOINT_ARRAY_SIZE];

gboolean mono_breakpoint_clean_code (guint8 *method_start, guint8 *code, int offset, guint8 *buf, int size);

/* Mono Debugger support */
void      mono_debugger_init                    (void);
int       mono_debugger_main                    (MonoDomain *domain, MonoAssembly *assembly, int argc, char **argv);


/* Tracing */
MonoTraceSpec *mono_trace_parse_options         (char *options) MONO_INTERNAL;
void           mono_trace_set_assembly          (MonoAssembly *assembly) MONO_INTERNAL;
gboolean       mono_trace_eval                  (MonoMethod *method) MONO_INTERNAL;

extern void
mono_perform_abc_removal (MonoCompile *cfg) MONO_INTERNAL;
extern void
mono_perform_abc_removal2 (MonoCompile *cfg) MONO_INTERNAL;
extern void
mono_perform_ssapre (MonoCompile *cfg) MONO_INTERNAL;
extern void
mono_local_cprop (MonoCompile *cfg) MONO_INTERNAL;
extern void
mono_local_cprop2 (MonoCompile *cfg);
extern void
mono_local_deadce (MonoCompile *cfg);

/* CAS - stack walk */
MonoSecurityFrame* ves_icall_System_Security_SecurityFrame_GetSecurityFrame (gint32 skip) MONO_INTERNAL;
MonoArray* ves_icall_System_Security_SecurityFrame_GetSecurityStack (gint32 skip) MONO_INTERNAL;

int mini_wapi_hps     (int argc, char **argv);
int mini_wapi_semdel  (int argc, char **argv);
int mini_wapi_seminfo (int argc, char **argv);

/* Generic sharing */

MonoGenericContext* mini_method_get_context (MonoMethod *method) MONO_INTERNAL;

int mono_method_check_context_used (MonoMethod *method) MONO_INTERNAL;

gboolean mono_generic_context_equal_deep (MonoGenericContext *context1, MonoGenericContext *context2) MONO_INTERNAL;

gboolean mono_generic_context_is_sharable (MonoGenericContext *context, gboolean allow_type_vars) MONO_INTERNAL;

gboolean mono_method_is_generic_impl (MonoMethod *method) MONO_INTERNAL;
gboolean mono_method_is_generic_sharable_impl (MonoMethod *method) MONO_INTERNAL;

MonoMethod* mono_method_get_declaring_generic_method (MonoMethod *method) MONO_INTERNAL;

int mono_class_generic_class_relation (MonoClass *klass, int info_type, MonoClass *method_klass,
				       MonoGenericContext *generic_context, int *arg_num) MONO_INTERNAL;

gpointer mono_helper_get_rgctx_other_ptr (MonoClass *caller_class, MonoVTable *vtable,
					  guint32 token, guint32 token_source, guint32 rgctx_type,
					  gint32 rgctx_index) MONO_INTERNAL;

void mono_generic_sharing_init (void) MONO_INTERNAL;

MonoClass* mini_class_get_container_class (MonoClass *class) MONO_INTERNAL;
MonoGenericContext* mini_class_get_context (MonoClass *class) MONO_INTERNAL;

MonoType* mini_get_basic_type_from_generic (MonoGenericSharingContext *gsctx, MonoType *type) MONO_INTERNAL;

int mini_type_stack_size (MonoGenericSharingContext *gsctx, MonoType *t, int *align) MONO_INTERNAL;



#endif /* __MONO_MINI_H__ */<|MERGE_RESOLUTION|>--- conflicted
+++ resolved
@@ -100,24 +100,16 @@
 #define MONO_INST_NEW(cfg,dest,op) do {	\
 		(dest) = mono_mempool_alloc0 ((cfg)->mempool, sizeof (MonoInst));	\
 		(dest)->opcode = (op);	\
-<<<<<<< HEAD
         (dest)->dreg = (dest)->sreg1 = (dest)->sreg2 = -1;  \
         (dest)->cil_code = (cfg)->ip;  \
-=======
         (dest)->cil_code = (cfg)->ip; \
->>>>>>> 073c560c
 	} while (0)
 
 #define MONO_INST_NEW_CALL(cfg,dest,op) do {	\
 		(dest) = mono_mempool_alloc0 ((cfg)->mempool, sizeof (MonoCallInst));	\
 		(dest)->inst.opcode = (op);	\
-<<<<<<< HEAD
         (dest)->inst.dreg = (dest)->inst.sreg1 = (dest)->inst.sreg2 = -1;  \
         (dest)->inst.cil_code = (cfg)->ip;  \
-=======
-        (dest)->inst.cil_code = (cfg)->ip; \
-		MONO_INST_LIST_INIT (&(dest)->out_args); \
->>>>>>> 073c560c
 	} while (0)
 
 #define MONO_INST_NEW_CALL_ARG(cfg,dest,op) do {	\
@@ -404,11 +396,7 @@
 		gpointer data;
 		gint shift_amount;
 		gboolean is_pinvoke; /* for variables in the unmanaged marshal format */
-<<<<<<< HEAD
-=======
 		gboolean record_cast_details; /* For CEE_CASTCLASS */
-		gpointer data;
->>>>>>> 073c560c
 	} backend;
 	
 	MonoClass *klass;
@@ -702,16 +690,11 @@
 	 */
 	MonoInst        *vret_addr;
 
-<<<<<<< HEAD
-	const unsigned char *ip;
-
-=======
 	/*
 	 * This is used to initialize the cil_code field of MonoInst's.
 	 */
 	const unsigned char *ip;
 	
->>>>>>> 073c560c
 	struct MonoAliasingInformation *aliasing_info;
 
 	/* A hashtable of region ID-> SP var mappings */
@@ -1149,6 +1132,9 @@
 MonoJitICallInfo *mono_find_jit_opcode_emulation (int opcode) MONO_INTERNAL;
 void	  mono_print_ins_index (int i, MonoInst *ins) MONO_INTERNAL;
 void	  mono_print_ins (MonoInst *ins) MONO_INTERNAL;
+gpointer  mini_create_rgctx_lazy_fetch_trampoline (guint32 offset) MONO_INTERNAL;
+gboolean  mini_assembly_can_skip_verification (MonoDomain *domain, MonoMethod *method) MONO_INTERNAL;
+gboolean  mini_method_verify (MonoCompile *cfg, MonoMethod *method) MONO_INTERNAL;
 
 gboolean  mini_class_is_system_array (MonoClass *klass);
 MonoMethodSignature *mono_get_element_address_signature (int arity);
