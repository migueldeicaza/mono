--- conflicted
+++ resolved
@@ -1,5 +1,3 @@
-<<<<<<< HEAD
-=======
 2006-03-13  Neale Ferguson <neale@sinenomine.net>
 
 	* mini-s390.h: Fix calls to mono_call_inst_add_outarg_reg.
@@ -77,7 +75,6 @@
 	* mini.h (MonoBasicBlock): Reorganize the fields, putting more frequently
 	accessed fields first, for better cache behavior.
 	
->>>>>>> b6274ae5
 Fri Mar 10 18:21:41 CET 2006 Paolo Molaro <lupus@ximian.com>
 
 	* mini.c: speedup IList<T> array accesses.
