/*------------------------------------------------------------------*/
/*                                                                  */
/* Name        - mini-alpha.c                                       */
/*                                                                  */
/* Function    - Alpha backend for the Mono code generator.         */
/*                                                                  */
/* Name        - Sergey Tikhonov (tsv@solvo.ru)                     */
/*                                                                  */
/* Date        - January, 2006                                      */
/*                                                                  */
/* Derivation  - From mini-am64 & mini-ia64 & mini-s390 by -        */
/*               Paolo Molaro (lupus@ximian.com)                    */
/*               Dietmar Maurer (dietmar@ximian.com)                */
/*               Neale Ferguson (Neale.Ferguson@SoftwareAG-usa.com) */
/*                                                                  */
/*------------------------------------------------------------------*/

/*------------------------------------------------------------------*/
/*                 D e f i n e s                                    */
/*------------------------------------------------------------------*/

#define NOT_IMPLEMENTED(x) \
   g_error ("FIXME: %s is not yet implemented.", x);

#define ALPHA_DEBUG(x) \
   if (mini_alpha_verbose_level) \
   	g_debug ("ALPHA_DEBUG: %s is called.", x);

#define ALPHA_PRINT if (mini_alpha_verbose_level)

#define NEW_INS(cfg,dest,op) do {       \
   (dest) = mono_mempool_alloc0 ((cfg)->mempool, sizeof (MonoInst));       \
   (dest)->opcode = (op);  \
   insert_after_ins (bb, last_ins, (dest)); \
} while (0)

#define NEW_ICONST(cfg,dest,val) do {					\
    (dest) = mono_mempool_alloc0 ((cfg)->mempool, sizeof (MonoInst));	\
    (dest)->opcode = OP_ICONST;						\
    (dest)->inst_c0 = (val);						\
    (dest)->type = STACK_I4;						\
  } while (0)


#undef DEBUG
#define DEBUG(a) if (cfg->verbose_level > 1) a

#define CFG_DEBUG(LVL) if (cfg->verbose_level > LVL)

//#define ALPHA_IS_CALLEE_SAVED_REG(reg) (MONO_ARCH_CALLEE_SAVED_REGS & (1 << (reg)))
#define ALPHA_ARGS_REGS ((regmask_t)0x03F0000)
#define ARGS_OFFSET 16

#define ALIGN_TO(val,align) ((((guint64)val) + ((align) - 1)) & ~((align) - 1))
#define alpha_is_imm(X) ((X >= 0 && X <= 255))
#define ALPHA_LOAD_GP(IP) { AlphaGotData ge_data;  add_got_entry(cfg, GT_LD_GTADDR, ge_data, IP, MONO_PATCH_INFO_NONE, 0); }

/*========================= End of Defines =========================*/

/*------------------------------------------------------------------*/
/*                 I n c l u d e s                                  */
/*------------------------------------------------------------------*/

#include "mini.h"
#include <string.h>

#include <mono/metadata/appdomain.h>
#include <mono/metadata/debug-helpers.h>
#include <mono/metadata/profiler-private.h>
#include <mono/utils/mono-math.h>

#include "trace.h"
#include "mini-alpha.h"
#include "inssel.h"
#include "cpu-alpha.h"

/*========================= End of Includes ========================*/

/*------------------------------------------------------------------*/
/*                 G l o b a l   V a r i a b l e s                  */
/*------------------------------------------------------------------*/
static int indent_level = 0;

int mini_alpha_verbose_level = 0;

static const char*const * ins_spec = alpha_desc;

static gboolean tls_offset_inited = FALSE;

static int appdomain_tls_offset = -1,
  lmf_tls_offset = -1,
  thread_tls_offset = -1;

pthread_key_t lmf_addr_key;

gboolean lmf_addr_key_inited = FALSE;

/*====================== End of Global Variables ===================*/

static void mono_arch_break(void);
gpointer mono_arch_get_lmf_addr (void);

typedef enum {
        ArgInIReg,
        ArgInFloatReg,
        ArgInDoubleReg,
        ArgOnStack,
	ArgValuetypeInReg, // ??
	ArgAggregate,
        ArgNone
} ArgStorage;


typedef struct {
  gint16 offset;
  gint8  reg;
  ArgStorage storage;

  /* Only if storage == ArgAggregate */
  int nregs, nslots;
  //AggregateType atype; // So far use only AggregateNormal
} ArgInfo;

typedef struct {
   int nargs;
   guint32 stack_usage;
//        guint32 struct_ret; /// ???

   guint32 reg_usage;
   guint32 freg_usage;
   gboolean need_stack_align;

   ArgInfo ret;
   ArgInfo sig_cookie;
   ArgInfo args [1];
} CallInfo;

static CallInfo* get_call_info (MonoMethodSignature *sig, gboolean is_pinvoke);
static unsigned int *emit_call(MonoCompile *cfg, unsigned int *code,
			       guint32 patch_type, gconstpointer data);

#define PARAM_REGS 6
static int param_regs [] =
{ 
  alpha_a0, alpha_a1,
  alpha_a2, alpha_a3,
  alpha_a4, alpha_a5
};

//static AMD64_Reg_No return_regs [] = { AMD64_RAX, AMD64_RDX };

static void inline
add_general (guint32 *gr, guint32 *stack_size, ArgInfo *ainfo)
{
   ainfo->offset = *stack_size;

   if (*gr >= PARAM_REGS)
     {
       ainfo->storage = ArgOnStack;
       (*stack_size) += sizeof (gpointer);
     }
   else
     {
       ainfo->storage = ArgInIReg;
       ainfo->reg = param_regs [*gr];
       (*gr) ++;
     }
}

#define FLOAT_PARAM_REGS 6
static int fparam_regs [] = { alpha_fa0, alpha_fa1, alpha_fa2, alpha_fa3,
			     alpha_fa4, alpha_fa5 };

static void inline
add_float (guint32 *gr, guint32 *stack_size, ArgInfo *ainfo,
	   gboolean is_double)
{
   ainfo->offset = *stack_size;
   
   if (*gr >= FLOAT_PARAM_REGS) 
   {
     ainfo->storage = ArgOnStack;
     (*stack_size) += sizeof (gpointer);
   }
   else
   {
     /* A double register */
     if (is_double)
       ainfo->storage = ArgInDoubleReg;
     else
       ainfo->storage = ArgInFloatReg;

     ainfo->reg = fparam_regs [*gr];
     (*gr) += 1;
   }
}

static void
add_valuetype (MonoMethodSignature *sig, ArgInfo *ainfo, MonoType *type,
               gboolean is_return,
               guint32 *gr, guint32 *fr, guint32 *stack_size)
{
  guint32 size, i;
  MonoClass *klass;
  MonoMarshalType *info;
  gboolean is_hfa = TRUE;
  guint32 hfa_type = 0;

  klass = mono_class_from_mono_type (type);
  if (type->type == MONO_TYPE_TYPEDBYREF)
    size = 3 * sizeof (gpointer);
  else if (sig->pinvoke)
    size = mono_type_native_stack_size (&klass->byval_arg, NULL);
  else
    size = mono_type_stack_size (&klass->byval_arg, NULL);

  if (!sig->pinvoke || (size == 0) || is_return) {
    /* Allways pass in memory */
    ainfo->offset = *stack_size;
    *stack_size += ALIGN_TO (size, 8);
    ainfo->storage = ArgOnStack;

    return;
  }

  info = mono_marshal_load_type_info (klass);
  g_assert (info);

  ainfo->storage = ArgAggregate;
  //ainfo->atype = AggregateNormal;

#if 0
  /* This also handles returning of TypedByRef used by some icalls */
  if (is_return) {
    if (size <= 32) {
      ainfo->reg = IA64_R8;
      ainfo->nregs = (size + 7) / 8;
      ainfo->nslots = ainfo->nregs;
      return;
    }
    NOT_IMPLEMENTED;
  }
#endif

  ainfo->reg =  param_regs [*gr];
  ainfo->offset = *stack_size;
  ainfo->nslots = (size + 7) / 8;

  if (((*gr) + ainfo->nslots) <= 6) {
    /* Fits entirely in registers */
    ainfo->nregs = ainfo->nslots;
    (*gr) += ainfo->nregs;
    return;
  }

  ainfo->nregs = 6 - (*gr);
  (*gr) = 6;
  (*stack_size) += (ainfo->nslots - ainfo->nregs) * 8;

}

// This function is called from mono_arch_call_opcode and
// should determine which registers will be used to do the call
// For Alpha we could calculate number of parameter used for each
// call and allocate space in stack only for whose "a0-a5" registers
// that will be used in calls
static void
add_outarg_reg (MonoCompile *cfg, MonoCallInst *call, MonoInst *arg,
		ArgStorage storage, int reg, MonoInst *tree)
{
  switch (storage)
    {
    case ArgInIReg:
      arg->opcode = OP_OUTARG_REG;
      arg->inst_left = tree;
      arg->inst_right = (MonoInst*)call;
      arg->unused = reg;
      call->used_iregs |= 1 << reg;
      break;
    case ArgInFloatReg:
      arg->opcode = OP_OUTARG_FREG;
      arg->inst_left = tree;
      arg->inst_right = (MonoInst*)call;
      arg->unused = reg;
      call->used_fregs |= 1 << reg;
      break;
    case ArgInDoubleReg:
      arg->opcode = OP_OUTARG_FREG;
      arg->inst_left = tree;
      arg->inst_right = (MonoInst*)call;
      arg->unused = reg;
      call->used_fregs |= 1 << reg;
      break;
    default:
      g_assert_not_reached ();
    }
}

static void
insert_after_ins (MonoBasicBlock *bb, MonoInst *ins, MonoInst *to_insert)
{
   if (ins == NULL)
     {
       ins = bb->code;
       bb->code = to_insert;
       to_insert->next = ins;
     }
   else
     {
       to_insert->next = ins->next;
       ins->next = to_insert;
     }
}

static void add_got_entry(MonoCompile *cfg, AlphaGotType ge_type,
			  AlphaGotData ge_data,
			  int ip, MonoJumpInfoType type, gconstpointer target)
{
  AlphaGotEntry *AGE = mono_mempool_alloc (cfg->mempool,
					   sizeof (AlphaGotEntry));

  AGE->type = ge_type;

  switch(ge_type)
    {
    case GT_INT:
      AGE->value.data.i = ge_data.data.i;
      break;
    case GT_LONG:
      AGE->value.data.l = ge_data.data.l;
      break;
    case GT_PTR:
      AGE->value.data.p = ge_data.data.p;
      break;
    case GT_FLOAT:
      AGE->value.data.f = ge_data.data.f;
      break;
    case GT_DOUBLE:
      AGE->value.data.d = ge_data.data.d;
      break;
    case GT_LD_GTADDR:
      AGE->value.data.l = ip;
      break;
    default:
      AGE->type = GT_NONE;
    }
  
  if (type != MONO_PATCH_INFO_NONE)
    {
      mono_add_patch_info(cfg, ip, type, target);
      AGE->patch_info = cfg->patch_info;
    }
  else
    AGE->patch_info = 0;

  if (AGE->type != GT_LD_GTADDR)
  {
      mono_add_patch_info(cfg, ip, MONO_PATCH_INFO_GOT_OFFSET, 0);
      AGE->got_patch_info = cfg->patch_info;
  }

  AGE->next = cfg->arch.got_data;

  cfg->arch.got_data = AGE;
}

/*------------------------------------------------------------------*/
/*                                                                  */
/* Name         - mono_arch_create_vars                             */
/*                                                                  */
/* Function     -                                                   */
/*                                                                  */
/* Returns      - 
 * 
 * Params:
 *  cfg - pointer to compile unit
 *
 * TSV (guess)
 * This method is called right before starting converting compiled
 * method to IR. I guess we could find out how many arguments we
 * should expect, what type and what return value would be.
 * After that we could correct "cfg" structure, or "arch" part of
 * that structure.
 */
/*                                                                  */
/*------------------------------------------------------------------*/

void
mono_arch_create_vars (MonoCompile *cfg)
{   
  MonoMethodSignature *sig;
  CallInfo *cinfo;

  CFG_DEBUG(2) ALPHA_DEBUG("mono_arch_create_vars");
   
  sig = mono_method_signature (cfg->method);
   
  cinfo = get_call_info (sig, FALSE);
   
  if (cinfo->ret.storage == ArgValuetypeInReg)
    cfg->ret_var_is_local = TRUE;
  
  g_free (cinfo);
}


/*------------------------------------------------------------------*/
/*                                                                  */
/* Name         - mono_arch_get_lmf_addr                            */
/*                                                                  */
/* Function     -                                                   */
/*                                                                  */
/* Returns      -                                                   */
/*                                                                  */
/*------------------------------------------------------------------*/

gpointer
mono_arch_get_lmf_addr (void)
{
  ALPHA_DEBUG("mono_arch_get_lmf_addr");
   
  return pthread_getspecific (lmf_addr_key);
}

/*========================= End of Function ========================*/

/*------------------------------------------------------------------*/
/*                                                                  */
/* Name         - mono_arch_free_jit_tls_data                       */
/*                                                                  */
/* Function     - Free tls data.                                    */
/*                                                                  */
/*------------------------------------------------------------------*/

void
mono_arch_free_jit_tls_data (MonoJitTlsData *tls)
{
  ALPHA_DEBUG("mono_arch_free_jit_tls_data");
}

/*========================= End of Function ========================*/

static void
  peephole_pass (MonoCompile *cfg, MonoBasicBlock *bb)
{
  MonoInst *ins, *last_ins = NULL;
  ins = bb->code;
   
  while (ins) 
    {	
      switch (ins->opcode) 
	{	 
	case OP_MOVE:
	case OP_FMOVE:
	case OP_SETREG:
	  /*
	   * Removes:
	   *
	   * OP_MOVE reg, reg except special case (mov at, at)
	   */
	  if (ins->dreg == ins->sreg1 &&
	      ins->dreg != alpha_at) 
	    {
	      if (last_ins)
		last_ins->next = ins->next;
	      
	      ins = ins->next;
	      continue;
	    }
	  
	  /*
	   * Removes:
	   *
	   * OP_MOVE sreg, dreg
	   * OP_MOVE dreg, sreg
	   */
	  if (last_ins && last_ins->opcode == OP_MOVE &&
	      ins->sreg1 == last_ins->dreg &&
	      last_ins->dreg != alpha_at &&
	      ins->dreg == last_ins->sreg1) 
	    {
	      last_ins->next = ins->next;
	      
	      ins = ins->next;
	      continue;
	    }
	  
	  break;
	case OP_MUL_IMM:
	case OP_IMUL_IMM:
	  /* remove unnecessary multiplication with 1 */
	  if (ins->inst_imm == 1) 
	    {
	      if (ins->dreg != ins->sreg1) 
		{
		  ins->opcode = OP_MOVE;
		}
	      else 
		{
		  last_ins->next = ins->next;
		  ins = ins->next;
		  continue;
		}
	    }
	  
	  break;

	case OP_LOADI8_MEMBASE:
          /*
           * Note: if reg1 = reg2 the load op is removed
           *
           * OP_STOREI8_MEMBASE_REG reg1, offset(basereg)
           * OP_LOADI8_MEMBASE offset(basereg), reg2
           * -->
           * OP_STOREI8_MEMBASE_REG reg1, offset(basereg)
           * OP_MOVE reg1, reg2
           */
          if (last_ins && (last_ins->opcode == OP_STOREI8_MEMBASE_REG) &&
              ins->inst_basereg == last_ins->inst_destbasereg &&
              ins->inst_offset == last_ins->inst_offset)
            {
              if (ins->dreg == last_ins->sreg1)
                {
                  last_ins->next = ins->next;

                  ins = ins->next;
                  continue;
                }
              else
                {
                  //static int c = 0; printf ("MATCHX %s %d\n", cfg->method->name,c++);
                  ins->opcode = OP_MOVE;
                  ins->sreg1 = last_ins->sreg1;
                }
            }
	  break;

#if 0
       	case OP_LOAD_MEMBASE:
	case OP_LOADI4_MEMBASE:
	  /*
	   * Note: if reg1 = reg2 the load op is removed
	   *
	   * OP_STORE_MEMBASE_REG reg1, offset(basereg)
	   * OP_LOAD_MEMBASE offset(basereg), reg2
	   * -->
	   * OP_STORE_MEMBASE_REG reg1, offset(basereg)
	   * OP_MOVE reg1, reg2
	   */
	  if (last_ins && (last_ins->opcode == OP_STOREI4_MEMBASE_REG
			   /*|| last_ins->opcode == OP_STORE_MEMBASE_REG*/) &&
	      ins->inst_basereg == last_ins->inst_destbasereg &&
	      ins->inst_offset == last_ins->inst_offset)
	    {
	      if (ins->dreg == last_ins->sreg1)
		{
		  last_ins->next = ins->next;

		  ins = ins->next;
		  continue;
		}
	      else
		{
		  //static int c = 0; printf ("MATCHX %s %d\n", cfg->method->name,c++);
		  ins->opcode = OP_MOVE;
		  ins->sreg1 = last_ins->sreg1;
		}
	    }
	  /*
	   * Note: reg1 must be different from the basereg in the second load
	   * Note: if reg1 = reg2 is equal then second load is removed
	   *
	   * OP_LOAD_MEMBASE offset(basereg), reg1
	   * OP_LOAD_MEMBASE offset(basereg), reg2
	   * -->
	   * OP_LOAD_MEMBASE offset(basereg), reg1
	   * OP_MOVE reg1, reg2
	   */

	  if (last_ins && (last_ins->opcode == OP_LOADI4_MEMBASE
			   || last_ins->opcode == OP_LOAD_MEMBASE) &&
	      ins->inst_basereg != last_ins->dreg &&
	      ins->inst_basereg == last_ins->inst_basereg &&
	      ins->inst_offset == last_ins->inst_offset)
	    {
	      if (ins->dreg == last_ins->dreg)
		{
		  last_ins->next = ins->next;
		  
		  ins = ins->next;
		  continue;
		}
	      else
		{
		  ins->opcode = OP_MOVE;
		  ins->sreg1 = last_ins->dreg;
		}

	      //g_assert_not_reached ();
	    }
	  break;      
#endif
	}
      
      last_ins = ins;
      ins = ins->next;
    }
   
  bb->last_ins = last_ins;
}



// Convert to opposite branch opcode
static guint16 cvt_branch_opcode(guint16 opcode)
{
  switch (opcode)
    {
    case CEE_BEQ:
      ALPHA_PRINT g_debug("ALPHA: Branch cvt: CEE_BEQ -> CEE_BNE_UN\n");
      return CEE_BNE_UN;


      //case CEE_CGT_UN:
      //printf("ALPHA: Branch cvt: CEE_CGT_UN -> OP_IBEQ\n");
      //return OP_IBEQ;

      //case OP_LCGT_UN:
      //printf("ALPHA: Branch cvt: OP_LCGT_UN -> OP_IBEQ\n");
      //return OP_IBEQ;

      //    case OP_CGT_UN:
      //printf("ALPHA: Branch cvt: OP_CGT_UN -> OP_IBEQ\n");
      //return OP_IBEQ;

    case OP_IBEQ:
      ALPHA_PRINT g_debug("ALPHA: Branch cvt: OP_IBEQ -> OP_IBNE_UN\n");
      return OP_IBNE_UN;

    case OP_FBEQ:
      ALPHA_PRINT g_debug("ALPHA: Branch cvt: OP_FBEQ -> OP_FBNE_UN\n");
      return OP_FBNE_UN;

    case OP_FBNE_UN:
      ALPHA_PRINT g_debug("ALPHA: Branch cvt: OP_FBNE_UN -> OP_FBEQ\n");
      return OP_FBEQ;
		
    case OP_IBNE_UN:
      ALPHA_PRINT g_debug("ALPHA: Branch cvt: OP_IBNE_UN -> OP_IBEQ\n");
      return OP_IBEQ;
		
    case CEE_BNE_UN:
      ALPHA_PRINT g_debug("ALPHA: Branch cvt: CEE_BNE_UN -> OP_IBEQ\n");
      return OP_IBEQ;

    case OP_IBLE:
      ALPHA_PRINT g_debug("ALPHA: Branch cvt: OP_IBLE -> OP_IBNE_UN\n");
      return OP_IBNE_UN;

    case OP_IBLE_UN:
      ALPHA_PRINT g_debug("ALPHA: Branch cvt: OP_IBLE_UN -> OP_IBNE_UN\n");
      return OP_IBNE_UN;

    case CEE_BLE:
      ALPHA_PRINT g_debug("ALPHA: Branch cvt: CEE_BLE -> OP_IBNE_UN\n");
      return OP_IBNE_UN;

    case CEE_BLE_UN:
      ALPHA_PRINT g_debug("ALPHA: Branch cvt: CEE_BLE_UN -> OP_IBNE_UN\n");
      return OP_IBNE_UN;

    case OP_IBLT:
      ALPHA_PRINT g_debug("ALPHA: Branch cvt: OP_IBLT -> OP_IBNE_UN\n");
      return OP_IBNE_UN;

    case CEE_BLT:
      ALPHA_PRINT g_debug("ALPHA: Branch cvt: CEE_BLT -> OP_IBNE_UN\n");
      return OP_IBNE_UN;

    case CEE_BLT_UN:
      ALPHA_PRINT g_debug("ALPHA: Branch cvt: CEE_BLT_UN -> OP_IBNE_UN\n");
      return OP_IBNE_UN;

    case OP_IBLT_UN:
      ALPHA_PRINT g_debug("ALPHA: Branch cvt: OP_IBLT_UN -> OP_IBNE_UN\n");
      return OP_IBNE_UN;

    case OP_IBGE:
      ALPHA_PRINT g_debug("ALPHA: Branch cvt: OP_IBGE -> OP_IBEQ\n");
      return OP_IBEQ;

    case CEE_BGE:
      ALPHA_PRINT g_debug("ALPHA: Branch cvt: CEE_BGE -> OP_IBEQ\n");
      return OP_IBEQ;

    case CEE_BGT:
      ALPHA_PRINT g_debug("ALPHA: Branch cvt: CEE_BGT -> OP_IBEQ\n");
      return OP_IBEQ;

    case OP_IBGT:
      ALPHA_PRINT g_debug("ALPHA: Branch cvt: OP_IBGT -> OP_IBEQ\n");
      return OP_IBEQ;

    case CEE_BGT_UN:
      ALPHA_PRINT g_debug("ALPHA: Branch cvt: CEE_BGT_UN -> OP_IBEQ\n");
      return OP_IBEQ;

    case OP_IBGT_UN:
      ALPHA_PRINT g_debug("ALPHA: Branch cvt: OP_IBGT_UN -> OP_IBEQ\n");
      return OP_IBEQ;

    case CEE_BGE_UN:
      ALPHA_PRINT g_debug("ALPHA: Branch cvt: CEE_BGE_UN -> OP_IBEQ\n");
      return OP_IBEQ;

    case OP_IBGE_UN:
      ALPHA_PRINT g_debug("ALPHA: Branch cvt: OP_IBGE_UN -> OP_IBEQ\n");
      return OP_IBEQ;

    default:
      break;
    }

  ALPHA_PRINT g_debug("ALPHA: WARNING: No Branch cvt for: %d\n", opcode);
   
  return opcode;
}

typedef enum { EQ, ULE, LE, LT, ULT } ALPHA_CMP_OPS;

static guint16 cvt_cmp_opcode(guint16 opcode, ALPHA_CMP_OPS cond)
{
  guint16 ret_opcode;

  switch (opcode)
    {
      /* Use inssel-alpha.brg to handle cmp+b<cond> -> cmp<cond>+b<cond> cvt */
    case OP_FCOMPARE:
      break;

    case OP_COMPARE:
    case OP_ICOMPARE:
    case OP_LCOMPARE:
      {
	switch(cond)
	  {
	  case EQ:
	    return OP_ALPHA_CMP_EQ;
	  case ULE:
	    return OP_ALPHA_CMP_ULE;
	  case LE:
	    return OP_ALPHA_CMP_LE;
	  case LT:
	    return OP_ALPHA_CMP_LT;
	  case ULT:
	    return OP_ALPHA_CMP_ULT;
	  }
      }
      break;

    case OP_ICOMPARE_IMM:
    case OP_COMPARE_IMM:
      {
	switch(cond)
	  {
	  case EQ:
	    return OP_ALPHA_CMP_IMM_EQ;
          case ULE:
            return OP_ALPHA_CMP_IMM_ULE;
	  case LE:
	    return OP_ALPHA_CMP_IMM_LE;
	  case LT:
	    return OP_ALPHA_CMP_IMM_LT;
	  case ULT:
	    return OP_ALPHA_CMP_IMM_ULT;
	  }
      }
    }

  g_assert_not_reached();

  return ret_opcode;
}

static void cvt_cmp_branch(MonoInst *curr, MonoInst *next)
{
   // Instead of compare+b<cond>,
   // Alpha has compare<cond>+br<cond>
   // we need to convert
   // Handle floating compare here too
   
  switch(next->opcode)
    {
    case CEE_BEQ:
    case OP_IBEQ:
      // Convert cmp + beq -> cmpeq + bne
      curr->opcode = cvt_cmp_opcode(curr->opcode, EQ);
      next->opcode = cvt_branch_opcode(next->opcode);
      break;
		
    case OP_IBNE_UN:
    case CEE_BNE_UN:
      // cmp + ibne_un -> cmpeq + beq
      curr->opcode = cvt_cmp_opcode(curr->opcode, EQ);
      next->opcode = cvt_branch_opcode(next->opcode);
      break;

    case OP_IBLE:
    case CEE_BLE:
      // cmp + ible -> cmple + bne, lcmp + ble -> cmple + bne
      curr->opcode = cvt_cmp_opcode(curr->opcode, LE);
      next->opcode = cvt_branch_opcode(next->opcode);
      break;

    case CEE_BLE_UN:
    case OP_IBLE_UN:
      // cmp + ible_un -> cmpule + bne, lcmp + ble.un -> cmpule + bne
      curr->opcode = cvt_cmp_opcode(curr->opcode, ULE);
      next->opcode = cvt_branch_opcode(next->opcode);
      break;

    case OP_IBLT:
    case CEE_BLT:
      // cmp + iblt -> cmplt + bne, lcmp + blt -> cmplt + bne
      curr->opcode = cvt_cmp_opcode(curr->opcode, LT);
      next->opcode = cvt_branch_opcode(next->opcode);
      break;

    case CEE_BLT_UN:
    case OP_IBLT_UN:
      // lcmp + blt.un -> cmpult + bne
      curr->opcode = cvt_cmp_opcode(curr->opcode, ULT);
      next->opcode = cvt_branch_opcode(next->opcode);
      break;

    case OP_IBGE:
    case CEE_BGE:
      // cmp + ibge -> cmplt + beq, lcmp + bge -> cmplt + beq
      curr->opcode = cvt_cmp_opcode(curr->opcode, LT);
      next->opcode = cvt_branch_opcode(next->opcode);
      break;

    case CEE_BGE_UN:
    case OP_IBGE_UN:
      //lcmp + bge.un -> cmpult + beq
      curr->opcode = cvt_cmp_opcode(curr->opcode, ULT);
      next->opcode = cvt_branch_opcode(next->opcode);
      break;

    case OP_IBGT:
    case CEE_BGT:
      // lcmp + bgt -> cmple + beq, cmp + ibgt -> cmple + beq
      curr->opcode = cvt_cmp_opcode(curr->opcode, LE);
      next->opcode = cvt_branch_opcode(next->opcode);
      break;

    case CEE_BGT_UN:
    case OP_IBGT_UN:
      // lcmp + bgt -> cmpule + beq, cmp + ibgt -> cmpule + beq
      curr->opcode = cvt_cmp_opcode(curr->opcode, ULE);
      next->opcode = cvt_branch_opcode(next->opcode);
      break;

      //    case CEE_CGT_UN:
    case OP_CGT_UN:
    case OP_ICGT_UN:
      // cmp + cgt_un -> cmpule + beq
      curr->opcode = cvt_cmp_opcode(curr->opcode, ULE);
      break;

    case OP_ICEQ:
    case OP_CEQ:
      // cmp + iceq -> cmpeq + bne
      curr->opcode = cvt_cmp_opcode(curr->opcode, EQ);
      break;

    case OP_ICGT:
    case OP_CGT:
      // cmp + int_cgt -> cmple + beq
      curr->opcode = cvt_cmp_opcode(curr->opcode, LE);
      break;

    case OP_ICLT:
    case OP_CLT:
      // cmp + int_clt -> cmplt + bne
      curr->opcode = cvt_cmp_opcode(curr->opcode, LT);
      break;

    case OP_ICLT_UN:
    case OP_CLT_UN:
      // cmp + int_clt_un -> cmpult + bne
      curr->opcode = cvt_cmp_opcode(curr->opcode, ULT);
      break;


    // The conditional exceptions will be handled in
    // output_basic_blocks. Here we just determine correct
    // cmp
    case OP_COND_EXC_GT:
      curr->opcode = cvt_cmp_opcode(curr->opcode, LE);
      break;

    case OP_COND_EXC_GT_UN:
      curr->opcode = cvt_cmp_opcode(curr->opcode, ULE);
      break;

    case OP_COND_EXC_LT:
      curr->opcode = cvt_cmp_opcode(curr->opcode, LT);
      break;

    case OP_COND_EXC_LT_UN:
      curr->opcode = cvt_cmp_opcode(curr->opcode, ULT);
      break;

    case OP_COND_EXC_LE_UN:
      curr->opcode = cvt_cmp_opcode(curr->opcode, ULE);
      break;

    case OP_COND_EXC_NE_UN:
      curr->opcode = cvt_cmp_opcode(curr->opcode, EQ);
      break;

    case OP_COND_EXC_EQ:
      curr->opcode = cvt_cmp_opcode(curr->opcode, EQ);
      break;


    default:
      g_warning("cvt_cmp_branch called with %s(%0X) br opcode",
		mono_inst_name(next->opcode), next->opcode);

      //      g_assert_not_reached();

      break;
    }
}


/*
 * mono_arch_lowering_pass:
 *
 * Converts complex opcodes into simpler ones so that each IR instruction
 * corresponds to one machine instruction.
 */
static void
  mono_arch_lowering_pass (MonoCompile *cfg, MonoBasicBlock *bb)
{   
   MonoInst *ins, *temp, *last_ins = NULL;
   MonoInst *next;
   
   ins = bb->code;
   
   if (bb->max_vreg > cfg->rs->next_vreg)
	 cfg->rs->next_vreg = bb->max_vreg;
   
   /*
    * FIXME: Need to add more instructions, but the current machine
    * description can't model some parts of the composite instructions like
    * cdq.
    */
   
   while (ins) 
     {
       switch (ins->opcode) 
	 {	 
	 case OP_DIV_IMM:
	 case OP_REM_IMM:
	 case OP_IDIV_IMM:
	 case OP_IREM_IMM:
	 case OP_MUL_IMM:
	   NEW_INS (cfg, temp, OP_I8CONST);
	   temp->inst_c0 = ins->inst_imm;
	   temp->dreg = mono_regstate_next_int (cfg->rs);
	   
	   switch (ins->opcode) 
	     {
	     case OP_MUL_IMM:
	       ins->opcode = CEE_MUL;
	       break;
	     case OP_DIV_IMM:
	       ins->opcode = OP_LDIV;
	       break;
	     case OP_REM_IMM:
	       ins->opcode = OP_LREM;
	       break;
	     case OP_IDIV_IMM:
	       ins->opcode = OP_IDIV;
	       break;
	     case OP_IREM_IMM:
	       ins->opcode = OP_IREM;
	       break;
	     }
			 
	   ins->sreg2 = temp->dreg;
	   break;

	 case OP_COMPARE:
	 case OP_ICOMPARE:
	 case OP_LCOMPARE:
	 case OP_FCOMPARE:
	   {
	     // Instead of compare+b<cond>/fcompare+b<cond>,
	     // Alpha has compare<cond>+br<cond>/fcompare<cond>+br<cond>
	     // we need to convert
	     next = ins->next;

	     cvt_cmp_branch(ins, next);
	   }
	   break;

	 case OP_COMPARE_IMM:
	   if (!alpha_is_imm (ins->inst_imm)) 
	     {	  
	       NEW_INS (cfg, temp, OP_I8CONST);
	       temp->inst_c0 = ins->inst_imm;
	       temp->dreg = mono_regstate_next_int (cfg->rs);
	       ins->opcode = OP_COMPARE;
	       ins->sreg2 = temp->dreg;
				  
	       // We should try to reevaluate new IR opcode
	       continue;
	     }
	   
	   next = ins->next;
	   
	   cvt_cmp_branch(ins, next);
			 
	   break;

	 case OP_ICOMPARE_IMM:
           if (!alpha_is_imm (ins->inst_imm))
             {
               NEW_INS (cfg, temp, OP_ICONST);
               temp->inst_c0 = ins->inst_imm;
               temp->dreg = mono_regstate_next_int (cfg->rs);
               ins->opcode = OP_ICOMPARE;
               ins->sreg2 = temp->dreg;

               // We should try to reevaluate new IR opcode
               continue;
             }

           next = ins->next;

           cvt_cmp_branch(ins, next);

           break;

	   /*
	     case OP_LOAD_MEMBASE:
	     case OP_LOADI8_MEMBASE:
	     if (!amd64_is_imm32 (ins->inst_offset)) 
	     {
	     
	     NEW_INS (cfg, temp, OP_I8CONST);
	     temp->inst_c0 = ins->inst_offset;
	     temp->dreg = mono_regstate_next_int (cfg->rs);
	     ins->opcode = OP_AMD64_LOADI8_MEMINDEX;
	     ins->inst_indexreg = temp->dreg;
	     }
			 
	     break;
	   */

	 case OP_STORE_MEMBASE_IMM:
	 case OP_STOREI8_MEMBASE_IMM:
	   if (ins->inst_imm != 0) 
	     {	  
	       NEW_INS (cfg, temp, OP_I8CONST);
	       temp->inst_c0 = ins->inst_imm;
	       temp->dreg = mono_regstate_next_int (cfg->rs);
	       ins->opcode = OP_STOREI8_MEMBASE_REG;
	       ins->sreg1 = temp->dreg;
	     }
	   break;

	 case OP_STOREI4_MEMBASE_IMM:
	   if (ins->inst_imm != 0)
	     {
	       MonoInst *temp;
	       NEW_INS (cfg, temp, OP_ICONST);
	       temp->inst_c0 = ins->inst_imm;
	       temp->dreg = mono_regstate_next_int (cfg->rs);
	       ins->opcode = OP_STOREI4_MEMBASE_REG;
	       ins->sreg1 = temp->dreg;
	     }
	   break;

         case OP_STOREI1_MEMBASE_IMM:
             {
               MonoInst *temp;
               NEW_INS (cfg, temp, OP_ICONST);
               temp->inst_c0 = ins->inst_imm;
               temp->dreg = mono_regstate_next_int (cfg->rs);
               ins->opcode = OP_STOREI1_MEMBASE_REG;
               ins->sreg1 = temp->dreg;
             }
           break;

         case OP_STOREI2_MEMBASE_IMM:
	   {
	     MonoInst *temp;
	     NEW_INS (cfg, temp, OP_ICONST);
	     temp->inst_c0 = ins->inst_imm;
	     temp->dreg = mono_regstate_next_int (cfg->rs);
	     ins->opcode = OP_STOREI2_MEMBASE_REG;
	     ins->sreg1 = temp->dreg;
	   }
           break;
			 
	 case OP_IADD_IMM:
	 case OP_ISUB_IMM:
	 case OP_IAND_IMM:
	 case OP_IOR_IMM:
	 case OP_IXOR_IMM:
	 case OP_ISHL_IMM:
	 case OP_ISHR_IMM:
	 case OP_ISHR_UN_IMM:
	   if (!alpha_is_imm(ins->inst_imm))
	     {
	       MonoInst *temp;
	       NEW_INS (cfg, temp, OP_ICONST);
	       temp->inst_c0 = ins->inst_imm;
	       temp->dreg = mono_regstate_next_int (cfg->rs);
				  
	       switch(ins->opcode)
		 {
		 case OP_IADD_IMM:
		   ins->opcode = OP_IADD;
		   break;
		 case OP_ISUB_IMM:
		   ins->opcode = OP_ISUB;
		   break;
		 case OP_IAND_IMM:
		   ins->opcode = OP_IAND;
		   break;
		 case OP_IOR_IMM:
                   ins->opcode = OP_IOR;
                   break;
                 case OP_IXOR_IMM:
                   ins->opcode = OP_IXOR;
                   break;
		 case OP_ISHL_IMM:
		   ins->opcode = OP_ISHL;
		   break;
                 case OP_ISHR_IMM:
                   ins->opcode = OP_ISHR;
                   break;
		 case OP_ISHR_UN_IMM:
		   ins->opcode = OP_ISHR_UN;

		 default:
		   break;
		 }
	       
	       ins->sreg2 = temp->dreg;
	     }
	   break;
	 case OP_ADD_IMM:
	 case OP_AND_IMM:
	 case OP_SHL_IMM:
	   if (!alpha_is_imm(ins->inst_imm))
	     {
	       MonoInst *temp;
	       NEW_INS (cfg, temp, OP_ICONST);
	       temp->inst_c0 = ins->inst_imm;
	       temp->dreg = mono_regstate_next_int (cfg->rs);
	       
	       switch(ins->opcode)
		 {
		 case OP_ADD_IMM:
		   ins->opcode = CEE_ADD;
		   break;
		 case OP_ISUB_IMM:
		   ins->opcode = CEE_SUB;
		   break;
		 case OP_AND_IMM:
		   ins->opcode = CEE_AND;
		   break;
		 case OP_SHL_IMM:
		   ins->opcode = CEE_SHL;
		   break;
		 default:
		   break;
		 }
	       
	       ins->sreg2 = temp->dreg;
	     }
	   break;
	 case OP_LSHR_IMM:
	   if (!alpha_is_imm(ins->inst_imm))
	     {
	       MonoInst *temp;
	       NEW_INS(cfg, temp, OP_ICONST);
	       temp->inst_c0 = ins->inst_imm;
	       temp->dreg = mono_regstate_next_int(cfg->rs);
	       ins->sreg2 = temp->dreg;
	       ins->opcode = OP_LSHR;
	     }
	 default:
	   break;
	 }
		
       last_ins = ins;
       ins = ins->next;
     }
   
   bb->last_ins = last_ins;
   
   bb->max_vreg = cfg->rs->next_vreg;
}

/*------------------------------------------------------------------*/
/*                                                                  */
/* Name         - mono_arch_local_regalloc.                         */
/*                                                                  */
/* Function     - We first scan the list of instructions and we     */
/*                save the liveness information of each register    */
/*                (when the register is first used, when its value  */
/*                is set etc.). We also reverse the list of instr-  */
/*                uctions (in the InstList list) because assigning  */
/*                registers backwards allows for more tricks to be  */
/*                used.                                             */
/*                                                                  */
/*------------------------------------------------------------------*/

void
mono_arch_local_regalloc (MonoCompile *cfg, MonoBasicBlock *bb)
{
  CFG_DEBUG(2) ALPHA_DEBUG("mono_arch_local_regalloc");
   
  if (!bb->code)
    return;
   
  mono_arch_lowering_pass (cfg, bb);
   
  mono_local_regalloc(cfg, bb);
}

/*========================= End of Function ========================*/

#define AXP_GENERAL_REGS     6
#define AXP_MIN_STACK_SIZE   24

/* A typical Alpha stack frame looks like this */
/*
fun:                         // called from outside the module.
        ldgp gp,0(pv)        // load the global pointer
fun..ng:                     // called from inside the module.
        lda sp, -SIZE( sp )  // grow the stack downwards.

        stq ra, 0(sp)        // save the return address.

        stq s0, 8(sp)        // callee-saved registers.
        stq s1, 16(sp)       // ...

        // Move the arguments to the argument registers...

        mov addr, pv         // Load the callee address
        jsr  ra, (pv)        // call the method.
        ldgp gp, 0(ra)       // restore gp

        // return value is in v0

        ldq ra, 0(sp)        // free stack frame
        ldq s0, 8(sp)        // restore callee-saved registers.
        ldq s1, 16(sp)
        ldq sp, 32(sp)       // restore stack pointer

        ret zero, (ra), 1    // return.

// min SIZE = 48
// our call must look like this.

call_func:
        ldgp gp, 0(pv)
call_func..ng:
        .prologue
        lda sp, -SIZE(sp)  // grow stack SIZE bytes.
        stq ra, SIZE-48(sp)   // store ra
        stq fp, SIZE-40(sp)   // store fp (frame pointer)
        stq a0, SIZE-32(sp)   // store args. a0 = func
        stq a1, SIZE-24(sp)   // a1 = retval
        stq a2, SIZE-16(sp)   // a2 = this
        stq a3, SIZE-8(sp)    // a3 = args
        mov sp, fp            // set frame pointer
        mov pv, a0            // func

        .calling_arg_this
        mov a1, a2

        .calling_arg_6plus
        ldq t0, POS(a3)
        stq t0, 0(sp)
        ldq t1, POS(a3)
        stq t1, 8(sp)
        ... SIZE-56 ...

        mov zero,a1
        mov zero,a2
        mov zero,a3
        mov zero,a4
        mov zero,a5

        .do_call
        jsr ra, (pv)    // call func
        ldgp gp, 0(ra)  // restore gp.
        mov v0, t1      // move return value into t1

        .do_store_retval
        ldq t0, SIZE-24(fp) // load retval into t2
        stl t1, 0(t0)       // store value.

        .finished
        mov fp,sp
        ldq ra,SIZE-48(sp)
        ldq fp,SIZE-40(sp)
        lda sp,SIZE(sp)
        ret zero,(ra),1
*/

/*
 * emit_load_volatile_arguments:
 *
 *  Load volatile arguments from the stack to the original input registers.
 * Required before a tail call.
 */
static unsigned int*
emit_load_volatile_arguments (MonoCompile *cfg, unsigned int *code)
{
  MonoMethod *method = cfg->method;
  MonoMethodSignature *sig;
  MonoInst *inst;
  CallInfo *cinfo;
  guint32 i;

  /* FIXME: Generate intermediate code instead */

  sig = mono_method_signature (method);

  cinfo = get_call_info (sig, FALSE);

  if (sig->ret->type != MONO_TYPE_VOID) {
    if ((cinfo->ret.storage == ArgInIReg) &&
	(cfg->ret->opcode != OP_REGVAR))
      {
	alpha_ldq(code, cinfo->ret.reg, cfg->ret->inst_basereg,
		  cfg->ret->inst_offset);
      }
  }

  for (i = 0; i < sig->param_count + sig->hasthis; ++i)
    {
      ArgInfo *ainfo = &cinfo->args [i];
      MonoInst *inst = cfg->varinfo [i];

      switch(ainfo->storage)
	{
	case ArgInIReg:
	  // We need to save all used a0-a5 params
	  //for (i=0; i<PARAM_REGS; i++)
	  //  {
	  //    if (i < cinfo->reg_usage)
	  {
	    //alpha_stq(code, ainfo->reg, alpha_fp, offset);
	    alpha_ldq(code, ainfo->reg, inst->inst_basereg, inst->inst_offset);

	    CFG_DEBUG(3) g_print("ALPHA: Saved int arg reg %d at offset: %0lx\n",
				 ainfo->reg, inst->inst_offset/*offset*/);
	  }
	  //}
	  break;
	case ArgInDoubleReg:
	case ArgInFloatReg:
	  // We need to save all used af0-af5 params
	  //for (i=0; i<PARAM_REGS; i++)
	  //  {
	  //    if (i < cinfo->freg_usage)
	  {
	    switch(cinfo->args[i].storage)
	      {
	      case ArgInFloatReg:
		//alpha_sts(code, ainfo->reg, alpha_fp, offset);
		alpha_lds(code, ainfo->reg, inst->inst_basereg, inst->inst_offset);
		break;
	      case ArgInDoubleReg:
		//alpha_stt(code, ainfo->reg, alpha_fp, offset);
		alpha_ldt(code, ainfo->reg, inst->inst_basereg, inst->inst_offset);
		break;
	      default:
		;
	      }

	    CFG_DEBUG(3) g_print("ALPHA: Saved float arg reg %d at offset: %0lx\n",
				 ainfo->reg, /*offset*/inst->inst_offset);
	  }
	}
    }
  g_free (cinfo);

  return code;
}

/*------------------------------------------------------------------*/
/*                                                                  */
/* Name         - mono_arch_emit_prolog                             */
/*                                                                  */
/* Function     - Create the instruction sequence for a function    */
/*                prolog.                                           */
/*
 * How to handle consts and method addreses: 
 * For method we will allocate array of qword after method epiloge.
 * These qword will hold readonly info to method to properly to run.
 * For example: qword constants, method addreses
 * GP will point to start of data. Offsets to the data will be equal
 * to "address" of data - start of GP. (GP = 0 during method jiting). 
 * GP is easily calculated from passed PV (method start address).
 * The patch will update GP loadings.
 * The GOT section should be more than 32Kb.
 * The patch code should put proper offset since the real position of
 * qword array will be known after the function epiloge.
 */
/*------------------------------------------------------------------*/

guint8 *
mono_arch_emit_prolog (MonoCompile *cfg)
{
   MonoMethod *method = cfg->method;
   MonoMethodSignature *sig = mono_method_signature (method);
   //int alloc_size, code_size, max_offset, quad;
   unsigned int *code;
   CallInfo *cinfo;
   int	i, stack_size, offset;
   gint32 lmf_offset = cfg->arch.lmf_offset;

   CFG_DEBUG(2) ALPHA_DEBUG("mono_arch_emit_prolog");
   
   // FIXME: Use just one field to hold calculated stack size
   cfg->arch.stack_size = stack_size = cfg->stack_offset;
   cfg->arch.got_data = 0;

   cfg->code_size = 512;
   
   code = (unsigned int *)g_malloc(cfg->code_size);
   cfg->native_code = (void *)code;
   
   // Emit method prolog
   // Calculate GP from passed PV, allocate stack
   ALPHA_LOAD_GP(0)
   alpha_ldah( code, alpha_gp, alpha_pv, 0 );
   alpha_lda( code, alpha_gp, alpha_gp, 0 );     // ldgp gp, 0(pv)
   alpha_lda( code, alpha_sp, alpha_sp, -(stack_size) );

   offset = cfg->arch.params_stack_size;

   /* store call convention parameters on stack */
   alpha_stq( code, alpha_ra, alpha_sp, (offset + 0) ); // RA
   alpha_stq( code, alpha_fp, alpha_sp, (offset + 8) ); // FP
   
   /* set the frame pointer */
   alpha_mov1( code, alpha_sp, alpha_fp );

   /* Save LMF */
   if (method->save_lmf)
     {
       // Save IP
       alpha_stq(code, alpha_pv, alpha_fp,
		 (lmf_offset + G_STRUCT_OFFSET(MonoLMF, eip)));
       // Save SP
       alpha_stq(code, alpha_sp, alpha_fp,
		 (lmf_offset + G_STRUCT_OFFSET(MonoLMF, rsp)));
       // Save FP
       alpha_stq(code, alpha_fp, alpha_fp,
                 (lmf_offset + G_STRUCT_OFFSET(MonoLMF, ebp)));
       // Save GP
       alpha_stq(code, alpha_gp, alpha_fp,
                 (lmf_offset + G_STRUCT_OFFSET(MonoLMF, rgp)));

       // Save method
       alpha_stq(code, alpha_pv, alpha_fp,
                 (lmf_offset + G_STRUCT_OFFSET(MonoLMF, method)));

     }
   
   offset = cfg->arch.args_save_area_offset;

   cinfo = get_call_info (sig, FALSE);

   if (sig->ret->type != MONO_TYPE_VOID)
     {
       if ((cinfo->ret.storage == ArgInIReg) &&
	   (cfg->ret->opcode != OP_REGVAR))
	 {
	   /* Save volatile arguments to the stack */
	   alpha_stq(code, cinfo->ret.reg, cfg->ret->inst_basereg,
		     cfg->ret->inst_offset);
	 }
     }

   /* Keep this in sync with emit_load_volatile_arguments */
   for (i = 0; i < sig->param_count + sig->hasthis; ++i)
     {
       ArgInfo *ainfo = &cinfo->args [i];
       MonoInst *inst = cfg->varinfo [i];

       switch(ainfo->storage)
	 {
	 case ArgInIReg:
	   // We need to save all used a0-a5 params
	   //for (i=0; i<PARAM_REGS; i++)
	   //  {
	   //    if (i < cinfo->reg_usage)
	   {
	     //alpha_stq(code, ainfo->reg, alpha_fp, offset);
	     alpha_stq(code, ainfo->reg, inst->inst_basereg, inst->inst_offset);
		   
	     CFG_DEBUG(3) g_print("ALPHA: Saved int arg reg %d at offset: %0lx\n",
				  ainfo->reg, inst->inst_offset/*offset*/);
		   
	     offset += 8;
	   }
	   //}
	   break;
	 case ArgInDoubleReg:
	 case ArgInFloatReg:
	   // We need to save all used af0-af5 params
	   //for (i=0; i<PARAM_REGS; i++)
	   //  {
	   //    if (i < cinfo->freg_usage)
	   {
	     switch(cinfo->args[i].storage)
	       {
	       case ArgInFloatReg:
		 //alpha_sts(code, ainfo->reg, alpha_fp, offset);
		 alpha_sts(code, ainfo->reg, inst->inst_basereg, inst->inst_offset);
		 break;
	       case ArgInDoubleReg:
		 //alpha_stt(code, ainfo->reg, alpha_fp, offset);
		 alpha_stt(code, ainfo->reg, inst->inst_basereg, inst->inst_offset);
		 break;
	       default:
		 ;
	       }
		   
	     CFG_DEBUG(3) g_print("ALPHA: Saved float arg reg %d at offset: %0lx\n",
				  ainfo->reg, /*offset*/inst->inst_offset);
		   
	     offset += 8;
	   }
	 }
     }

   offset = cfg->arch.reg_save_area_offset;
   
   for (i = 0; i < MONO_MAX_IREGS; ++i)
     if (ALPHA_IS_CALLEE_SAVED_REG (i) &&
	 (cfg->used_int_regs & (1 << i)) &&
	 !( ALPHA_ARGS_REGS & (1 << i)) )
       {  
	 alpha_stq(code, i, alpha_fp, offset);
	 CFG_DEBUG(3) g_print("ALPHA: Saved caller reg %d at offset: %0x\n",
		i, offset);
	 offset += 8;
       }

   // TODO - check amd64 code for "Might need to attach the thread to the JIT"

   if (method->save_lmf)
     {
       /*
	* The call might clobber argument registers, but they are already
	* saved to the stack/global regs.
	*/

       code = emit_call (cfg, code, MONO_PATCH_INFO_INTERNAL_METHOD,
			 (gpointer)"mono_get_lmf_addr");

       // Save lmf_addr
       alpha_stq(code, alpha_r0, alpha_fp,
		 (lmf_offset + G_STRUCT_OFFSET(MonoLMF, lmf_addr)));
       // Load "previous_lmf" member of MonoLMF struct
       alpha_ldq(code, alpha_r1, alpha_r0, 0);

       // Save it to MonoLMF struct
       alpha_stq(code, alpha_r1, alpha_fp,
                 (lmf_offset + G_STRUCT_OFFSET(MonoLMF, previous_lmf)));
       
       // Set new LMF
       alpha_lda(code, alpha_r1, alpha_fp, lmf_offset);
       alpha_stq(code, alpha_r1, alpha_r0, 0);
     }

   g_free (cinfo);

   if (mono_jit_trace_calls != NULL && mono_trace_eval (method))
     code = mono_arch_instrument_prolog (cfg, mono_trace_enter_method,
					 code, TRUE);
        
   cfg->code_len = ((char *)code) - ((char *)cfg->native_code);
   
   g_assert (cfg->code_len < cfg->code_size);
   
   return (gint8 *)code;
}

/*========================= End of Function ========================*/

/*------------------------------------------------------------------*/
/*                                                                  */
/* Name         - mono_arch_flush_register_windows                  */
/*                                                                  */
/* Function     -                                                   */
/*                                                                  */
/* Returns      -                                                   */
/*                                                                  */
/*------------------------------------------------------------------*/

void
mono_arch_flush_register_windows (void)
{
   ALPHA_DEBUG("mono_arch_flush_register_windows");
}
/*========================= End of Function ========================*/

/*------------------------------------------------------------------*/
/*                                                                  */
/* Name         - mono_arch_regalloc_cost                           */
/*                                                                  */
/* Function     - Determine the cost, in the number of memory       */
/*                references, of the action of allocating the var-  */
/*                iable VMV into a register during global register  */
/*                allocation.                                       */
/*                                                                  */
/* Returns      - Cost                                              */
/*                                                                  */
/*------------------------------------------------------------------*/

guint32
mono_arch_regalloc_cost (MonoCompile *cfg, MonoMethodVar *vmv)
{
   /* FIXME: */
  CFG_DEBUG(2) ALPHA_DEBUG("mono_arch_regalloc_cost");

  return 2;
}

/*========================= End of Function ========================*/

/*
** 
** This method emits call sequience
**
*/
static unsigned int *
emit_call(MonoCompile *cfg, unsigned int *code,
	  guint32 patch_type, gconstpointer data)
{
  int offset;
  AlphaGotData ge_data;
  
  offset = (char *)code - (char *)cfg->native_code;

  ge_data.data.p = (void *)data;
  add_got_entry(cfg, GT_PTR, ge_data,
		offset, patch_type, data);

  // Load call address into PV
  alpha_ldq(code, alpha_pv, alpha_gp, 0);

  // Call method
  alpha_jsr(code, alpha_ra, alpha_pv, 0);
  
  offset = (char *)code - (char *)cfg->native_code;
  
  // Restore GP
  ALPHA_LOAD_GP(offset)
  alpha_ldah(code, alpha_gp, alpha_ra, 0);
  alpha_lda(code, alpha_gp, alpha_gp, 0);

  return code;
}

/*------------------------------------------------------------------*/
/*                                                                  */
/* Name         - arch_get_argument_info                            */
/*                                                                  */
/* Function     - Gathers information on parameters such as size,   */
/*                alignment, and padding. arg_info should be large  */
/*                enough to hold param_count + 1 entries.           */
/*                                                                  */
/* Parameters   - @csig - Method signature                          */
/*                @param_count - No. of parameters to consider      */
/*                @arg_info - An array to store the result info     */
/*                                                                  */
/* Returns      - Size of the activation frame                      */
/*                                                                  */
/*------------------------------------------------------------------*/

int
mono_arch_get_argument_info (MonoMethodSignature *csig,
                             int param_count,
                             MonoJitArgumentInfo *arg_info)
{
  int k;
  CallInfo *cinfo = get_call_info (csig, FALSE);
  guint32 args_size = cinfo->stack_usage;

  ALPHA_DEBUG("mono_arch_get_argument_info");

  /* The arguments are saved to a stack area in mono_arch_instrument_prolog */
  if (csig->hasthis) 
    {
      arg_info [0].offset = 0;
    }

  for (k = 0; k < param_count; k++) 
    {
      arg_info [k + 1].offset = ((k + csig->hasthis) * 8);

      /* FIXME: */
      // Set size to 1
      // The size is checked only for valuetype in trace.c
      arg_info [k + 1].size = 8;
    }
  
  g_free (cinfo);
  
  return args_size;
}

/*------------------------------------------------------------------*/
/*                                                                  */
/* Name         - mono_arch_emit_epilog                             */
/*                                                                  */
/* Function     - Emit the instructions for a function epilog.      */
/*                                                                  */
/*------------------------------------------------------------------*/

void
mono_arch_emit_epilog (MonoCompile *cfg)
{
  MonoMethod *method = cfg->method;
  int quad, offset, i;
  unsigned int *code;
  int max_epilog_size = 128;
  int stack_size = cfg->arch.stack_size;
  CallInfo *cinfo;
  gint32 lmf_offset = cfg->arch.lmf_offset;
  
  CFG_DEBUG(2) ALPHA_DEBUG("mono_arch_emit_epilog");
   
  while (cfg->code_len + max_epilog_size > (cfg->code_size - 16))
    {
      cfg->code_size *= 2;
      cfg->native_code = g_realloc (cfg->native_code, cfg->code_size);
      mono_jit_stats.code_reallocs++;
    }
  
  code = (unsigned int *)(cfg->native_code + cfg->code_len);
  
  if (mono_jit_trace_calls != NULL && mono_trace_eval (method))
    code = mono_arch_instrument_epilog (cfg, mono_trace_leave_method,
					code, TRUE);

  if (method->save_lmf)
    {
      /* Restore previous lmf */
      alpha_ldq(code, alpha_at, alpha_fp,
		(lmf_offset + G_STRUCT_OFFSET (MonoLMF, previous_lmf)));
      alpha_ldq(code, alpha_ra, alpha_fp,
                (lmf_offset + G_STRUCT_OFFSET (MonoLMF, lmf_addr)));
      alpha_stq(code, alpha_at, alpha_ra, 0);
    }
  
  // 5 instructions.
  alpha_mov1( code, alpha_fp, alpha_sp );
   
  // Restore saved regs
  offset = cfg->arch.reg_save_area_offset;
   
  for (i = 0; i < MONO_MAX_IREGS; ++i)
    if (ALPHA_IS_CALLEE_SAVED_REG (i) &&
	(cfg->used_int_regs & (1 << i)) &&
	!( ALPHA_ARGS_REGS & (1 << i)) )
      {
	alpha_ldq(code, i, alpha_sp, offset);
	CFG_DEBUG(3) g_print("ALPHA: Restored caller reg %d at offset: %0x\n",
	       i, offset);
	offset += 8;
      }
  
  /* restore fp, ra, sp */
  offset = cfg->arch.params_stack_size;

  alpha_ldq( code, alpha_ra, alpha_sp, (offset + 0) );
  alpha_ldq( code, alpha_fp, alpha_sp, (offset + 8) );
  alpha_lda( code, alpha_sp, alpha_sp, stack_size );
  
  /* return */
  alpha_ret( code, alpha_ra, 1 );
  
  cfg->code_len = ((char *)code) - ((char *)cfg->native_code);
  
  g_assert (cfg->code_len < cfg->code_size);
}

/*========================= End of Function ========================*/

/*------------------------------------------------------------------*/
/*                                                                  */
/* Name         - mono_arch_emit_exceptions                         */
/*                                                                  */
/* Function     - Emit the blocks to handle exception conditions.   */
/*                                                                  */
/*------------------------------------------------------------------*/

void
mono_arch_emit_exceptions (MonoCompile *cfg)
{
  MonoJumpInfo *patch_info;
  int nthrows, i;
  unsigned int *code, *got_start;
  unsigned long *corlib_exc_adr;
  MonoClass *exc_classes [16];
  guint8 *exc_throw_start [16], *exc_throw_end [16];
  guint32 code_size = 8;  // Reserve space for address to mono_arch_throw_corlib_exception
  AlphaGotEntry *got_data;

  CFG_DEBUG(2) ALPHA_DEBUG("mono_arch_emit_exceptions");

  /* Compute needed space */
  for (patch_info = cfg->patch_info; patch_info;
       patch_info = patch_info->next)
    {
      if (patch_info->type == MONO_PATCH_INFO_EXC)
	code_size += 40;
      if (patch_info->type == MONO_PATCH_INFO_R8)
	code_size += 8 + 7; /* sizeof (double) + alignment */
      if (patch_info->type == MONO_PATCH_INFO_R4)
	code_size += 4 + 7; /* sizeof (float) + alignment */
    }

  // Reserve space for GOT entries
  for (got_data = cfg->arch.got_data; got_data;
       got_data = got_data->next)
    {
       // Reserve space for 8 byte const (for now)
       if (got_data->type != GT_LD_GTADDR)
      	   code_size += 8;
    }

  while (cfg->code_len + code_size > (cfg->code_size - 16))
    {
      cfg->code_size *= 2;
      cfg->native_code = g_realloc (cfg->native_code, cfg->code_size);
      mono_jit_stats.code_reallocs++;
    }
  
  code = (unsigned int *)((char *)cfg->native_code + cfg->code_len);

  // Set code alignment
  if (((unsigned long)code) % 8)
      code++;

  got_start = code; 

  /* Add code to store conts and modify patch into to store offset in got */
  for (got_data = cfg->arch.got_data; got_data;
       got_data = got_data->next)
    {
      unsigned long data = got_data->value.data.l;
      MonoJumpInfo *got_ref = got_data->got_patch_info;
      
      // Modify loading of GP
      if (got_data->type == GT_LD_GTADDR)
      {
	short high_off, low_off;
	unsigned int *ldgp_code =
		(unsigned int *)(cfg->native_code + got_data->value.data.l);
	unsigned int got_off = (char *)got_start - (char *)ldgp_code;

	high_off = got_off / 0x10000;
  	low_off = got_off % 0x10000;
	if (low_off < 0)
	  high_off++;
	
	// Set offset from current point to GOT array
	// modify the following code sequence
	// ldah gp, 0(pv) or ldah gp, 0(ra)
	// lda  gp, 0(gp) 
	*ldgp_code = (*ldgp_code | (high_off & 0xFFFF));
	ldgp_code++;
	*ldgp_code = (*ldgp_code | (low_off & 0xFFFF));

	continue;
      }

      patch_info = got_data->patch_info;

      // Check code alignment
      if (((unsigned long)code) % 8)
	code++;

      got_ref->data.offset = ((char *)code - (char *)got_start);

      if (patch_info)
	patch_info->ip.i = ((char *)code - (char *)cfg->native_code);

      *code = (unsigned int)(data & 0xFFFFFFFF);
      code++;
      *code = (unsigned int)((data >> 32) & 0xFFFFFFFF);
      code++;
      
    }

  corlib_exc_adr = (unsigned long *)code;

  /* add code to raise exceptions */
  nthrows = 0;
  for (patch_info = cfg->patch_info; patch_info;
       patch_info = patch_info->next)
    {
      switch (patch_info->type)
	{
	case MONO_PATCH_INFO_EXC:
	  {
	    MonoClass *exc_class;
	    unsigned int *buf, *buf2;
	    guint32 throw_ip;
	    
	    if (nthrows == 0)
	      {
		// Add patch info to call mono_arch_throw_corlib_exception
		// method to raise corlib exception
		// Will be added at the begining of the patch info list
		mono_add_patch_info(cfg,
				    ((char *)code - (char *)cfg->native_code),
				    MONO_PATCH_INFO_INTERNAL_METHOD,
				    "mono_arch_throw_corlib_exception");
		
		// Skip longword before starting the code
		*code++ = 0;
		*code++ = 0;
	      }
	    
	    exc_class = mono_class_from_name (mono_defaults.corlib,
					      "System", patch_info->data.name);

	    g_assert (exc_class);
	    throw_ip = patch_info->ip.i;
	    
	    //x86_breakpoint (code);
	    /* Find a throw sequence for the same exception class */
	    for (i = 0; i < nthrows; ++i)
	      if (exc_classes [i] == exc_class)
		break;

	    if (i < nthrows)
	      {
		int br_offset;

                // Patch original branch (patch info) to jump here
                patch_info->type = MONO_PATCH_INFO_METHOD_REL;
                patch_info->data.target = 
		  (char *)code - (char *)cfg->native_code;

		alpha_lda(code, alpha_a1, alpha_zero,
			  -((short)((((char *)exc_throw_end[i] -
				    (char *)cfg->native_code)) - throw_ip) - 4) );

		br_offset = ((char *)exc_throw_start[i] - (char *)code - 4)/4;

		alpha_bsr(code, alpha_zero, br_offset);
	      }
	    else
	      {
		buf = code;

		// Save exception token type as first 32bit word for new
		// exception handling jump code
		*code = exc_class->type_token;
		code++;

		// Patch original branch (patch info) to jump here
		patch_info->type = MONO_PATCH_INFO_METHOD_REL;
		patch_info->data.target = 
		  (char *)code - (char *)cfg->native_code;

		buf2 = code;
		alpha_lda(code, alpha_a1, alpha_zero, 0);

		if (nthrows < 16)
		  {
		    exc_classes [nthrows] = exc_class;
		    exc_throw_start [nthrows] = code;
		  }
		
		// Load exception token
		alpha_ldl(code, alpha_a0, alpha_gp,
			  ((char *)buf - (char *)got_start /*cfg->native_code*/));
		// Load corlib exception raiser code address
		alpha_ldq(code, alpha_pv, alpha_gp,
			  ((char *)corlib_exc_adr -
			   (char *)got_start /*cfg->native_code*/));

		//amd64_mov_reg_imm (code, AMD64_RDI, exc_class->type_token);
		//patch_info->data.name = "mono_arch_throw_corlib_exception";
		//**patch_info->type = MONO_PATCH_INFO_INTERNAL_METHOD;
		//patch_info->type = MONO_PATCH_INFO_NONE;
		//patch_info->ip.i = (char *)code - (char *)cfg->native_code;
		
		if (cfg->compile_aot)
		  {
		    // amd64_mov_reg_membase (code, GP_SCRATCH_REG, AMD64_RIP, 0, 8);
		    //amd64_call_reg (code, GP_SCRATCH_REG);
		  } else {
		  /* The callee is in memory allocated using
		     the code manager */
		  alpha_jsr(code, alpha_ra, alpha_pv, 0);
		}
		
                alpha_lda(buf2, alpha_a1, alpha_zero,
                          -((short)(((char *)code - (char *)cfg->native_code) -
				    throw_ip)-4) );

		if (nthrows < 16)
		  {
		    exc_throw_end [nthrows] = code;
		    nthrows ++;
		  }
	      }
	    break;
	  }
	default:
	  /* do nothing */
	  break;
	}
    }
  
  /* Handle relocations with RIP relative addressing */
  for (patch_info = cfg->patch_info; patch_info;
       patch_info = patch_info->next)
    {
      gboolean remove = FALSE;

      switch (patch_info->type)
	{
	case MONO_PATCH_INFO_R8:
	  {
	    guint8 *pos;

	    code = (guint8*)ALIGN_TO (code, 8);

	    pos = cfg->native_code + patch_info->ip.i;

	    *(double*)code = *(double*)patch_info->data.target;

	    //	    if (use_sse2)
	    //  *(guint32*)(pos + 4) = (guint8*)code - pos - 8;
	    //else
	      *(guint32*)(pos + 3) = (guint8*)code - pos - 7;
	    code += 8;
	    
	    remove = TRUE;
	    break;
	  }
	case MONO_PATCH_INFO_R4:
	  {
	    guint8 *pos;
	    
	    code = (guint8*)ALIGN_TO (code, 8);
	    
	    pos = cfg->native_code + patch_info->ip.i;
	    
	    *(float*)code = *(float*)patch_info->data.target;
	    
	    //if (use_sse2)
	    //  *(guint32*)(pos + 4) = (guint8*)code - pos - 8;
	    //else
	      *(guint32*)(pos + 3) = (guint8*)code - pos - 7;
	    code += 4;
	    
	    remove = TRUE;
	    break;
	  }
	default:
	  break;
	}
      
      if (remove)
	{
	  if (patch_info == cfg->patch_info)
	    cfg->patch_info = patch_info->next;
	  else
	    {
	      MonoJumpInfo *tmp;

	      for (tmp = cfg->patch_info; tmp->next != patch_info;
		   tmp = tmp->next)
		;
	      tmp->next = patch_info->next;
	    }
	}
    }
  
  cfg->code_len = (char *)code - (char *)cfg->native_code;

  g_assert (cfg->code_len < cfg->code_size);

}

/*========================= End of Function ========================*/

#define EMIT_ALPHA_BRANCH(Tins, PRED_REG, ALPHA_BR)	\
  offset = ((char *)code -                      \
	    (char *)cfg->native_code);          \
  if (Tins->flags & MONO_INST_BRLABEL)		\
    {						\
      if (Tins->inst_i0->inst_c0)		\
	{								\
	  CFG_DEBUG(3) g_print("inst_c0: %0lX, data: %p]\n",		\
		 Tins->inst_i0->inst_c0,				\
		 cfg->native_code + Tins->inst_i0->inst_c0);		\
	  alpha_##ALPHA_BR (code, PRED_REG, 0);				\
	}								\
      else								\
	{								\
	  CFG_DEBUG(3) g_print("add patch info: MONO_PATCH_INFO_LABEL offset: %0X, inst_i0: %p]\n", \
		 offset, Tins->inst_i0);				\
	  mono_add_patch_info (cfg, offset,				\
			       MONO_PATCH_INFO_LABEL, Tins->inst_i0);	\
	  alpha_##ALPHA_BR (code, PRED_REG, 0);				\
	}								\
    }									\
  else									\
    {									\
      if (Tins->inst_true_bb->native_offset)				\
	{								\
	  long br_offset = (char *)cfg->native_code +			\
	    Tins->inst_true_bb->native_offset - 4 - (char *)code;	\
	  CFG_DEBUG(3) g_print("jump to: native_offset: %0X, address %p]\n", \
		 Tins->inst_target_bb->native_offset,			\
		 cfg->native_code +					\
		 Tins->inst_true_bb->native_offset);			\
	  alpha_##ALPHA_BR (code, PRED_REG, br_offset/4);		\
	}								\
      else								\
	{								\
	  CFG_DEBUG(3) g_print("add patch info: MONO_PATCH_INFO_BB offset: %0X, target_bb: %p]\n", \
		 offset, Tins->inst_target_bb);				\
	  mono_add_patch_info (cfg, offset,				\
			       MONO_PATCH_INFO_BB,			\
			       Tins->inst_true_bb);			\
	  alpha_##ALPHA_BR (code, PRED_REG, 0);				\
	}								\
    }


#define EMIT_COND_EXC_BRANCH(ALPHA_BR, PRED_REG, EXC_NAME)		\
  do									\
    {									\
      MonoInst *tins = mono_branch_optimize_exception_target (cfg,	\
							      bb,	\
							      EXC_NAME); \
      if (tins == NULL)							\
	{								\
	  mono_add_patch_info (cfg,					\
			       ((char *)code -				\
				(char *)cfg->native_code),		\
			       MONO_PATCH_INFO_EXC, EXC_NAME);		\
	  alpha_##ALPHA_BR(code, PRED_REG, 0);				\
	}								\
      else								\
	{								\
	  EMIT_ALPHA_BRANCH(tins, PRED_REG, ALPHA_BR);			\
	}								\
    } while(0);


/*------------------------------------------------------------------*/
/*                                                                  */
/* Name         - mono_arch_output_basic_block                      */
/*                                                                  */
/* Function     - Perform the "real" work of emitting instructions  */
/*                that will do the work of in the basic block.      */
/*                                                                  */
/*------------------------------------------------------------------*/

void
mono_arch_output_basic_block (MonoCompile *cfg, MonoBasicBlock *bb)
{
   MonoInst *ins;
   MonoCallInst *call;
   guint offset;
   unsigned int *code = (unsigned int *)(cfg->native_code + cfg->code_len);
   MonoInst *last_ins = NULL;
   guint last_offset = 0;
   int max_len, cpos;
   
   CFG_DEBUG(2) ALPHA_DEBUG("mono_arch_output_basic_block");
   
   if (cfg->opt & MONO_OPT_PEEPHOLE)
     peephole_pass (cfg, bb);
    
   CFG_DEBUG(2) g_print ("Basic block %d(%p) starting at offset 0x%x\n",
			 bb->block_num, bb, bb->native_offset);
   
   cpos = bb->max_offset;
   
   offset = ((char *)code) - ((char *)cfg->native_code);

   mono_debug_open_block (cfg, bb, offset);
   
   ins = bb->code;
   while (ins)
     {
       offset = ((char *)code) - ((char *)cfg->native_code);
	  
       max_len = ((guint8 *)ins_spec [ins->opcode])[MONO_INST_LEN];
	  
       if (offset > (cfg->code_size - max_len - 16))
	 {
	   cfg->code_size *= 2;
	   cfg->native_code = g_realloc (cfg->native_code, cfg->code_size);
	   code = (unsigned int *)(cfg->native_code + offset);
	   mono_jit_stats.code_reallocs++;
	 }
	  
       mono_debug_record_line_number (cfg, ins, offset);

       CFG_DEBUG(3) g_print("ALPHA: Emiting [%s] opcode\n",
			    mono_inst_name(ins->opcode));
	  
       switch (ins->opcode)
	 {
	 case OP_LSHR:
	   // Shift 64 bit value right
	   CFG_DEBUG(4) g_print("ALPHA_CHECK: [long_shr] dreg=%d, sreg1=%d, sreg2=%d\n",
		  ins->dreg, ins->sreg1, ins->sreg2);
	   alpha_srl(code, ins->sreg1, ins->sreg2, ins->dreg);
	   break;

	 case OP_LSHR_IMM:
	   // Shift 64 bit value right by constant
	   g_assert(alpha_is_imm(ins->inst_imm));
	   CFG_DEBUG(4) g_print("ALPHA_CHECK: [long_shr] dreg=%d, sreg1=%d, const=%ld\n",
		  ins->dreg, ins->sreg1, ins->inst_imm);
	   alpha_srl_(code, ins->sreg1, ins->inst_imm, ins->dreg);
	   break;

	 case OP_ISHL:
           // Shift 32 bit value left
           CFG_DEBUG(4) g_print("ALPHA_CHECK: [int_shl] dreg=%d, sreg1=%d, sreg2=%d\n",
                  ins->dreg, ins->sreg1, ins->sreg2);
           alpha_sll(code, ins->sreg1, ins->sreg2, ins->dreg);
           break;

	 case OP_ISHL_IMM:
           // Shift 32 bit value left by constant
           g_assert(alpha_is_imm(ins->inst_imm));
           CFG_DEBUG(4) g_print("ALPHA_CHECK: [int_shl_imm] dreg=%d, sreg1=%d, const=%ld\n",
                  ins->dreg, ins->sreg1, ins->inst_imm);
           alpha_sll_(code, ins->sreg1, ins->inst_imm, ins->dreg);
           break;

	 case OP_SHL_IMM:
	   g_assert(alpha_is_imm(ins->inst_imm));
           CFG_DEBUG(4) g_print("ALPHA_CHECK: [shl_imm] dreg=%d, sreg1=%d, const=%ld\n",
                  ins->dreg, ins->sreg1, ins->inst_imm);
           alpha_sll_(code, ins->sreg1, ins->inst_imm, ins->dreg);
           break;

	 case CEE_SHL:
           // Shift 32 bit value left
           CFG_DEBUG(4) g_print("ALPHA_CHECK: [shl] dreg=%d, sreg1=%d, sreg2=%d\n",
                  ins->dreg, ins->sreg1, ins->sreg2);
           alpha_sll(code, ins->sreg1, ins->sreg2, ins->dreg);
           break;


         case OP_ISHR:
           // Shift 32 bit value right
           CFG_DEBUG(4) g_print("ALPHA_CHECK: [int_shr] dreg=%d, sreg1=%d, sreg2=%d\n",
                  ins->dreg, ins->sreg1, ins->sreg2);
	   //alpha_zap_(code, ins->sreg1, 0xF0, ins->dreg);
           alpha_sra(code, ins->sreg1, ins->sreg2, ins->dreg);
           break;

         case OP_ISHR_IMM:
           // Shift 32 bit value rigth by constant
           g_assert(alpha_is_imm(ins->inst_imm));
           CFG_DEBUG(4) g_print("ALPHA_CHECK: [int_shr_imm] dreg=%d, sreg1=%d, const=%ld\n",
                  ins->dreg, ins->sreg1, ins->inst_imm);
	   //alpha_zap_(code, ins->sreg1, 0xF0, ins->dreg);
           alpha_sra_(code, ins->sreg1, ins->inst_imm, ins->dreg);
           break;

         case OP_ISHR_UN:
           // Shift 32 bit unsigned value right
           CFG_DEBUG(4) g_print("ALPHA_CHECK: [int_shr_un] dreg=%d, sreg1=%d, sreg2=%d\n",
                  ins->dreg, ins->sreg1, ins->sreg2);
	   alpha_zap_(code, ins->sreg1, 0xF0, ins->dreg);
           alpha_srl(code, ins->dreg, ins->sreg2, ins->dreg);
           break;

         case OP_ISHR_UN_IMM:
           // Shift 32 bit unassigned value rigth by constant
           g_assert(alpha_is_imm(ins->inst_imm));
           CFG_DEBUG(4) g_print("ALPHA_CHECK: [int_shr_un_imm] dreg=%d, sreg1=%d, const=%ld\n",
                  ins->dreg, ins->sreg1, ins->inst_imm);
	   alpha_zap_(code, ins->sreg1, 0xF0, ins->dreg);
           alpha_srl_(code, ins->dreg, ins->inst_imm, ins->dreg);
           break;

         case OP_LSHR_UN_IMM:
           // Shift 64 bit unassigned value rigth by constant
           g_assert(alpha_is_imm(ins->inst_imm));
           CFG_DEBUG(4) g_print("ALPHA_CHECK: [long_shr_un_imm] dreg=%d, sreg1=%d, const=%ld\n",
				ins->dreg, ins->sreg1, ins->inst_imm);
           alpha_srl_(code, ins->sreg1, ins->inst_imm, ins->dreg);
           break;

	 case CEE_ADD:
	   // Sum two 64 bits regs
	   CFG_DEBUG(4) g_print("ALPHA_CHECK: [add] dreg=%d, sreg1=%d, sreg2=%d\n",
		  ins->dreg, ins->sreg1, ins->sreg2);
	   alpha_addq(code, ins->sreg1, ins->sreg2, ins->dreg);
	   break;

	 case CEE_SUB:
	   // Subtract two 64 bit regs
	   CFG_DEBUG(4) g_print("ALPHA_CHECK: [sub] dreg=%d, sreg1=%d, sreg2=%d\n",
		  ins->dreg, ins->sreg1, ins->sreg2);
	   alpha_subq(code, ins->sreg1, ins->sreg2, ins->dreg);
	   break;

	 case OP_ADD_IMM:
	   // Add imm value to 64 bits int
	   g_assert(alpha_is_imm(ins->inst_imm));
	   CFG_DEBUG(4) g_print("ALPHA_CHECK: [add_imm] dreg=%d, sreg1=%d, imm=%ld\n",
		  ins->dreg, ins->sreg1, ins->inst_imm);
	   alpha_addq_(code, ins->sreg1, ins->inst_imm, ins->dreg);
	   break;

	 case OP_IADD:
	   // Add two 32 bit ints
	   CFG_DEBUG(4) g_print("ALPHA_CHECK: [iadd] dreg=%d, sreg1=%d, sreg2=%d\n",
		  ins->dreg, ins->sreg1, ins->sreg2);
	   alpha_addl(code, ins->sreg1, ins->sreg2, ins->dreg);
	   break;

	 case OP_IADDCC:
	   // Add two 32 bit ints with overflow detection
	   // Use AT to hold flag of signed overflow
	   // Use t12(PV) to hold unsigned overflow
	   // Use RA to hold intermediate result
	   CFG_DEBUG(4) g_print("ALPHA_CHECK: [iaddcc] dreg=%d, sreg1=%d, sreg2=%d\n",
                  ins->dreg, ins->sreg1, ins->sreg2);
           alpha_addl(code, ins->sreg1, ins->sreg2, alpha_ra);
	   alpha_ble(code, ins->sreg2, 2);

	   /* (sreg2 > 0) && (res < ins->sreg1) => signed overflow */
	   alpha_cmplt(code, alpha_ra, ins->sreg1, alpha_at);
	   alpha_br(code, alpha_zero, 1);

	   /* (sreg2 <= 0) && (res > ins->sreg1) => signed overflow */
	   alpha_cmplt(code, ins->sreg1, alpha_ra, alpha_at);

	   /* res <u sreg1 => unsigned overflow */
	   alpha_cmpult(code, alpha_ra, ins->sreg1, alpha_pv);

	   alpha_mov1(code, alpha_ra, ins->dreg);
           break;

         case OP_ADDCC:
           // Add two 64 bit ints with overflow detection
           // Use AT to hold flag of signed overflow
           // Use t12(PV) to hold unsigned overflow
           // Use RA to hold intermediate result
           CFG_DEBUG(4) g_print("ALPHA_CHECK: [addcc] dreg=%d, sreg1=%d, sreg2=%d\n",
				ins->dreg, ins->sreg1, ins->sreg2);
           alpha_addq(code, ins->sreg1, ins->sreg2, alpha_ra);
           alpha_ble(code, ins->sreg2, 2);

           /* (sreg2 > 0) && (res < ins->sreg1) => signed overflow */
           alpha_cmplt(code, alpha_ra, ins->sreg1, alpha_at);
           alpha_br(code, alpha_zero, 1);

           /* (sreg2 <= 0) && (res > ins->sreg1) => signed overflow */
           alpha_cmplt(code, ins->sreg1, alpha_ra, alpha_at);

           /* res <u sreg1 => unsigned overflow */
           alpha_cmpult(code, alpha_ra, ins->sreg1, alpha_pv);

           alpha_mov1(code, alpha_ra, ins->dreg);
           break;

	 case OP_IADD_IMM:
	   // Add imm value to 32 bits int
	   g_assert(alpha_is_imm(ins->inst_imm));
	   CFG_DEBUG(4) g_print("ALPHA_CHECK: [iadd_imm] dreg=%d, sreg1=%d, imm=%ld\n",
		  ins->dreg, ins->sreg1, ins->inst_imm);
	   alpha_addl_(code, ins->sreg1, ins->inst_imm, ins->dreg);
	   break;
		 
	 case OP_ISUB:
	   // Substract to 32 bit ints
	   CFG_DEBUG(4) g_print("ALPHA_CHECK: [isub] dreg=%d, sreg1=%d, sreg2=%d\n",
		  ins->dreg, ins->sreg1, ins->sreg2);
	   alpha_subl(code, ins->sreg1, ins->sreg2, ins->dreg);
	   break;
		 
	 case OP_ISUB_IMM:
	   // Sub imm value from 32 bits int
	   g_assert(alpha_is_imm(ins->inst_imm));
	   CFG_DEBUG(4) g_print("ALPHA_CHECK: [isub_imm] dreg=%d, sreg1=%d, imm=%ld\n",
		  ins->dreg, ins->sreg1, ins->inst_imm);
	   alpha_subl_(code, ins->sreg1, ins->inst_imm, ins->dreg);
	   break;

	 case OP_ISUBCC:
	   // Sub to 32 bit ints with overflow detection
           CFG_DEBUG(4) g_print("ALPHA_CHECK: [isubcc] dreg=%d, sreg1=%d, sreg2=%d\n",
                  ins->dreg, ins->sreg1, ins->sreg2);
           alpha_subl(code, ins->sreg1, ins->sreg2, alpha_ra);
	   alpha_ble(code, ins->sreg2, 2);

	   /* (sreg2 > 0) && (res > ins->sreg1) => signed overflow */
	   alpha_cmplt(code, ins->sreg1, alpha_ra, alpha_at);
           alpha_br(code, alpha_zero, 1);

	   /* (sreg2 <= 0) && (res < ins->sreg1) => signed overflow */
	   alpha_cmplt(code, alpha_ra, ins->sreg1, alpha_at);

	   /* sreg1 <u sreg2 => unsigned overflow */
	   alpha_cmpult(code, ins->sreg1, ins->sreg2, alpha_pv);

           alpha_mov1(code, alpha_ra, ins->dreg);
           break;

         case OP_SUBCC:
           // Sub to 64 bit ints with overflow detection
           CFG_DEBUG(4) g_print("ALPHA_CHECK: [subcc] dreg=%d, sreg1=%d, sreg2=%d\n",
				ins->dreg, ins->sreg1, ins->sreg2);

           alpha_subq(code, ins->sreg1, ins->sreg2, alpha_ra);
           alpha_ble(code, ins->sreg2, 2);

           /* (sreg2 > 0) && (res > ins->sreg1) => signed overflow */
           alpha_cmplt(code, ins->sreg1, alpha_ra, alpha_at);
           alpha_br(code, alpha_zero, 1);

           /* (sreg2 <= 0) && (res < ins->sreg1) => signed overflow */
           alpha_cmplt(code, alpha_ra, ins->sreg1, alpha_at);

           /* sreg1 <u sreg2 => unsigned overflow */
           alpha_cmpult(code, ins->sreg1, ins->sreg2, alpha_pv);

           alpha_mov1(code, alpha_ra, ins->dreg);
           break;

	 case OP_IAND:
	 case CEE_AND:
	   // AND to 32 bit ints
	   CFG_DEBUG(4) g_print("ALPHA_CHECK: [iand/and] dreg=%d, sreg1=%d, sreg2=%d\n",
		  ins->dreg, ins->sreg1, ins->sreg2);
	   alpha_and(code, ins->sreg1, ins->sreg2, ins->dreg);
	   break;
	   
	 case OP_IAND_IMM:
	 case OP_AND_IMM:
	   // AND imm value with 32 bit int
	   CFG_DEBUG(4) g_print("ALPHA_CHECK: [iand_imm/and_imm] dreg=%d, sreg1=%d, imm=%ld\n",
		  ins->dreg, ins->sreg1, ins->inst_imm);

	   g_assert(alpha_is_imm(ins->inst_imm));
	   alpha_and_(code, ins->sreg1, ins->inst_imm, ins->dreg);

	   break;

         case OP_IOR:
	 case CEE_OR:
           // OR two 32/64 bit ints
           CFG_DEBUG(4) g_print("ALPHA_CHECK: [ior/or] dreg=%d, sreg1=%d, sreg2=%d\n",
                  ins->dreg, ins->sreg1, ins->sreg2);
           alpha_bis(code, ins->sreg1, ins->sreg2, ins->dreg);
           break;

         case OP_IOR_IMM:
           // OR imm value with 32 bit int
           CFG_DEBUG(4) g_print("ALPHA_CHECK: [ior_imm] dreg=%d, sreg1=%d, imm=%ld\n",
                  ins->dreg, ins->sreg1, ins->inst_imm);

           g_assert(alpha_is_imm(ins->inst_imm));
           alpha_bis_(code, ins->sreg1, ins->inst_imm, ins->dreg);

           break;

         case OP_IXOR:
	 case CEE_XOR:
           // XOR two 32/64 bit ints
           CFG_DEBUG(4) g_print("ALPHA_CHECK: [ixor/xor] dreg=%d, sreg1=%d, sreg2=%d\n",
                  ins->dreg, ins->sreg1, ins->sreg2);
           alpha_xor(code, ins->sreg1, ins->sreg2, ins->dreg);
           break;

         case OP_IXOR_IMM:
           // XOR imm value with 32 bit int
           CFG_DEBUG(4) g_print("ALPHA_CHECK: [ixor_imm] dreg=%d, sreg1=%d, imm=%ld\n",
                  ins->dreg, ins->sreg1, ins->inst_imm);

           g_assert(alpha_is_imm(ins->inst_imm));
           alpha_xor_(code, ins->sreg1, ins->inst_imm, ins->dreg);

           break;

	 case OP_INEG:
	   // NEG 32 bit reg
	   CFG_DEBUG(4) g_print("ALPHA_CHECK: [ineg] dreg=%d, sreg1=%d\n",
                  ins->dreg, ins->sreg1);
	   alpha_subl(code, alpha_zero, ins->sreg1, ins->dreg);
	   break;

         case CEE_NEG:
           // NEG 64 bit reg
           CFG_DEBUG(4) g_print("ALPHA_CHECK: [neg] dreg=%d, sreg1=%d\n",
				ins->dreg, ins->sreg1);
           alpha_subq(code, alpha_zero, ins->sreg1, ins->dreg);
           break;

         case OP_INOT:
	 case CEE_NOT:
           // NOT 32/64 bit reg
           CFG_DEBUG(4) g_print("ALPHA_CHECK: [inot/not] dreg=%d, sreg1=%d\n",
                  ins->dreg, ins->sreg1);
           alpha_not(code, ins->sreg1, ins->dreg);
           break;

	   
	 case OP_IDIV:
	 case OP_IREM:
	 case OP_IMUL:
	 case OP_IMUL_OVF:
	 case OP_IMUL_OVF_UN:
	 case OP_IDIV_UN:
	 case OP_IREM_UN:
	   CFG_DEBUG(4) g_print("ALPHA_TODO: [idiv/irem/imul/imul_ovf/imul_ovf_un/idiv_un/irem_un] dreg=%d, sreg1=%d, sreg2=%d\n",
		  ins->dreg, ins->sreg1, ins->sreg2);
	   break;
	   
	 case CEE_MUL:
	   CFG_DEBUG(4) g_print("ALPHA_CHECK: [mul] dreg=%d, sreg1=%d, sreg2=%d\n",
		  ins->dreg, ins->sreg1, ins->sreg2);
	   alpha_mull(code, ins->sreg1, ins->sreg2, ins->dreg);
	   break;
	     
	 case OP_IMUL_IMM:
	   CFG_DEBUG(4) g_print("ALPHA_TODO: [imul_imm] dreg=%d, sreg1=%d, imm=%ld\n",
		  ins->dreg, ins->sreg1, ins->inst_imm);
	   break;
	   
	 case OP_CHECK_THIS:
	   CFG_DEBUG(4) g_print("ALPHA_CHECK: [check_this] sreg1=%d\n",
		  ins->sreg1);
	   alpha_ldl(code, alpha_at, ins->sreg1, 0);
	   break;

	 case OP_SEXT_I1:
	   CFG_DEBUG(4) g_print("ALPHA_CHECK: [sext_i1] dreg=%d, sreg1=%d\n",
		  ins->dreg, ins->sreg1);
           alpha_sll_(code, ins->sreg1, 56, ins->dreg);
           alpha_sra_(code, ins->dreg, 56, ins->dreg);
           break;

	 case OP_SEXT_I2:
           CFG_DEBUG(4) g_print("ALPHA_CHECK: [sext_i2] dreg=%d, sreg1=%d\n",
                  ins->dreg, ins->sreg1);
           alpha_sll_(code, ins->sreg1, 48, ins->dreg);
           alpha_sra_(code, ins->dreg, 48, ins->dreg);
           break;

	 case OP_SEXT_I4:
           CFG_DEBUG(4) g_print("ALPHA_CHECK: [sext_i4] dreg=%d, sreg1=%d\n",
                  ins->dreg, ins->sreg1);
	   alpha_sll_(code, ins->sreg1, 32, ins->dreg);
	   alpha_sra_(code, ins->dreg, 32, ins->dreg);
	   break;

	 case OP_ICONST:
	   // Actually ICONST is 32 bits long
	   CFG_DEBUG(4) g_print("ALPHA_CHECK: [iconst] dreg=%d, const=%0lX\n",
		  ins->dreg, ins->inst_c0);

	   // if const = 0
	   if (ins->inst_c0 == 0)
	     {
	       alpha_clr(code, ins->dreg);
	       break;
	     }

	   // if -32768 < const <= 32767
	   if (ins->inst_c0 > -32768 && ins->inst_c0 <= 32767)
	     {
	       alpha_lda( code, ins->dreg, alpha_zero, ins->inst_c0);
	       //if (ins->inst_c0 & 0xFFFFFFFF00000000L)
	       //	 alpha_zap_(code, ins->dreg, 0xF0, ins->dreg);
	     }
	   else
	     {
	       int lo = (char *)code - (char *)cfg->native_code;
	       AlphaGotData ge_data;

	       //ge_data.data.l = (ins->inst_c0 & 0xFFFFFFFF);
	       ge_data.data.l = ins->inst_c0;

	       add_got_entry(cfg, GT_LONG, ge_data,
			     lo, MONO_PATCH_INFO_NONE, 0);
	       //mono_add_patch_info(cfg, lo, MONO_PATCH_INFO_GOT_OFFSET,
	       //		   ins->inst_c0);
	       //alpha_ldl(code, ins->dreg, alpha_gp, 0);
	       alpha_ldq(code, ins->dreg, alpha_gp, 0);
	     }

	   break;
	 case OP_I8CONST:
	   {
	     int lo;
	     
	     // To load 64 bit values we will have to use ldah/lda combination
	     // and temporary register. As temporary register use r28
	     // Divide 64 bit value in two parts and load upper 32 bits into
	     // temp reg, lower 32 bits into dreg. Later set higher 32 bits in
	     // dreg from temp reg
	     // the 32 bit value could be loaded with ldah/lda
	     CFG_DEBUG(4) g_print("ALPHA_CHECK: [i8conts] dreg=%d, const=%0lX\n",
		    ins->dreg, ins->inst_c0);
	     
	     // if const = 0
	     if (ins->inst_c0 == 0)
	       {
		 alpha_clr(code, ins->dreg);
		 break;
	       }

	     // if -32768 < const <= 32767 
	     if (ins->inst_c0 > -32768 && ins->inst_c0 <= 32767)
	       alpha_lda( code, ins->dreg, alpha_zero, ins->inst_c0);
	     else
	       {
		 AlphaGotData ge_data;

		 lo = (char *)code - (char *)cfg->native_code;
		 
		 ge_data.data.l = ins->inst_c0;

		 add_got_entry(cfg, GT_LONG, ge_data,
			       lo, MONO_PATCH_INFO_NONE, 0);
		 alpha_ldq(code, ins->dreg, alpha_gp, 0);
	       }
	     break;
	   }

	 case OP_R8CONST:
	   {
	     double d = *(double *)ins->inst_p0;
	     AlphaGotData ge_data;

	     CFG_DEBUG(4) g_print("ALPHA_CHECK: [r8const] dreg=%d, r8const=%g\n",
		    ins->dreg, d);

	     ge_data.data.d = d;
	     add_got_entry(cfg, GT_DOUBLE, ge_data,
			   (char *)code - (char *)cfg->native_code,
			   MONO_PATCH_INFO_NONE, 0);
	     alpha_ldt(code, ins->dreg, alpha_gp, 0);

	     break;
	   }

	 case OP_R4CONST:
           {
             float d = *(float *)ins->inst_p0;
             AlphaGotData ge_data;

             CFG_DEBUG(4) g_print("ALPHA_CHECK: [r4const] dreg=%d, r4const=%f\n",
                    ins->dreg, d);

             ge_data.data.f = d;
             add_got_entry(cfg, GT_FLOAT, ge_data,
                           (char *)code - (char *)cfg->native_code,
                           MONO_PATCH_INFO_NONE, 0);
             alpha_lds(code, ins->dreg, alpha_gp, 0);

             break;
           }

	 case OP_LOADU4_MEMBASE:
	   CFG_DEBUG(4) g_print("ALPHA_CHECK: [loadu4_membase] dreg=%d, basereg=%d, offset=%0lx\n",
		  ins->dreg, ins->inst_basereg, ins->inst_offset);

	   alpha_ldl(code, ins->dreg, ins->inst_basereg, ins->inst_offset);
	   //	   alpha_zapnot_(code, ins->dreg, 0x0F, ins->dreg);
	   break;
	   
	 case OP_LOADU1_MEMBASE:
	   // Load unassigned byte from REGOFFSET
	   CFG_DEBUG(4) g_print("ALPHA_CHECK: [loadu1_membase] dreg=%d, basereg=%d, offset=%0lx\n",
		  ins->dreg, ins->inst_basereg, ins->inst_offset);

	   alpha_ldq_u(code, alpha_r25, ins->inst_basereg, ins->inst_offset);
	   alpha_lda(code, alpha_at, ins->inst_basereg, ins->inst_offset);
	   alpha_extbl(code, alpha_r25, alpha_at, ins->dreg);
	   break;
	   
	 case OP_LOADU2_MEMBASE:
	   // Load unassigned word from REGOFFSET
	   CFG_DEBUG(4) g_print("ALPHA_CHECK: [loadu2_membase] dreg=%d, basereg=%d, offset=%0lx\n",
		  ins->dreg, ins->inst_basereg, ins->inst_offset);

           alpha_ldq_u(code, alpha_r24, ins->inst_basereg, ins->inst_offset);
	   alpha_ldq_u(code, alpha_r25, ins->inst_basereg,
		       (ins->inst_offset+1));
           alpha_lda(code, alpha_at, ins->inst_basereg, ins->inst_offset);
           alpha_extwl(code, alpha_r24, alpha_at, ins->dreg);
	   alpha_extwh(code, alpha_r25, alpha_at, alpha_r25);
	   alpha_bis(code, alpha_r25, ins->dreg, ins->dreg);

	   break;
	   
	 case OP_LOAD_MEMBASE:
	   CFG_DEBUG(4) g_print("ALPHA_CHECK: [load_membase] dreg=%d, basereg=%d, offset=%0lx\n",
		  ins->dreg, ins->inst_basereg, ins->inst_offset);
	   alpha_ldq( code, ins->dreg, ins->inst_basereg, ins->inst_offset);
	   break;

         case OP_LOADI8_MEMBASE:
           CFG_DEBUG(4) g_print("ALPHA_CHECK: [loadi8_membase] dreg=%d, basereg=%d, offset=%0lx\n",
                  ins->dreg, ins->inst_basereg, ins->inst_offset);
           alpha_ldq( code, ins->dreg, ins->inst_basereg, ins->inst_offset);
           break;

	 case OP_LOADI4_MEMBASE:
	   CFG_DEBUG(4) g_print("ALPHA_CHECK: [loadi4_membase] dreg=%d, basereg=%d, offset=%0lx\n",
		  ins->dreg, ins->inst_basereg, ins->inst_offset);
	   alpha_ldl( code, ins->dreg, ins->inst_basereg, ins->inst_offset);
	   break;
	   
	 case OP_LOADI1_MEMBASE:
	   // Load sign-extended byte from REGOFFSET
	   CFG_DEBUG(4) g_print("ALPHA_CHECK: [loadi1_membase] dreg=%d, basereg=%d, offset=%0lx\n",
		  ins->dreg, ins->inst_basereg, ins->inst_offset);
	   alpha_ldq_u(code, alpha_r25, ins->inst_basereg, ins->inst_offset);
	   alpha_lda(code, alpha_at, ins->inst_basereg, (ins->inst_offset+1));
	   alpha_extqh(code, alpha_r25, alpha_at, ins->dreg);
	   alpha_sra_(code, ins->dreg, 56, ins->dreg);
	   break;
	   
	 case OP_LOADI2_MEMBASE:
	   // Load sign-extended word from REGOFFSET
	   CFG_DEBUG(4) g_print("ALPHA_CHECK: [loadi2_membase] dreg=%d, basereg=%d, offset=%0lx\n",
		  ins->dreg, ins->inst_basereg, ins->inst_offset);
           alpha_ldq_u(code, alpha_r24, ins->inst_basereg, ins->inst_offset);
           alpha_ldq_u(code, alpha_r25, ins->inst_basereg,
		       (ins->inst_offset+1));
           alpha_lda(code, alpha_at, ins->inst_basereg, (ins->inst_offset+2));
           alpha_extql(code, alpha_r24, alpha_at, ins->dreg);
           alpha_extqh(code, alpha_r25, alpha_at, alpha_r25);
           alpha_bis(code, alpha_r25, ins->dreg, ins->dreg);
	   alpha_sra_(code, ins->dreg, 48, ins->dreg);
	   
	   break;			 
	   
	 case OP_STOREI1_MEMBASE_IMM:
	   // Store signed byte at REGOFFSET
	   // For now storei1_membase_reg will do the work
	   g_assert_not_reached();
	   /*
	   printf("ALPHA_TODO: [storei1_membase_imm] const=%0lx, destbasereg=%d, offset=%0lx\n",
		  ins->inst_imm, ins->inst_destbasereg, ins->inst_offset);
	   g_assert(alpha_is_imm(ins->inst_imm));

	   alpha_lda(code, alpha_r25, alpha_zero, ins->inst_imm);

	   alpha_lda(code, alpha_at, ins->inst_destbasereg, ins->inst_offset);
	   alpha_ldq_u(code, alpha_r24, ins->inst_destbasereg, ins->inst_offset);
	   alpha_insbl(code, alpha_r25, alpha_at, alpha_r23);
	   alpha_mskbl(code, alpha_r24, alpha_at, alpha_r24);
	   alpha_bis(code, alpha_r24, alpha_r23, alpha_r24);
	   alpha_stq_u(code, alpha_r24, ins->inst_destbasereg, ins->inst_offset);
	   */
	   break;

	 case OP_STOREI1_MEMBASE_REG:
	   // Store byte at REGOFFSET
	   CFG_DEBUG(4) g_print("ALPHA_CHECK: [storei1_membase_reg] sreg1=%d, destbasereg=%d, offset=%0lx\n",
		  ins->sreg1, ins->inst_destbasereg, ins->inst_offset);

           alpha_lda(code, alpha_at, ins->inst_destbasereg, ins->inst_offset);
           alpha_ldq_u(code, alpha_r25, ins->inst_destbasereg,
		       ins->inst_offset);
           alpha_insbl(code, ins->sreg1, alpha_at, alpha_r24);
           alpha_mskbl(code, alpha_r25, alpha_at, alpha_r25);
           alpha_bis(code, alpha_r25, alpha_r24, alpha_r25);
           alpha_stq_u(code, alpha_r25, ins->inst_destbasereg,
		       ins->inst_offset);

	   break;
	   
	 case OP_STOREI2_MEMBASE_IMM:
           // Store signed word at REGOFFSET
           // For now storei2_membase_reg will do the work
           g_assert_not_reached();
	   /*
	   printf("ALPHA_TODO: [storei2_membase_imm] const=%0lx, destbasereg=%d, offset=%0lx\n",
		  ins->inst_imm, ins->inst_destbasereg, ins->inst_offset);
	   */
	   break;
	   
	 case OP_STOREI2_MEMBASE_REG:
	   // Store signed word from reg to REGOFFSET
           CFG_DEBUG(4) g_print("ALPHA_CHECK: [storei2_membase_reg] sreg1=%d, destbasereg=%d, offset=%0lx\n",
                  ins->sreg1, ins->inst_destbasereg, ins->inst_offset);
	   
	   alpha_lda(code, alpha_at, ins->inst_destbasereg, ins->inst_offset);
	   alpha_ldq_u(code, alpha_r25, ins->inst_destbasereg,
		       (ins->inst_offset+1));
	   alpha_ldq_u(code, alpha_r24, ins->inst_destbasereg,
		       ins->inst_offset);
	   alpha_inswh(code, ins->sreg1, alpha_at, alpha_r23);
	   alpha_inswl(code, ins->sreg1, alpha_at, alpha_r22);
	   alpha_mskwh(code, alpha_r25, alpha_at, alpha_r25);
	   alpha_mskwl(code, alpha_r24, alpha_at, alpha_r24);
	   alpha_bis(code, alpha_r25, alpha_r23, alpha_r25);
	   alpha_bis(code, alpha_r24, alpha_r22, alpha_r24);
	   alpha_stq_u(code, alpha_r25, ins->inst_destbasereg,
		       (ins->inst_offset+1));
	   alpha_stq_u(code, alpha_r24, ins->inst_destbasereg,
                       ins->inst_offset);

	   break;
	   
	 case OP_STOREI4_MEMBASE_IMM:
	   // We will get here only with ins->inst_imm = 0
	   CFG_DEBUG(4) g_print("ALPHA_CHECK: [storei4_membase_imm(0)] const=%0lx, destbasereg=%d, offset=%0lx\n",
		  ins->inst_imm, ins->inst_destbasereg, ins->inst_offset);
	   
	   g_assert(ins->inst_imm == 0);
	   
	   alpha_stl(code, alpha_zero,
		     ins->inst_destbasereg, ins->inst_offset);
	   break;

	 case OP_STORER4_MEMBASE_REG:
	   CFG_DEBUG(4) g_print("ALPHA_CHECK: [storer4_membase_reg] sreg1=%d, destbasereg=%d, offset=%0lX\n",
		  ins->sreg1, ins->inst_destbasereg, ins->inst_offset);
	   alpha_sts(code, ins->sreg1, ins->inst_destbasereg, ins->inst_offset);
	   break;

         case OP_STORER8_MEMBASE_REG:
           CFG_DEBUG(4) g_print("ALPHA_CHECK: [storer8_membase_reg] sreg1=%d, destbasereg=%d, offset=%0lX\n",
                  ins->sreg1, ins->inst_destbasereg, ins->inst_offset);
           alpha_stt(code, ins->sreg1, ins->inst_destbasereg,
		     ins->inst_offset);
           break;
	  
	 case OP_LOADR4_MEMBASE:
	   CFG_DEBUG(4) g_print("ALPHA_CHECK: [loadr4_membase] dreg=%d basereg=%d offset=%0lX\n",
		  ins->dreg, ins->inst_basereg, ins->inst_offset);
	   alpha_lds(code, ins->dreg, ins->inst_basereg, ins->inst_offset);
	   break;

         case OP_LOADR8_MEMBASE:
           CFG_DEBUG(4) g_print("ALPHA_CHECK: [loadr8_membase] dreg=%d basereg=%d offset=%0lX\n",
                  ins->dreg, ins->inst_basereg, ins->inst_offset);
           alpha_ldt(code, ins->dreg, ins->inst_basereg, ins->inst_offset);
           break;

	 case OP_FMOVE:
	   CFG_DEBUG(4) g_print("ALPHA_CHECK: [fmove] sreg1=%d, dreg=%d\n",
		  ins->sreg1, ins->dreg);
	   alpha_cpys(code, ins->sreg1, ins->sreg1, ins->dreg);
	   break;

	 case OP_FADD:
	   // Later check different rounding and exc modes
	   CFG_DEBUG(4) g_print("ALPHA_CHECK: [float_add] sreg1=%d, sreg2=%d, dreg=%d\n",
		  ins->sreg1, ins->sreg2, ins->dreg);
	   alpha_addt(code, ins->sreg1, ins->sreg2, ins->dreg);
	   break;

	 case OP_FSUB:
	   // Later check different rounding and exc modes
	   CFG_DEBUG(4) g_print("ALPHA_CHECK: [float_sub] sreg1=%d, sreg2=%d, dreg=%d\n",
				 ins->sreg1, ins->sreg2, ins->dreg);
	   alpha_subt(code, ins->sreg1, ins->sreg2, ins->dreg);
           break;

	 case OP_FMUL:
	   // Later check different rounding and exc modes
	   CFG_DEBUG(4) g_print("ALPHA_CHECK: [float_sub] sreg1=%d, sreg2=%d, dreg=%d\n",
				 ins->sreg1, ins->sreg2, ins->dreg);
	   alpha_mult(code, ins->sreg1, ins->sreg2, ins->dreg);
	   break;

	 case OP_FNEG:
	   CFG_DEBUG(4) g_print("ALPHA_CHECK: [float_neg] sreg1=%d, dreg=%d\n",
				 ins->sreg1, ins->dreg);
	   alpha_cpysn(code, ins->sreg1, ins->sreg1, ins->dreg);
	   break;

	 case OP_ALPHA_TRAPB:
	   CFG_DEBUG(4) g_print("ALPHA_CHECK: [alpha_trapb]\n");
	   alpha_trapb(code);
	   break;

	 case OP_ABS:
	   CFG_DEBUG(4) g_print("ALPHA_CHECK: [float_abs] sreg1=%d, dreg=%d\n",
				ins->sreg1, ins->dreg);
	   alpha_cpys(code, alpha_f31, ins->sreg1, ins->dreg);
           break;

	 case OP_STORE_MEMBASE_IMM:
	 case OP_STOREI8_MEMBASE_IMM:
	   CFG_DEBUG(4) g_print("ALPHA_CHECK: [store_membase_imm/storei8_membase_imm] const=%0lx, destbasereg=%d, offset=%0lx\n",
		  ins->inst_imm, ins->inst_destbasereg, ins->inst_offset);
	   g_assert(ins->inst_imm == 0);

	   alpha_stq(code, alpha_zero,
		     ins->inst_destbasereg, ins->inst_offset); 

	   break;
	 case OP_STORE_MEMBASE_REG:
	 case OP_STOREI8_MEMBASE_REG:
	   CFG_DEBUG(4) g_print("ALPHA_CHECK: [store_membase_reg/storei8_membase_reg] sreg1=%d, destbasereg=%d, offset=%0lx\n",
		  ins->sreg1, ins->inst_destbasereg, ins->inst_offset);
	   alpha_stq( code, ins->sreg1, ins->inst_destbasereg, ins->inst_offset);
	   break;
	   
	 case OP_STOREI4_MEMBASE_REG:
	   CFG_DEBUG(4) g_print("ALPHA_CHECK: [storei4_membase_reg] sreg1=%d, destbasereg=%d, offset=%0lx\n",
		  ins->sreg1, ins->inst_destbasereg, ins->inst_offset);
	   alpha_stl( code, ins->sreg1, ins->inst_destbasereg, ins->inst_offset);
	   break;
	   
	 case OP_ICOMPARE_IMM:
	   CFG_DEBUG(4) g_print("ALPHA_CHECK: [icompare_imm] sreg1=%d, dreg=%d, const=%0lX\n",
		  ins->sreg1, ins->dreg, ins->inst_imm);

	   g_assert_not_reached();
	   
	   break;
	   
	 case OP_COMPARE_IMM:
	   CFG_DEBUG(4) g_print("ALPHA_CHECK: [compare_imm] sreg1=%d, dreg=%d, const=%0lX\n",
		  ins->sreg1, ins->dreg, ins->inst_imm);
	   
	   g_assert_not_reached();

	   break;
	   
	 case OP_COMPARE:  // compare two 32 bit regs
	 case OP_LCOMPARE: // compare two 64 bit regs
	 case OP_FCOMPARE: // compare two floats
	   CFG_DEBUG(4) g_print("ALPHA_FIX: [compare/lcompare/fcompare] sreg1=%d, sreg2=%d, dreg=%d\n",
		  ins->sreg1, ins->sreg2, ins->dreg);

	   g_assert_not_reached();
	   
	   break;

         case OP_ALPHA_CMPT_UN:
           CFG_DEBUG(4) g_print("ALPHA_CHECK: [alpha_cmpt_un] sreg1=%d, sreg2=%d, dreg=%d\n",
				ins->sreg1, ins->sreg2, ins->dreg);
           alpha_cmptun(code, ins->sreg1, ins->sreg2, (alpha_at+1));
           break;

         case OP_ALPHA_CMPT_UN_SU:
           CFG_DEBUG(4) g_print("ALPHA_CHECK: [alpha_cmpt_un_su] sreg1=%d, sreg2=%d, dreg=%d\n",
                                ins->sreg1, ins->sreg2, ins->dreg);
           alpha_cmptun_su(code, ins->sreg1, ins->sreg2, (alpha_at+1));
           break;

	 case OP_ALPHA_CMPT_EQ:
	   CFG_DEBUG(4) g_print("ALPHA_CHECK: [alpha_cmpt_eq] sreg1=%d, sreg2=%d, dreg=%d\n",
				 ins->sreg1, ins->sreg2, ins->dreg);
	   alpha_cmpteq(code, ins->sreg1, ins->sreg2, alpha_at);
	   break;

         case OP_ALPHA_CMPT_EQ_SU:
           CFG_DEBUG(4) g_print("ALPHA_CHECK: [alpha_cmpt_eq_su] sreg1=%d, sreg2=%d, dreg=%d\n",
				ins->sreg1, ins->sreg2, ins->dreg);
           alpha_cmpteq_su(code, ins->sreg1, ins->sreg2, alpha_at);
           break;


         case OP_ALPHA_CMPT_LT:
           CFG_DEBUG(4) g_print("ALPHA_CHECK: [alpha_cmpt_lt] sreg1=%d, sreg2=%d, dreg=%d\n",
				ins->sreg1, ins->sreg2, ins->dreg);
           alpha_cmptlt(code, ins->sreg1, ins->sreg2, alpha_at);
           break;

         case OP_ALPHA_CMPT_LT_SU:
           CFG_DEBUG(4) g_print("ALPHA_CHECK: [alpha_cmpt_lt_su] sreg1=%d, sreg2=%d, dreg=%d\n",
                                ins->sreg1, ins->sreg2, ins->dreg);
           alpha_cmptlt_su(code, ins->sreg1, ins->sreg2, alpha_at);
           break;

         case OP_ALPHA_CMPT_LE:
           CFG_DEBUG(4) g_print("ALPHA_CHECK: [alpha_cmpt_le] sreg1=%d, sreg2=%d, dreg=%d\n",
                                ins->sreg1, ins->sreg2, ins->dreg);
           alpha_cmptle(code, ins->sreg1, ins->sreg2, alpha_at);
           break;

         case OP_ALPHA_CMPT_LE_SU:
           CFG_DEBUG(4) g_print("ALPHA_CHECK: [alpha_cmpt_le_su] sreg1=%d, sreg2=%d, dreg=%d\n",
                                ins->sreg1, ins->sreg2, ins->dreg);
           alpha_cmptle_su(code, ins->sreg1, ins->sreg2, alpha_at);
           break;

	 case OP_ALPHA_CMP_EQ:
	   CFG_DEBUG(4) g_print("ALPHA_CHECK: [alpha_cmp_eq] sreg1=%d, sreg2=%d, dreg=%d\n",
		  ins->sreg1, ins->sreg2, ins->dreg);
	   alpha_cmpeq(code, ins->sreg1, ins->sreg2, alpha_at);
	   break;
	   
         case OP_ALPHA_CMP_IMM_EQ:
           CFG_DEBUG(4) g_print("ALPHA_CHECK: [alpha_cmp_imm_eq] sreg1=%d, const=%0lX, dreg=%d\n",
                  ins->sreg1, ins->inst_imm, ins->dreg);
           alpha_cmpeq_(code, ins->sreg1, ins->inst_imm, alpha_at);
           break;

         case OP_ALPHA_CMP_IMM_ULE:
           CFG_DEBUG(4) g_print("ALPHA_CHECK: [alpha_cmp_imm_ule] sreg1=%d, const=%0lX, dreg=%\d\n",
                  ins->sreg1, ins->inst_imm, ins->dreg);
           alpha_cmpule_(code, ins->sreg1, ins->inst_imm, alpha_at);
           break;

         case OP_ALPHA_CMP_ULT:
           CFG_DEBUG(4) g_print("ALPHA_CHECK: [alpha_cmp_ult] sreg1=%d, sreg2=%d, dreg=%d\n",
                  ins->sreg1, ins->sreg2, ins->dreg);
           alpha_cmpult(code, ins->sreg1, ins->sreg2, alpha_at);
           break;

         case OP_ALPHA_CMP_IMM_ULT:
           CFG_DEBUG(4) g_print("ALPHA_CHECK: [alpha_cmp_imm_ult] sreg1=%d, const=%0lX, dreg=%d\n",
                  ins->sreg1, ins->inst_imm, ins->dreg);
           alpha_cmpult_(code, ins->sreg1, ins->inst_imm, alpha_at);
           break;

         case OP_ALPHA_CMP_LE:
           CFG_DEBUG(4) g_print("ALPHA_CHECK: [alpha_cmp_le] sreg1=%d, sreg2=%d, dreg=%d\n",
                  ins->sreg1, ins->sreg2, ins->dreg);
           alpha_cmple(code, ins->sreg1, ins->sreg2, alpha_at);
           break;

         case OP_ALPHA_CMP_ULE:
           CFG_DEBUG(4) g_print("ALPHA_CHECK: [alpha_cmp_ule] sreg1=%d, sreg2=%d, dreg=%d\n",
				ins->sreg1, ins->sreg2, ins->dreg);
           alpha_cmpule(code, ins->sreg1, ins->sreg2, alpha_at);
           break;


         case OP_ALPHA_CMP_IMM_LE:
           CFG_DEBUG(4) g_print("ALPHA_CHECK: [alpha_cmp_imm_le] sreg1=%d, const=%0lX, dreg=%\d\n",
                  ins->sreg1, ins->inst_imm, ins->dreg);
           alpha_cmple_(code, ins->sreg1, ins->inst_imm, alpha_at);
           break;

         case OP_ALPHA_CMP_LT:
           CFG_DEBUG(4) g_print("ALPHA_CHECK: [alpha_cmp_lt] sreg1=%d, sreg2=%d, dreg=%d\n",
                  ins->sreg1, ins->sreg2, ins->dreg);
           alpha_cmplt(code, ins->sreg1, ins->sreg2, alpha_at);
           break;

         case OP_ALPHA_CMP_IMM_LT:
           CFG_DEBUG(4) g_print("ALPHA_CHECK: [alpha_cmp_imm_lt] sreg1=%d, const=%0lX, dreg=%d\n",
                  ins->sreg1, ins->inst_imm, ins->dreg);
           alpha_cmplt_(code, ins->sreg1, ins->inst_imm, alpha_at);
           break;

	 case OP_COND_EXC_GT:
	   CFG_DEBUG(4) g_print("ALPHA_CHECK: [op_cond_exc_gt] (cmple + beq) Exc: %s\n",
				(char *)ins->inst_p1);

	   EMIT_COND_EXC_BRANCH(beq, alpha_at, ins->inst_p1);
           break;

	 case OP_COND_EXC_GT_UN:
	   CFG_DEBUG(4) g_print("ALPHA_CHECK: [op_cond_exc_gt_un] (cmpule + beq) Exc: %s\n",
				(char *)ins->inst_p1);

	   EMIT_COND_EXC_BRANCH(beq, alpha_at, ins->inst_p1);
	   break;

	 case OP_COND_EXC_LT:
	   CFG_DEBUG(4) g_print("ALPHA_CHECK: [op_cond_exc_lt] (cmplt + bne) Exc: %s\n",
				(char *)ins->inst_p1);

	   EMIT_COND_EXC_BRANCH(bne, alpha_at, ins->inst_p1);
	   break;

         case OP_COND_EXC_LT_UN:
           CFG_DEBUG(4) g_print("ALPHA_CHECK: [op_cond_exc_lt_un] (cmpult + bne) Exc: %s\n",
                                (char *)ins->inst_p1);

           EMIT_COND_EXC_BRANCH(bne, alpha_at, ins->inst_p1);
           break;


	 case OP_COND_EXC_LE_UN:
	   CFG_DEBUG(4) g_print("ALPHA_CHECK: [op_cond_exc_le_un] (cmpule + bne) Exc: %s\n",
				(char *)ins->inst_p1);
	   EMIT_COND_EXC_BRANCH(bne, alpha_at, ins->inst_p1);
	   break;

	 case OP_COND_EXC_NE_UN:
	   CFG_DEBUG(4) g_print("ALPHA_CHECK: [op_cond_exc_ne_un] (cmpeq + beq) Exc: %s\n",
				(char *)ins->inst_p1);
	   EMIT_COND_EXC_BRANCH(beq, alpha_at, ins->inst_p1);
	   break;

	 case OP_COND_EXC_EQ:
	   CFG_DEBUG(4) g_print("ALPHA_CHECK: [op_cond_exc_eq] (cmpeq + bne) Exc: %s\n",
                                (char *)ins->inst_p1);
           EMIT_COND_EXC_BRANCH(bne, alpha_at, ins->inst_p1);
           break;

	 case OP_COND_EXC_IOV:
	 case OP_COND_EXC_OV:
	   EMIT_COND_EXC_BRANCH(bne, alpha_at, "OverflowException");
	   break;

	 case OP_COND_EXC_IC:
	 case OP_COND_EXC_C:
	   EMIT_COND_EXC_BRANCH(bne, alpha_pv, "OverflowException");
	   break;

	 case CEE_CONV_OVF_U4:
	   // Convert unsigned 32 bit value to 64 bit reg
	   // Check overflow
	   CFG_DEBUG(4) g_print("ALPHA_CHECK: [conv_ovf_u4] sreg=%d, dreg=%d\n",
				ins->sreg1, ins->dreg);
	   alpha_cmplt_(code, ins->sreg1, 0, alpha_at);
	   EMIT_COND_EXC_BRANCH(bne, alpha_at, "OverflowException");
	   alpha_mov1(code, ins->sreg1, ins->dreg);
	   break;

         case CEE_CONV_OVF_I4_UN:
           // Convert unsigned 32 bit value to 64 bit reg
           // Check overflow
           CFG_DEBUG(4) g_print("ALPHA_CHECK: [conv_ovf_i4_un] sreg=%d, dreg=%d\n",
                                ins->sreg1, ins->dreg);
   	   alpha_zap_(code, ins->sreg1, 0x0F, alpha_at);

           EMIT_COND_EXC_BRANCH(bne, alpha_at, "OverflowException");
           alpha_mov1(code, ins->sreg1, ins->dreg);
           break;

	 case CEE_CONV_I1:
	   // Move I1 (byte) to dreg(64 bits) and sign extend it
	   // Read about sextb
	   CFG_DEBUG(4) g_print("ALPHA_CHECK: [conv_i1] sreg=%d, dreg=%d\n",
		  ins->sreg1, ins->dreg);
           alpha_sll_(code, ins->sreg1, 24, alpha_at);
           alpha_addl(code, alpha_at, alpha_zero, ins->dreg);
           alpha_sra_(code, ins->dreg, 24, ins->dreg);
	   break;

	 case CEE_CONV_I2:
	   // Move I2 (word) to dreg(64 bits) and sign extend it
	   CFG_DEBUG(4) g_print("ALPHA_CHECK: [conv_i2] sreg=%d, dreg=%d\n",
		  ins->sreg1, ins->dreg);
	   alpha_sll_(code, ins->sreg1, 16, alpha_at);
	   alpha_addl(code, alpha_at, alpha_zero, ins->dreg);
	   alpha_sra_(code, ins->dreg, 16, ins->dreg);
	   break;
	   
	 case CEE_CONV_I4:
	   // Move I4 (long) to dreg(64 bits) and sign extend it
	   CFG_DEBUG(4) g_print("ALPHA_CHECK: [conv_i4] sreg=%d, dreg=%d\n",
		  ins->sreg1, ins->dreg);
	   alpha_addl(code, ins->sreg1, alpha_zero, ins->dreg);
	   break;

	 case CEE_CONV_I8:
	 case CEE_CONV_I:
	   // Convert I/I8 (64 bit) to dreg (64 bit) and sign extend it
	   CFG_DEBUG(4) g_print("ALPHA_CHECK: [conv_i8/conv_i] sreg=%d, dreg=%d\n",
		  ins->sreg1, ins->dreg);
	   //alpha_addl(code, ins->sreg1, alpha_zero, ins->dreg);
	   alpha_mov1(code, ins->sreg1, ins->dreg);
	   break;
	   
	 case CEE_CONV_U1:
	   // Move U1 (byte) to dreg(64 bits) don't sign extend it
	   CFG_DEBUG(4) g_print("ALPHA_CHECK: [conv_u1] sreg=%d, dreg=%d\n",
		  ins->sreg1, ins->dreg);
	   alpha_extbl_(code, ins->sreg1, 0, ins->dreg);
	   break;
	   
	 case CEE_CONV_U2:
	   // Move U2 (word) to dreg(64 bits) don't sign extend it
	   CFG_DEBUG(4) g_print("ALPHA_CHECK: [conv_u2] sreg=%d, dreg=%d\n",
		  ins->sreg1, ins->dreg);
	   alpha_extwl_(code, ins->sreg1, 0, ins->dreg);
	   break;
	   
	 case CEE_CONV_U4:
	   // Move U4 (long) to dreg(64 bits) don't sign extend it
	   CFG_DEBUG(4) g_print("ALPHA_CHECK: [conv_u4] sreg=%d, dreg=%d\n",
		  ins->sreg1, ins->dreg);
	   alpha_extll_(code, ins->sreg1, 0, ins->dreg);
	   break;
	   
         case CEE_CONV_U8:
	 case CEE_CONV_U:
           // Move U4 (long) to dreg(64 bits) don't sign extend it
           CFG_DEBUG(4) g_print("ALPHA_CHECK: [conv_u8/conv_u] sreg=%d, dreg=%d\n",
                  ins->sreg1, ins->dreg);
           alpha_extll_(code, ins->sreg1, 0, ins->dreg);
           break;

	 case OP_FCONV_TO_I4:
	 case OP_FCONV_TO_I8:
	   // Move float to 32 bit reg
	   CFG_DEBUG(4) g_print("ALPHA_CHECK: [fconv_to_i4/fconv_to_i8] sreg=%d, dreg=%d\n",
				 ins->sreg1, ins->dreg);
	   //alpha_ftoit(code, ins->sreg1, ins->dreg); - 21264/EV6
	   alpha_cvttq_c(code, ins->sreg1, ins->sreg1);
	   alpha_lda(code, alpha_sp, alpha_sp, -8);
	   alpha_stt(code, ins->sreg1, alpha_sp, 0);
	   alpha_ldq(code, ins->dreg, alpha_sp, 0);
	   alpha_lda(code, alpha_sp, alpha_sp, 8);
	   break;

	 case OP_FCONV_TO_I2:
	   // Move float to 16 bit reg
           CFG_DEBUG(4) g_print("ALPHA_CHECK: [fconv_to_i2] sreg=%d, dreg=%d\n",
				ins->sreg1, ins->dreg);
           //alpha_ftoit(code, ins->sreg1, ins->dreg); - 21264/EV6
           alpha_cvttq_c(code, ins->sreg1, ins->sreg1);
           alpha_lda(code, alpha_sp, alpha_sp, -8);
           alpha_stt(code, ins->sreg1, alpha_sp, 0);
           alpha_ldq(code, ins->dreg, alpha_sp, 0);
           alpha_lda(code, alpha_sp, alpha_sp, 8);
	   alpha_sll_(code, ins->dreg, 48, ins->dreg);
	   alpha_sra_(code, ins->dreg, 48, ins->dreg);
           break;

	 case OP_FCONV_TO_U2:
           // Move float to 16 bit reg as unsigned 
           CFG_DEBUG(4) g_print("ALPHA_CHECK: [fconv_to_u2] sreg=%d, dreg=%d\n",
                                ins->sreg1, ins->dreg);
           //alpha_ftoit(code, ins->sreg1, ins->dreg); - 21264/EV6
           alpha_cvttq_c(code, ins->sreg1, ins->sreg1);
           alpha_lda(code, alpha_sp, alpha_sp, -8);
           alpha_stt(code, ins->sreg1, alpha_sp, 0);
           alpha_ldq(code, ins->dreg, alpha_sp, 0);
           alpha_lda(code, alpha_sp, alpha_sp, 8);
           alpha_zapnot_(code, ins->dreg, 3, ins->dreg);
	   break;

         case OP_FCONV_TO_U1:
           // Move float to 8 bit reg as unsigned
           CFG_DEBUG(4) g_print("ALPHA_CHECK: [fconv_to_u1] sreg=%d, dreg=%d\n",
                                ins->sreg1, ins->dreg);
           //alpha_ftoit(code, ins->sreg1, ins->dreg); - 21264/EV6
           alpha_cvttq_c(code, ins->sreg1, ins->sreg1);
           alpha_lda(code, alpha_sp, alpha_sp, -8);
           alpha_stt(code, ins->sreg1, alpha_sp, 0);
           alpha_ldq(code, ins->dreg, alpha_sp, 0);
           alpha_lda(code, alpha_sp, alpha_sp, 8);
           alpha_and_(code, ins->dreg, 0xff, ins->dreg);
           break;

         case OP_FCONV_TO_I1:
           // Move float to 8 bit reg
           CFG_DEBUG(4) g_print("ALPHA_CHECK: [fconv_to_i1] sreg=%d, dreg=%d\n",
                                ins->sreg1, ins->dreg);
           //alpha_ftoit(code, ins->sreg1, ins->dreg); - 21264/EV6
           alpha_cvttq_c(code, ins->sreg1, ins->sreg1);
           alpha_lda(code, alpha_sp, alpha_sp, -8);
           alpha_stt(code, ins->sreg1, alpha_sp, 0);
           alpha_ldq(code, ins->dreg, alpha_sp, 0);
           alpha_lda(code, alpha_sp, alpha_sp, 8);
           alpha_sll_(code, ins->dreg, 56, ins->dreg);
           alpha_sra_(code, ins->dreg, 56, ins->dreg);
           break;

	 case CEE_CONV_R4:
	 case OP_LCONV_TO_R4:
	   // Move 32/64 bit int into float
	   CFG_DEBUG(4) g_print("ALPHA_CHECK: [conv_r4/lconv_r4] sreg=%d, dreg=%d\n",
				 ins->sreg1, ins->dreg);
	   alpha_lda(code, alpha_sp, alpha_sp, -8);
	   alpha_stq(code, ins->sreg1, alpha_sp, 0);
	   alpha_ldt(code, ins->dreg, alpha_sp, 0);
	   alpha_lda(code, alpha_sp, alpha_sp, 8);
	   alpha_cvtqs(code, ins->dreg, ins->dreg);
	   break;

         case CEE_CONV_R8:
	 case OP_LCONV_TO_R8:
           // Move 32/64 bit int into double
           CFG_DEBUG(4) g_print("ALPHA_CHECK: [conv_r8/lconv_r8] sreg=%d, dreg=%d\n",
                                 ins->sreg1, ins->dreg);
           alpha_lda(code, alpha_sp, alpha_sp, -8);
           alpha_stq(code, ins->sreg1, alpha_sp, 0);
           alpha_ldt(code, ins->dreg, alpha_sp, 0);
           alpha_lda(code, alpha_sp, alpha_sp, 8);
           alpha_cvtqt(code, ins->dreg, ins->dreg);
           break;

	 case OP_FCONV_TO_R4:
	   // Convert 64 bit float to 32 bit float (T -> S)
	   CFG_DEBUG(4) g_print("ALPHA_CHECK: [fconv_r4] sreg=%d, dreg=%d\n",
				 ins->sreg1, ins->dreg);
	   alpha_cvtts(code, ins->sreg1, ins->dreg);
	   break;

	 case OP_LOCALLOC:
	   // Allocate sreg1 bytes on stack, round bytes by 8,
	   // modify SP, set dreg to end of current stack frame
	   // top of stack is used for call params
	   CFG_DEBUG(4) g_print("ALPHA_FIX: [localloc] sreg=%d, dreg=%d\n",
				ins->sreg1, ins->dreg);
	   alpha_addq_(code, ins->sreg1, (MONO_ARCH_FRAME_ALIGNMENT - 1), ins->sreg1);
	   alpha_and_(code, ins->sreg1, ~(MONO_ARCH_FRAME_ALIGNMENT - 1), ins->sreg1);
	   alpha_subq(code, alpha_sp, ins->sreg1, alpha_sp);
	   alpha_lda(code, ins->dreg, alpha_zero, (cfg->arch.params_stack_size));
	   alpha_addq(code, alpha_sp, ins->dreg, ins->dreg);
	   break;

	 case OP_MOVE:
	   CFG_DEBUG(4) g_print("ALPHA_CHECK: [move] sreg=%d, dreg=%d\n",
		  ins->sreg1, ins->dreg);
	   alpha_mov1(code, ins->sreg1, ins->dreg);
	   break;
	   
	 case OP_CGT_UN:
	 case OP_ICGT_UN:
	 case OP_ICGT:
	 case OP_CGT:
	   CFG_DEBUG(4) g_print("ALPHA_CHECK: [cgt/cgt_un/icgt_un/int_cgt] dreg=%d\n",
		  ins->dreg);
	   alpha_clr(code, ins->dreg);
	   alpha_cmoveq_(code, alpha_at, 1, ins->dreg);
	   break;

	 case OP_ICLT:
	 case OP_ICLT_UN:
	 case OP_CLT:
	 case OP_CLT_UN:
           CFG_DEBUG(4) g_print("ALPHA_CHECK: [int_clt/int_clt_un/clt/clt_un] dreg=%d\n",
                  ins->dreg);
           alpha_clr(code, ins->dreg);
           alpha_cmovne_(code, alpha_at, 1, ins->dreg);
           break;

	 case OP_ICEQ:
	 case OP_CEQ:
	   CFG_DEBUG(4) g_print("ALPHA_CHECK: [iceq/ceq] dreg=%d\n",
		  ins->dreg);
	   alpha_clr(code, ins->dreg);
	   alpha_cmovne_(code, alpha_at, 1, ins->dreg);
	   break;

	 case OP_FCEQ:
	   CFG_DEBUG(4) g_print("ALPHA_CHECK: [fceq] dreg=%d\n",
				ins->dreg);
           alpha_clr(code, ins->dreg);
	   alpha_fbeq(code, alpha_at, 1);
	   alpha_lda(code, ins->dreg, alpha_zero, 1);

	   /*
	   alpha_cvttq_c(code, alpha_at, alpha_at);
           alpha_lda(code, alpha_sp, alpha_sp, -8);
           alpha_stt(code, alpha_at, alpha_sp, 0);
           alpha_ldq(code, alpha_at, alpha_sp, 0);
           alpha_lda(code, alpha_sp, alpha_sp, 8);

           alpha_cmovne_(code, alpha_at, 1, ins->dreg);
	   */
           break;

         case OP_FCGT:
           CFG_DEBUG(4) g_print("ALPHA_CHECK: [fcgt] dreg=%d\n",
                                ins->dreg);
           alpha_clr(code, ins->dreg);
           alpha_fbne(code, alpha_at, 1);
           alpha_lda(code, ins->dreg, alpha_zero, 1);

	   /*
           alpha_cvttq_c(code, alpha_at, alpha_at);
           alpha_lda(code, alpha_sp, alpha_sp, -8);
           alpha_stt(code, alpha_at, alpha_sp, 0);
           alpha_ldq(code, alpha_at, alpha_sp, 0);
           alpha_lda(code, alpha_sp, alpha_sp, 8);

           alpha_cmoveq_(code, alpha_at, 1, ins->dreg);
	   */
           break;


         case OP_FCLT:
           CFG_DEBUG(4) g_print("ALPHA_CHECK: [fclt] dreg=%d\n",
                                ins->dreg);
           alpha_clr(code, ins->dreg);
           alpha_fbeq(code, alpha_at, 1);
           alpha_lda(code, ins->dreg, alpha_zero, 1);
	   break;

         case OP_FCLT_UN:
           CFG_DEBUG(4) g_print("ALPHA_CHECK: [fclt_un] dreg=%d\n",
                                ins->dreg);
 
           alpha_clr(code, ins->dreg);
	   alpha_fbne(code, (alpha_at+1), 1);
           alpha_fbeq(code, alpha_at, 1);
           alpha_lda(code, ins->dreg, alpha_zero, 1);
           break;


	 case OP_IBNE_UN:
	   CFG_DEBUG(4) g_print("ALPHA_CHECK: [ibne_un] [");
	   EMIT_ALPHA_BRANCH(ins, alpha_at, bne);
	   break;

	 case OP_FBNE_UN:
	   CFG_DEBUG(4) g_print("ALPHA_CHECK: [fbne_un] [");
	   alpha_fbeq(code, (alpha_at+1), 1);
	   alpha_cpys(code, alpha_zero, alpha_zero, alpha_at);
	   EMIT_ALPHA_BRANCH(ins, alpha_at, fbeq);
	   break;

         case OP_FBGE_UN:
           CFG_DEBUG(4) g_print("ALPHA_CHECK: [fbge_un] [");
           alpha_fbeq(code, (alpha_at+1), 1);
           alpha_cpys(code, alpha_zero, alpha_zero, alpha_at);
           EMIT_ALPHA_BRANCH(ins, alpha_at, fbeq);
           break;

         case OP_FBLE_UN:
           CFG_DEBUG(4) g_print("ALPHA_CHECK: [fble_un] [");
           alpha_fbeq(code, (alpha_at+1), 1);
           alpha_cpys(code, (alpha_at+1), (alpha_at+1), alpha_at);
           EMIT_ALPHA_BRANCH(ins, alpha_at, fbne);
           break;

         case OP_FBLT_UN:
           CFG_DEBUG(4) g_print("ALPHA_CHECK: [fblt_un] [");
           alpha_fbeq(code, (alpha_at+1), 1);
           alpha_cpys(code, (alpha_at+1), (alpha_at+1), alpha_at);
           EMIT_ALPHA_BRANCH(ins, alpha_at, fbne);
           break;

         case OP_FBGT_UN:
           CFG_DEBUG(4) g_print("ALPHA_CHECK: [fbgt_un] [");
           alpha_fbeq(code, (alpha_at+1), 1);
           alpha_cpys(code, alpha_zero, alpha_zero, alpha_at);
           EMIT_ALPHA_BRANCH(ins, alpha_at, fbeq);
           break;

	 case OP_IBEQ:
	   CFG_DEBUG(4) g_print("ALPHA_CHECK: [ibeq] [");
	   EMIT_ALPHA_BRANCH(ins, alpha_at, beq);
	   break;

         case OP_FBEQ:
           CFG_DEBUG(4) g_print("ALPHA_CHECK: [fbeq] [");
           EMIT_ALPHA_BRANCH(ins, alpha_at, fbne);
           break;
	   
	 case CEE_BEQ:
	   CFG_DEBUG(4) g_print("ALPHA_CHECK: [beq] [");
	   EMIT_ALPHA_BRANCH(ins, alpha_at, beq);
	   break;
	   
	 case CEE_BNE_UN:
	   CFG_DEBUG(4) g_print("ALPHA_CHECK: [bne_un] [");
	   EMIT_ALPHA_BRANCH(ins, alpha_at, bne);
	   break;
	   
	 case OP_LABEL:
	   CFG_DEBUG(4) g_print("ALPHA_CHECK: [label]\n");
	   ins->inst_c0 = (char *)code - (char *)cfg->native_code;
	   break;
	   
	 case OP_BR:
	   CFG_DEBUG(4) g_print("ALPHA_CHECK: [br] target: %p, next: %p, curr: %p, last: %p [",
		  ins->inst_target_bb, bb->next_bb, ins, bb->last_ins);
	   
	   if (ins->flags & MONO_INST_BRLABEL)
	     {
	       if (ins->inst_i0->inst_c0)
		 {
		   CFG_DEBUG(4) g_print("inst_c0: %0lX, data: %p]\n",
			  ins->inst_i0->inst_c0,
			  cfg->native_code + ins->inst_i0->inst_c0);
		   alpha_br(code, alpha_zero, 0);
		 }
	       else
		 {
		   CFG_DEBUG(4) g_print("add patch info: MONO_PATCH_INFO_LABEL offset: %0X, inst_i0: %p]\n",
			  offset, ins->inst_i0);
		   mono_add_patch_info (cfg, offset,
					MONO_PATCH_INFO_LABEL, ins->inst_i0);
		   
		   alpha_br(code, alpha_zero, 0);
		 }
	     }
	   else
	     {
	       if (ins->inst_target_bb->native_offset)
		 {
		   // Somehow native offset is offset from
		   // start of the code. So convert it to
		   // offset branch
		   long br_offset = (char *)cfg->native_code +
		     ins->inst_target_bb->native_offset - 4 - (char *)code;
		   
		   CFG_DEBUG(4) g_print("jump to: native_offset: %0X, address %p]\n",
			  ins->inst_target_bb->native_offset,
			  cfg->native_code +
			  ins->inst_target_bb->native_offset);
		   alpha_br(code, alpha_zero, br_offset/4);
		 }
	       else
		 {
		   CFG_DEBUG(4) g_print("add patch info: MONO_PATCH_INFO_BB offset: %0X, target_bb: %p]\n",
			  offset, ins->inst_target_bb);
		   
		   mono_add_patch_info (cfg, offset,
					MONO_PATCH_INFO_BB,
					ins->inst_target_bb);
		   alpha_br(code, alpha_zero, 0);
		 }
	     }
	   
	   break;

	 case OP_BR_REG:
	   CFG_DEBUG(4) g_print("ALPHA_CHECK: [br_reg] sreg1=%d\n",
		  ins->sreg1);

	   alpha_jmp(code, alpha_zero, ins->sreg1, 0);
	   break;
	   
	 case OP_FCALL:
	 case OP_LCALL:
	 case OP_VCALL:
	 case OP_VOIDCALL:
	 case CEE_CALL:
	   CFG_DEBUG(4) g_print("ALPHA_CHECK: [fcall/lcall/vcall/voidcall/call] Target: [");
	   call = (MonoCallInst*)ins;
	   
	   if (ins->flags & MONO_INST_HAS_METHOD)
	     {
	       CFG_DEBUG(4) g_print("MONO_PATCH_INFO_METHOD] %p\n", call->method);
	       code = emit_call (cfg, code,
				 MONO_PATCH_INFO_METHOD, call->method);
	     }
	   else
	     {
	       CFG_DEBUG(4) g_print("MONO_PATCH_INFO_ABS] %p\n", call->fptr);
	       code = emit_call (cfg, code,
				 MONO_PATCH_INFO_ABS, call->fptr);
	     }

	   //code = emit_move_return_value (cfg, ins, code);

	   break;
	   
	 case OP_FCALL_REG:
	 case OP_LCALL_REG:
	 case OP_VCALL_REG:
	 case OP_VOIDCALL_REG:
	 case OP_CALL_REG:
	   {
	     int offset;

	     CFG_DEBUG(4) g_print("ALPHA_CHECK: [fcall_reg/lcall_reg/vcall_reg/voidcall_reg/call_reg]: TargetReg: %d\n", ins->sreg1);
	     call = (MonoCallInst*)ins;
	   
	     alpha_mov1(code, ins->sreg1, alpha_pv);

	     alpha_jsr(code, alpha_ra, alpha_pv, 0);

	     offset = (char *)code - (char *)cfg->native_code;

             // Restore GP
	     ALPHA_LOAD_GP(offset)
             alpha_ldah(code, alpha_gp, alpha_ra, 0);
             alpha_lda(code, alpha_gp, alpha_gp, 0);
	   }
	   break;

	 case OP_FCALL_MEMBASE:
	 case OP_CALL_MEMBASE:
	 case OP_LCALL_MEMBASE:
	 case OP_VCALL_MEMBASE:
	   {
	     int offset;

	     CFG_DEBUG(4) g_print("ALPHA_CHECK: [(lvf)call_membase] basereg=%d, offset=%0lx\n",
		    ins->inst_basereg, ins->inst_offset);
             call = (MonoCallInst*)ins;

	     alpha_ldq(code, alpha_pv, ins->inst_basereg, ins->inst_offset);
             alpha_jsr(code, alpha_ra, alpha_pv, 0);

             offset = (char *)code - (char *)cfg->native_code;
           
             // Restore GP
	     ALPHA_LOAD_GP(offset)
             alpha_ldah(code, alpha_gp, alpha_ra, 0);
             alpha_lda(code, alpha_gp, alpha_gp, 0);
	   }
	   break;

         case OP_VOIDCALL_MEMBASE:
           {
             int offset;

             CFG_DEBUG(4) g_print("ALPHA_CHECK: [voidcall_membase] basereg=%d, offset=%0lx\n",
                    ins->inst_basereg, ins->inst_offset);
             call = (MonoCallInst*)ins;

             alpha_ldq(code, alpha_pv, ins->inst_basereg, ins->inst_offset);
             alpha_jsr(code, alpha_ra, alpha_pv, 0);

             offset = (char *)code - (char *)cfg->native_code;

	     // Restore GP
	     ALPHA_LOAD_GP(offset)
	     alpha_ldah(code, alpha_gp, alpha_ra, 0);
	     alpha_lda(code, alpha_gp, alpha_gp, 0);
           }
           break;

	 case OP_START_HANDLER:
	   {
	     // TODO - find out when we called by call_handler or resume_context
	     // of by call_filter. There should be difference. For now just
	     // handle - call_handler

	     CFG_DEBUG(4) g_print("ALPHA_CHECK: [start_handler] basereg=%d, offset=%0x\n",
		ins->inst_left->inst_basereg, ins->inst_left->inst_offset);

	     alpha_stq(code, alpha_ra, ins->inst_left->inst_basereg, 
			ins->inst_left->inst_offset);
	   }
	   break;

<<<<<<< HEAD
	 case OP_ENDFILTER:
	   {
	     // Keep in sync with start_handler
=======
	 case CEE_ENDFINALLY:
	{
             // Keep in sync with start_handler
             CFG_DEBUG(4) g_print("ALPHA_CHECK: [endfinally] basereg=%d, offset=%0x\n",
                ins->inst_left->inst_basereg, ins->inst_left->inst_offset);
>>>>>>> b7de4ea5

             alpha_ldq(code, alpha_ra, ins->inst_left->inst_basereg,
                        ins->inst_left->inst_offset);

             alpha_ret(code, alpha_ra, 1);

	}
	break;
	 case OP_ENDFILTER:
	   {
	     // Keep in sync with start_handler
	     CFG_DEBUG(4) g_print("ALPHA_CHECK: [endfilter] sreg1=%d, basereg=%d, offset=%0x\n",
		ins->sreg1, ins->inst_left->inst_basereg, ins->inst_left->inst_offset);

	     alpha_ldq(code, alpha_ra, ins->inst_left->inst_basereg,
			ins->inst_left->inst_offset);

	     if (ins->sreg1 != -1 && ins->sreg1 != alpha_r0)
		alpha_mov1(code, ins->sreg1, alpha_r0);

	     alpha_ret(code, alpha_ra, 1);
	   }
	   break;
	 
	case OP_CALL_HANDLER:
	   {
	     int offset;

	     offset = (char *)code - (char *)cfg->native_code;

	     CFG_DEBUG(4) g_print("ALPHA_CHECK: [call_handler] add patch info: MONO_PATCH_INFO_BB offset: %0X, target_bb: %p]\n",
				  offset, ins->inst_target_bb);

	     mono_add_patch_info (cfg, offset,
				  MONO_PATCH_INFO_BB,
				  ins->inst_target_bb);
	     alpha_bsr(code, alpha_ra, 0);

	   }
	   break;
	   
	 case CEE_RET:
	   CFG_DEBUG(4) g_print("ALPHA_CHECK: [ret]\n");
	   
	   alpha_ret(code, alpha_ra, 1);
	   break;

	 case OP_THROW:
	   CFG_DEBUG(4) g_print("ALPHA_CHECK: [throw] sreg1=%0lx\n",
				ins->sreg1);
	   alpha_mov1(code, ins->sreg1, alpha_a0);
	   code = emit_call (cfg, code, MONO_PATCH_INFO_INTERNAL_METHOD,
			     (gpointer)"mono_arch_throw_exception");
	   break;

         case OP_RETHROW:
           CFG_DEBUG(4) g_print("ALPHA_CHECK: [rethrow] sreg1=%0lx\n",
                                ins->sreg1);
           alpha_mov1(code, ins->sreg1, alpha_a0);
           code = emit_call (cfg, code, MONO_PATCH_INFO_INTERNAL_METHOD,
                             (gpointer)"mono_arch_rethrow_exception");
           break;

	 case CEE_JMP:
	   {
	     CFG_DEBUG(4) g_print("ALPHA_CHECK: [jmp] %p\n", ins->inst_p0);
	     /*
	      * Note: this 'frame destruction' logic is useful for tail calls, too.
	      * Keep in sync with the code in emit_epilog.
	      */
	     int pos = 0, i, offset;
	     AlphaGotData ge_data;

	     /* FIXME: no tracing support... */
	     if (cfg->prof_options & MONO_PROFILE_ENTER_LEAVE)
	       code = mono_arch_instrument_epilog (cfg, mono_profiler_method_leave, code, FALSE);
	     g_assert (!cfg->method->save_lmf);

	     alpha_mov1( code, alpha_fp, alpha_sp );

	     code = emit_load_volatile_arguments (cfg, code);

	     offset = cfg->arch.params_stack_size;

	     alpha_ldq( code, alpha_ra, alpha_sp, (offset + 0) );
	     alpha_ldq( code, alpha_fp, alpha_sp, (offset + 8) );
	     alpha_lda( code, alpha_sp, alpha_sp, cfg->arch.stack_size );

	     ge_data.data.p = ins->inst_p0;
	     add_got_entry(cfg, GT_PTR, ge_data,
			   (char *)code - (char *)cfg->native_code,
			   MONO_PATCH_INFO_METHOD_JUMP, ins->inst_p0);
	     alpha_ldq( code, alpha_pv, alpha_gp, 0);

	     alpha_jsr( code, alpha_zero, alpha_pv, 0);
	   }
	   break;

	 case OP_AOTCONST:
	   mono_add_patch_info (cfg, offset,
				(MonoJumpInfoType)ins->inst_i1, ins->inst_p0);
	   break;
	   
	 default:
	   g_warning ("unknown opcode %s in %s()\n",
		      mono_inst_name (ins->opcode), __FUNCTION__);
	   alpha_nop(code);
	   //		 g_assert_not_reached ();
	   
	 }
       
       if ( (((char *)code) -
	     ((char *)cfg->native_code) -
	     offset) > max_len)
	 {
	   g_warning ("wrong maximal instruction length of instruction %s (expected %d, got %ld)",
		      mono_inst_name (ins->opcode), max_len,
		      ((char *)code) - ((char *)cfg->native_code) - offset );
	   //g_assert_not_reached ();
	 }
       
       cpos += max_len;
       
       last_ins = ins;
       last_offset = offset;
       
       ins = ins->next;	  
     }
   
   cfg->code_len = ((char *)code) - ((char *)cfg->native_code);
}

/*========================= End of Function ========================*/




/*------------------------------------------------------------------*/
/*                                                                  */
/* Name         - mono_arch_cpu_optimizazions                       */
/*                                                                  */
/* Function     - Returns the optimizations supported on this CPU   */
/*                                                                  */
/*------------------------------------------------------------------*/

guint32
mono_arch_cpu_optimizazions (guint32 *exclude_mask)
{
   guint32 opts = 0;

   if (getenv("MONO_ALPHA_DEBUG"))
	mini_alpha_verbose_level = 1;
   
   ALPHA_DEBUG("mono_arch_cpu_optimizazions");
   
   /*----------------------------------------------------------*/
   /* no alpha-specific optimizations yet                       */
   /*----------------------------------------------------------*/
   *exclude_mask = MONO_OPT_LINEARS;
   //      *exclude_mask = MONO_OPT_INLINE|MONO_OPT_INLINE;

   return opts;
}
/*========================= End of Function ========================*/

/*------------------------------------------------------------------*/
/*                                                                  */
/* Name         -  mono_arch_flush_icache                           */
/*                                                                  */
/* Function     -  Flush the CPU icache.                            */
/*                                                                  */
/*------------------------------------------------------------------*/

void
mono_arch_flush_icache (guint8 *code, gint size)
{
  //ALPHA_DEBUG("mono_arch_flush_icache");
   
   /* flush instruction cache to see trampoline code */
   asm volatile("imb":::"memory");
}

/*========================= End of Function ========================*/

/*------------------------------------------------------------------*/
/*                                                                  */
/* Name         - mono_arch_regname                                 */
/*                                                                  */
/* Function     - Returns the name of the register specified by     */
/*                the input parameter.                              */
/*                                                                  */
/*------------------------------------------------------------------*/

const char*
mono_arch_regname (int reg) {
  static const char * rnames[] = {
    "alpha_r0", "alpha_r1", "alpha_r2", "alpha_r3", "alpha_r4",
    "alpha_r5", "alpha_r6", "alpha_r7", "alpha_r8", "alpha_r9",
    "alpha_r10", "alpha_r11", "alpha_r12", "alpha_r13", "alpha_r14",
    "alpha_r15", "alpha_r16", "alpha_r17", "alpha_r18", "alpha_r19",
    "alpha_r20", "alpha_r21", "alpha_r22", "alpha_r23", "alpha_r24",
    "alpha_r25", "alpha_r26", "alpha_r27", "alpha_r28", "alpha_r29",
    "alpha_r30", "alpha_r31"
  };
   
  if (reg >= 0 && reg < 32)
    return rnames [reg];
   else
     return "unknown";
}
/*========================= End of Function ========================*/

/*------------------------------------------------------------------*/
/*                                                                  */
/* Name         - mono_arch_fregname                                */
/*                                                                  */
/* Function     - Returns the name of the register specified by     */
/*                the input parameter.                              */
/*                                                                  */
/*------------------------------------------------------------------*/

const char*
mono_arch_fregname (int reg) {
  static const char * rnames[] = {
    "alpha_f0", "alpha_f1", "alpha_f2", "alpha_f3", "alpha_f4",
    "alpha_f5", "alpha_f6", "alpha_f7", "alpha_f8", "alpha_f9",
    "alpha_f10", "alpha_f11", "alpha_f12", "alpha_f13", "alpha_f14",
    "alpha_f15", "alpha_f16", "alpha_f17", "alpha_f18", "alpha_f19",
    "alpha_f20", "alpha_f21", "alpha_f22", "alpha_f23", "alpha_f24",
    "alpha_f25", "alpha_f26", "alpha_f27", "alpha_f28", "alpha_f29",
    "alpha_f30", "alpha_f31"
  };
   
  if (reg >= 0 && reg < 32)
    return rnames [reg];
  else
    return "unknown";
}

/*========================= End of Function ========================*/

/*------------------------------------------------------------------*/
/*                                                                  */
/* Name         - mono_arch_patch_code                              */
/*                                                                  */
/* Function     - Process the patch data created during the         */
/*                instruction build process. This resolves jumps,   */
/*                calls, variables etc.                             */
/*                                                                  */
/*------------------------------------------------------------------*/

void
mono_arch_patch_code (MonoMethod *method, MonoDomain *domain,
                      guint8 *code, MonoJumpInfo *ji, gboolean run_cctors)
{
  MonoJumpInfo *patch_info;
  gboolean compile_aot = !run_cctors;

  ALPHA_DEBUG("mono_arch_patch_code");
   
  for (patch_info = ji; patch_info; patch_info = patch_info->next) 
    {	
      unsigned char *ip = patch_info->ip.i + code;
      const unsigned char *target;
		
      target = mono_resolve_patch_target (method, domain,
					  code, patch_info, run_cctors);
		
      if (compile_aot) 
	{
	  switch (patch_info->type) 
	    {
				  
	    case MONO_PATCH_INFO_BB:
	    case MONO_PATCH_INFO_LABEL:
	      break;
	    default:
	      /* No need to patch these */
	      continue;
	    }
	}
		
      switch (patch_info->type) 
	{	 
	case MONO_PATCH_INFO_NONE:
	  continue;

	case MONO_PATCH_INFO_GOT_OFFSET:
	  {
	    unsigned int *ip2 = ip;
	    unsigned int inst = *ip2;
	    unsigned int off = patch_info->data.offset & 0xFFFFFFFF;

	    g_assert(!(off & 0xFFFF8000));

	    inst |= off;

	    *ip2 = inst;
	  }
	  continue;

	case MONO_PATCH_INFO_CLASS_INIT: 
	  {		  
	    /* Might already been changed to a nop */
	    unsigned int* ip2 = ip;
	   unsigned long t_addr = (unsigned long)target;
 
	    if (*ip2 != (t_addr & 0xFFFFFFFF) ||
		*(ip2+1) != ((t_addr>>32) & 0xFFFFFFFF))
	    	    NOT_IMPLEMENTED("mono_arch_patch_code: MONO_PATCH_INFO_CLASS_INIT");
	    //  amd64_call_code (ip2, 0);
	    break;
	  }
			 
	  //	case MONO_PATCH_INFO_METHOD_REL:
	case MONO_PATCH_INFO_R8:
	case MONO_PATCH_INFO_R4:
	  g_assert_not_reached ();
	  continue;
	case MONO_PATCH_INFO_BB:
	  break;

	case MONO_PATCH_INFO_METHOD:
	case MONO_PATCH_INFO_METHODCONST:
	case MONO_PATCH_INFO_INTERNAL_METHOD:
	case MONO_PATCH_INFO_METHOD_JUMP:
	  {
	    volatile unsigned int *p = (unsigned int *)ip;
	    unsigned long t_addr;

	    t_addr = *(p+1);
	    t_addr <<= 32;
	    t_addr |= *(p);

	    ALPHA_PRINT
	    g_debug("ALPHA_PATCH: MONO_PATCH_INFO_METHOD(CONST) calc target: %p, stored target: %0lX",
		   target, t_addr);
	    if (target != ((void *)t_addr))
	      {
		t_addr = (unsigned long)target;
		*p = (unsigned int)(t_addr & 0xFFFFFFFF);
		*(p+1) = (unsigned int)((t_addr >> 32) & 0xFFFFFFFF);
	      }
	  }
	  continue;

	case MONO_PATCH_INFO_ABS:
	  {
            volatile unsigned int *p = (unsigned int *)ip;
            unsigned long t_addr;

            t_addr = *(p+1);
            t_addr <<= 32;
	    t_addr += *(p);

            ALPHA_PRINT g_debug("ALPHA_PATCH: MONO_PATCH_INFO_ABS calc target: %p, stored target: %0lX",
                   target, t_addr);

	  }
	  continue;
	case MONO_PATCH_INFO_SWITCH:
	  {
	    unsigned int *pcode = (unsigned int *)ip;
	    unsigned long t_addr;

	    t_addr = (unsigned long)target;

	    if (((unsigned long)ip) % 8)
	      {
		alpha_nop(pcode);
		ip += 4;
	      }
	    
	    //alpha_ldq(pcode, alpha_at, alpha_gp, (ip - code + 8));
	    alpha_nop(pcode);        // TODO optimize later
	    alpha_bsr(pcode, alpha_at, 2);

	    *pcode = (unsigned int)(t_addr & 0xFFFFFFFF);
	    pcode++;
	    *pcode = (unsigned int)((t_addr >> 32) & 0xFFFFFFFF);
	    pcode++;

	    alpha_ldq(pcode, alpha_at, alpha_at, 0);

	  }
	  continue;

	default:
	  break;
	}
      
      {
	volatile unsigned int *p = (unsigned int *)ip;
	unsigned int alpha_ins = *p;
	unsigned int opcode;
	long br_offset;
			 
	opcode = (alpha_ins >> AXP_OP_SHIFT) & AXP_OFF6_MASK;
			 
	if (opcode >= 0x30 && opcode <= 0x3f)
	  {
	    // This is branch with offset instruction
	    br_offset = (target - ip - 4);
				  
	    g_assert(!(br_offset & 3));
				  
	    alpha_ins |= (br_offset/4) & AXP_OFF21_MASK;
				  
	    *p = alpha_ins;
	  }
      }
    }
}

/*========================= End of Function ========================*/
/*------------------------------------------------------------------*/
/*                                                                  */
/* Name         - mono_arch_emit_this_vret_args                     */
/*                                                                  */
/* Function     -                                                   */
/*                                                                  */
/*------------------------------------------------------------------*/

void
mono_arch_emit_this_vret_args (MonoCompile *cfg, MonoCallInst *inst,
	int this_reg, int this_type, int vt_reg)
{
  MonoCallInst *call = (MonoCallInst*)inst;
  CallInfo * cinfo = get_call_info (inst->signature, FALSE);

  CFG_DEBUG(2) ALPHA_DEBUG("mono_arch_emit_this_vret_args");

  if (vt_reg != -1)
    {
      MonoInst *vtarg;

      if (cinfo->ret.storage == ArgValuetypeInReg)
	{
	  /*
	   * The valuetype is in RAX:RDX after the call, need to be copied to
	   * the stack. Push the address here, so the call instruction can
	   * access it.
	   */
	  //MONO_INST_NEW (cfg, vtarg, OP_X86_PUSH);
	  //vtarg->sreg1 = vt_reg;
	  //mono_bblock_add_inst (cfg->cbb, vtarg);

	  /* Align stack */
	  //MONO_EMIT_NEW_BIALU_IMM (cfg, OP_SUB_IMM, X86_ESP, X86_E
	  //			   SP, 8);
	}
      else
	{
	  MONO_INST_NEW (cfg, vtarg, OP_MOVE);
	  vtarg->sreg1 = vt_reg;
	  vtarg->dreg = mono_regstate_next_int (cfg->rs);
	  mono_bblock_add_inst (cfg->cbb, vtarg);

	  mono_call_inst_add_outarg_reg (cfg, call, vtarg->dreg,
					 cinfo->ret.reg, FALSE);
	}
    }

  /* add the this argument */
  if (this_reg != -1)
    {
      MonoInst *this;
      MONO_INST_NEW (cfg, this, OP_MOVE);
      this->type = this_type;
      this->sreg1 = this_reg;
      this->dreg = mono_regstate_next_int (cfg->rs);
      mono_bblock_add_inst (cfg->cbb, this);

      mono_call_inst_add_outarg_reg (cfg, call, this->dreg,
				     cinfo->args [0].reg, FALSE);
    }

  g_free (cinfo);
}

/*========================= End of Function ========================*/

/*------------------------------------------------------------------*/
/*                                                                  */
/* Name         - mono_arch_is_inst_imm                             */
/*                                                                  */
/* Function     - Determine if operand qualifies as an immediate    */
/*                value. For Alpha this is a value 0 - 255          */
/*                                                                  */
/* Returns      - True|False - is [not] immediate value.            */
/*                                                                  */
/*------------------------------------------------------------------*/

gboolean
mono_arch_is_inst_imm (gint64 imm)
{
//   ALPHA_DEBUG("mono_arch_is_inst_imm");
	
   return (imm & ~(0x0FFL)) ? 0 : 1;
}

/*------------------------------------------------------------------*/
/*                                                                  */
/* Name         - mono_arch_setup_jit_tls_data                      */
/*                                                                  */
/* Function     - Setup the JIT's Thread Level Specific Data.       */
/*                                                                  */
/*------------------------------------------------------------------*/

void
mono_arch_setup_jit_tls_data (MonoJitTlsData *tls)
{
   ALPHA_DEBUG("mono_arch_setup_jit_tls_data");
   
   if (!tls_offset_inited) {
	  tls_offset_inited = TRUE;
   }
   
   if (!lmf_addr_key_inited) {
	  lmf_addr_key_inited = TRUE;
	  pthread_key_create (&lmf_addr_key, NULL);
   }

   pthread_setspecific (lmf_addr_key, &tls->lmf);
}

/*------------------------------------------------------------------*/
/*                                                                  */
/* Name         - mono_arch_cpu_init                                */
/*                                                                  */
/* Function     - Perform CPU specific initialization to execute    */
/*                managed code.                                     */
/*                                                                  */
/*------------------------------------------------------------------*/

void
mono_arch_cpu_init (void)
{
   ALPHA_DEBUG("mono_arch_cpu_init");
}


/*
 * get_call_info:
 *
 * Obtain information about a call according to the calling convention.
 *
 * For x86 ELF, see the "System V Application Binary Interface Intel386
 * Architecture Processor Supplment, Fourth Edition" document for more
 * information.
 * For x86 win32, see ???.
 */
static CallInfo*
get_call_info (MonoMethodSignature *sig, gboolean is_pinvoke)
{
   guint32 i, gr, fr, *pgr, *pfr;
   MonoType *ret_type;
   int n = sig->hasthis + sig->param_count;
   guint32 stack_size = 0;
   CallInfo *cinfo;
   
   cinfo = g_malloc0 (sizeof (CallInfo) + (sizeof (ArgInfo) * n));
   
   gr = 0;
   fr = 0;
   
   if (is_pinvoke)
	pgr = pfr = &gr;
   else
   {
	pgr = &gr;
	pfr = &fr;
   }

   /* return value */
   {
     ret_type = mono_type_get_underlying_type (sig->ret);
     switch (ret_type->type) {
     case MONO_TYPE_BOOLEAN:
     case MONO_TYPE_I1:
     case MONO_TYPE_U1:
     case MONO_TYPE_I2:
     case MONO_TYPE_U2:
     case MONO_TYPE_CHAR:
     case MONO_TYPE_I4:
     case MONO_TYPE_U4:
     case MONO_TYPE_I:
     case MONO_TYPE_U:
     case MONO_TYPE_PTR:
     case MONO_TYPE_FNPTR:
     case MONO_TYPE_CLASS:
     case MONO_TYPE_OBJECT:
     case MONO_TYPE_SZARRAY:
     case MONO_TYPE_ARRAY:
     case MONO_TYPE_STRING:
       cinfo->ret.storage = ArgInIReg;
       cinfo->ret.reg = alpha_r0;
       break;
     case MONO_TYPE_U8:
     case MONO_TYPE_I8:
       cinfo->ret.storage = ArgInIReg;
       cinfo->ret.reg = alpha_r0;
       break;
     case MONO_TYPE_R4:
       cinfo->ret.storage = ArgInFloatReg;
       cinfo->ret.reg = alpha_f0;
       break;
     case MONO_TYPE_R8:
       cinfo->ret.storage = ArgInDoubleReg;
       cinfo->ret.reg = alpha_f0;
       break;
     case MONO_TYPE_GENERICINST:
       if (!mono_type_generic_inst_is_valuetype (sig->ret))
	 {
	   cinfo->ret.storage = ArgInIReg;
	   cinfo->ret.reg = alpha_r0;
	   break;
	 }
       /* Fall through */
     case MONO_TYPE_VALUETYPE:
       {
	 guint32 tmp_gr = 0, tmp_fr = 0, tmp_stacksize = 0;
			
	 add_valuetype (sig, &cinfo->ret, sig->ret, TRUE,
			&tmp_gr, &tmp_fr, &tmp_stacksize);
	 
	 if (cinfo->ret.storage == ArgOnStack)
	   /* The caller passes the address where the value
	      is stored */
	   add_general (pgr, &stack_size, &cinfo->ret);
	 break;
       }
     case MONO_TYPE_TYPEDBYREF:
       /* Same as a valuetype with size 24 */
       add_general (pgr, &stack_size, &cinfo->ret);
       ;
       break;
     case MONO_TYPE_VOID:
       break;
     default:
       g_error ("Can't handle as return value 0x%x", sig->ret->type);
     }
   }
   
   /* this */
   if (sig->hasthis)
     add_general (pgr, &stack_size, cinfo->args + 0);
   
   if (!sig->pinvoke &&
	   (sig->call_convention == MONO_CALL_VARARG) && (n == 0))
     {
       gr = PARAM_REGS;
       fr = FLOAT_PARAM_REGS;
		
       /* Emit the signature cookie just before the implicit arguments
	*/
       add_general (pgr, &stack_size, &cinfo->sig_cookie);
     }
   
   for (i = 0; i < sig->param_count; ++i)
     {
       ArgInfo *ainfo = &cinfo->args [sig->hasthis + i];
       MonoType *ptype;
       
       if (!sig->pinvoke &&
	   (sig->call_convention == MONO_CALL_VARARG) &&
	   (i == sig->sentinelpos))
	 {
	   /* We allways pass the sig cookie on the stack for simpl
	      icity */
	   /*
	    * Prevent implicit arguments + the sig cookie from being passed
	    * in registers.
	    */
	   gr = PARAM_REGS;
	   fr = FLOAT_PARAM_REGS;
			 
	   /* Emit the signature cookie just before the implicit arguments */
	   add_general (pgr, &stack_size, &cinfo->sig_cookie);
	 }
		
       if (sig->params [i]->byref) {
	 add_general (pgr, &stack_size, ainfo);
	 continue;
       }
       
       ptype = mono_type_get_underlying_type (sig->params [i]);
       
       switch (ptype->type) {
       case MONO_TYPE_BOOLEAN:
       case MONO_TYPE_I1:
       case MONO_TYPE_U1:
	 add_general (pgr, &stack_size, ainfo);
	 break;
       case MONO_TYPE_I2:
       case MONO_TYPE_U2:
       case MONO_TYPE_CHAR:
	 add_general (pgr, &stack_size, ainfo);
	 break;
       case MONO_TYPE_I4:
       case MONO_TYPE_U4:
	 add_general (pgr, &stack_size, ainfo);
	 break;
       case MONO_TYPE_I:
       case MONO_TYPE_U:
       case MONO_TYPE_PTR:
       case MONO_TYPE_FNPTR:
       case MONO_TYPE_CLASS:
       case MONO_TYPE_OBJECT:
       case MONO_TYPE_STRING:
       case MONO_TYPE_SZARRAY:
       case MONO_TYPE_ARRAY:
	 add_general (pgr, &stack_size, ainfo);
	 break;
       case MONO_TYPE_GENERICINST:
	 if (!mono_type_generic_inst_is_valuetype (sig->params [i]))
	   {
	     add_general (pgr, &stack_size, ainfo);
	     break;
	   }
	 /* Fall through */
       case MONO_TYPE_VALUETYPE:
	 /* FIXME: */
	 /* We allways pass valuetypes on the stack */
	 add_valuetype (sig, ainfo, sig->params [i],
			FALSE, pgr, pfr, &stack_size);
	 break;
       case MONO_TYPE_TYPEDBYREF:
	 stack_size += sizeof (MonoTypedRef);
	 ainfo->storage = ArgOnStack;
	 break;
       case MONO_TYPE_U8:
       case MONO_TYPE_I8:
	 add_general (pgr, &stack_size, ainfo);
	 break;
       case MONO_TYPE_R4:
	 add_float (pfr, &stack_size, ainfo, FALSE);
	 break;
       case MONO_TYPE_R8:
	 add_float (pfr, &stack_size, ainfo, TRUE);
	 break;
       default:
	 g_assert_not_reached ();
       }
     }
   
   if (!sig->pinvoke && (sig->call_convention == MONO_CALL_VARARG) &&
       (n > 0) && (sig->sentinelpos == sig->param_count))
     {
       gr = PARAM_REGS;
       fr = FLOAT_PARAM_REGS;
		
       /* Emit the signature cookie just before the implicit arguments
	*/
       add_general (pgr, &stack_size, &cinfo->sig_cookie);
     }
   
   cinfo->stack_usage = stack_size;
   cinfo->reg_usage = gr;
   cinfo->freg_usage = fr;
   
   return cinfo;
}

static const char *CvtMonoType(MonoTypeEnum t)
{
  switch(t)
    {
    case MONO_TYPE_END:
      return "MONO_TYPE_END";
    case MONO_TYPE_VOID:
      return "MONO_TYPE_VOID";
    case MONO_TYPE_BOOLEAN:
      return "MONO_TYPE_BOOLEAN";
    case MONO_TYPE_CHAR:
      return "MONO_TYPE_CHAR";
    case MONO_TYPE_I1:
      return "MONO_TYPE_I1";
    case MONO_TYPE_U1:
      return "MONO_TYPE_U1";
    case MONO_TYPE_I2:
      return "MONO_TYPE_I2";
    case MONO_TYPE_U2:
      return "MONO_TYPE_U2";
    case MONO_TYPE_I4:
      return "MONO_TYPE_I4";
    case MONO_TYPE_U4:
      return "MONO_TYPE_U4";
    case MONO_TYPE_I8:
      return "MONO_TYPE_I8";
    case MONO_TYPE_U8:
      return "MONO_TYPE_U8";
    case MONO_TYPE_R4:
      return "MONO_TYPE_R4";
    case MONO_TYPE_R8:
      return "MONO_TYPE_R8";
    case MONO_TYPE_STRING:
      return "MONO_TYPE_STRING";
    case MONO_TYPE_PTR:
      return "MONO_TYPE_PTR";
    case MONO_TYPE_BYREF:
      return "MONO_TYPE_BYREF";
    case MONO_TYPE_VALUETYPE:
      return "MONO_TYPE_VALUETYPE";
    case MONO_TYPE_CLASS:
      return "MONO_TYPE_CLASS";
    case MONO_TYPE_VAR:
      return "MONO_TYPE_VAR";
    case MONO_TYPE_ARRAY:
      return "MONO_TYPE_ARRAY";
    case MONO_TYPE_GENERICINST:
      return "MONO_TYPE_GENERICINST";
    case MONO_TYPE_TYPEDBYREF:
      return "MONO_TYPE_TYPEDBYREF";
    case MONO_TYPE_I:
      return "MONO_TYPE_I";
    case MONO_TYPE_U:
      return "MONO_TYPE_U";
    case MONO_TYPE_FNPTR:
      return "MONO_TYPE_FNPTR";
    case MONO_TYPE_OBJECT:
      return "MONO_TYPE_OBJECT";
    case MONO_TYPE_SZARRAY:
      return "MONO_TYPE_SZARRAY";
    case MONO_TYPE_MVAR:
      return "MONO_TYPE_MVAR";
    case MONO_TYPE_CMOD_REQD:
      return "MONO_TYPE_CMOD_REQD";
    case MONO_TYPE_CMOD_OPT:
      return "MONO_TYPE_CMOD_OPT";
    case MONO_TYPE_INTERNAL:
      return "MONO_TYPE_INTERNAL";
    case MONO_TYPE_MODIFIER:
      return "MONO_TYPE_MODIFIER";
    case MONO_TYPE_SENTINEL:
      return "MONO_TYPE_SENTINEL";
    case MONO_TYPE_PINNED:
      return "MONO_TYPE_PINNED";
    default:
      ;
    }
  return "unknown";
}


/*------------------------------------------------------------------*/
/*                                                                  */
/* Name         - mono_arch_call_opcode                             */
/*                                                                  */
/* Function     - Take the arguments and generate the arch-specific */
/*                instructions to properly call the function. This  */
/*                includes pushing, moving argments to the correct  */
/*                etc.                                              */
/*
 * This method is called during converting method to IR
 * We need to generate IR ints to follow calling convention
 *  cfg - points to currently compiled unit
 *  bb - ???
 *  call - points to structure that describes what we are going to
 *         call (at least number of parameters required for the call)
 *
 * 
 * On return we need to pass back modified call structure
 */
/*------------------------------------------------------------------*/

MonoCallInst*
mono_arch_call_opcode (MonoCompile *cfg, MonoBasicBlock* bb,
                       MonoCallInst *call, int is_virtual)
{
   MonoInst *arg, *in;
   MonoMethodSignature *sig;
   int i, n;
   CallInfo *cinfo;
   int sentinelpos;
   
   CFG_DEBUG(2) ALPHA_DEBUG("mono_arch_call_opcode");
   
   sig = call->signature;
   n = sig->param_count + sig->hasthis;

   // Collect info about method we age going to call
   cinfo = get_call_info (sig, sig->pinvoke);

   CFG_DEBUG(3) g_print("ALPHA: Will call %s method with %d(%d) params. RetType: %s(0x%X)\n",
			sig->pinvoke ? "PInvoke" : "Managed",
			sig->param_count, sig->hasthis,
			CvtMonoType(sig->ret->type), sig->ret->type);
  
   if (cinfo->stack_usage > cfg->arch.params_stack_size)
	cfg->arch.params_stack_size = cinfo->stack_usage;
 
   if (!sig->pinvoke && (sig->call_convention == MONO_CALL_VARARG))
	 sentinelpos = sig->sentinelpos + (is_virtual ? 1 : 0);
    
   for (i = 0; i < n; ++i)
     {
       ArgInfo *ainfo = cinfo->args + i;
		
       /* Emit the signature cookie just before the implicit arguments
	*/
       if (!sig->pinvoke &&
	   (sig->call_convention == MONO_CALL_VARARG) &&
	   (i == sentinelpos))
	 {
	   MonoMethodSignature *tmp_sig;
	   MonoInst *sig_arg;
			 
	   /* FIXME: Add support for signature tokens to AOT */
	   cfg->disable_aot = TRUE;
	   MONO_INST_NEW (cfg, arg, OP_OUTARG);
			 
	   /*
	    * mono_ArgIterator_Setup assumes the signature cookie is
	    * passed first and all the arguments which were before it are
	    * passed on the stack after the signature. So compensate by
	    * passing a different signature.
	    */
	   tmp_sig = mono_metadata_signature_dup (call->signature);
	   tmp_sig->param_count -= call->signature->sentinelpos;
	   tmp_sig->sentinelpos = 0;
	   memcpy (tmp_sig->params,
		   call->signature->params + call->signature->sentinelpos,
		   tmp_sig->param_count * sizeof (MonoType*));
	   
	   MONO_INST_NEW (cfg, sig_arg, OP_ICONST);
	   sig_arg->inst_p0 = tmp_sig;
	   
	   MONO_INST_NEW (cfg, arg, OP_OUTARG);
	   arg->inst_left = sig_arg;
	   arg->type = STACK_PTR;
	   
	   /* prepend, so they get reversed */
	   arg->next = call->out_args;
	   call->out_args = arg;
	 }
		
       if (is_virtual && i == 0) {
	 /* the argument will be attached to the call instrucion
	  */
	 in = call->args [i];
       } else {
	 MonoType *arg_type;

	 MONO_INST_NEW (cfg, arg, OP_OUTARG);
	 in = call->args [i];
	 arg->cil_code = in->cil_code;
	 arg->inst_left = in;
	 arg->type = in->type;
	 /* prepend, so they get reversed */
	 arg->next = call->out_args;
	 call->out_args = arg;

	 CFG_DEBUG(3) g_print("ALPHA: Param[%d] - ", i);

	 if (sig->hasthis && (i == 0))
	   arg_type = &mono_defaults.object_class->byval_arg;
	 else
	   arg_type = sig->params [i - sig->hasthis];
	 
	 if ((i >= sig->hasthis) &&
	     (MONO_TYPE_ISSTRUCT(arg_type)))
	   {
	     gint align;
	     guint32 size;
	     
	     if (arg_type->type == MONO_TYPE_TYPEDBYREF) {
	       size = sizeof (MonoTypedRef);
	       align = sizeof (gpointer);
	     }
	     else
	       if (sig->pinvoke)
		 size = mono_type_native_stack_size (&in->klass->byval_arg,
						     &align);
	       else
		 size = mono_type_stack_size (&in->klass->byval_arg, &align);

	     if (ainfo->storage == ArgAggregate)
	       {
		 MonoInst *vtaddr, *load, *load2, *offset_ins, *set_reg;
		 int slot, j;

                 CFG_DEBUG(3) g_print("aggregate value type, size:%d\n", size);

		 vtaddr = mono_compile_create_var (cfg,
			      &mono_defaults.int_class->byval_arg, OP_LOCAL);

		 /*
		  * Part of the structure is passed in registers.
		  */
		 for (j = 0; j < ainfo->nregs; ++j)
		   {
		     int offset, load_op, dest_reg, arg_storage;

		     slot = ainfo->reg + j;
		     load_op = CEE_LDIND_I;
		     offset = j * 8;
		     dest_reg = ainfo->reg + j;
		     arg_storage = ArgInIReg;
		     
		     MONO_INST_NEW (cfg, load, CEE_LDIND_I);
		     load->ssa_op = MONO_SSA_LOAD;
		     load->inst_i0 = (cfg)->varinfo [vtaddr->inst_c0];

		     NEW_ICONST (cfg, offset_ins, offset);
		     MONO_INST_NEW (cfg, load2, CEE_ADD);
		     load2->inst_left = load;
		     load2->inst_right = offset_ins;

		     MONO_INST_NEW (cfg, load, load_op);
		     load->inst_left = load2;

		     if (j == 0)
		       set_reg = arg;
		     else
		       MONO_INST_NEW (cfg, set_reg, OP_OUTARG_REG);

		     add_outarg_reg (cfg, call, set_reg, arg_storage,
				     dest_reg, load);
		     if (set_reg != call->out_args)
		       {
			 set_reg->next = call->out_args;
			 call->out_args = set_reg;
		     }
		   }

		 /*
		  * Part of the structure is passed on the stack.
		  */
		 for (j = ainfo->nregs; j < ainfo->nslots; ++j)
		   {
		     MonoInst *outarg;

		     slot = ainfo->reg + j;

		     MONO_INST_NEW (cfg, load, CEE_LDIND_I);
		     load->ssa_op = MONO_SSA_LOAD;
		     load->inst_i0 = (cfg)->varinfo [vtaddr->inst_c0];

		     NEW_ICONST (cfg, offset_ins, (j * sizeof (gpointer)));
		     MONO_INST_NEW (cfg, load2, CEE_ADD);
		     load2->inst_left = load;
		     load2->inst_right = offset_ins;

		     MONO_INST_NEW (cfg, load, CEE_LDIND_I);
		     load->inst_left = load2;

		     if (j == 0)
		       outarg = arg;
		     else
		       MONO_INST_NEW (cfg, outarg, OP_OUTARG);
		     
		     outarg->inst_left = load;
		     //outarg->inst_imm = 16 + ainfo->offset + (slot - 8) * 8;
		     outarg->dreg = ainfo->offset + (slot - 22) * 8;

		     if (outarg != call->out_args)
		       {
			 outarg->next = call->out_args;
			 call->out_args = outarg;
		       }
		   }
		
		 /* Trees can't be shared so make a copy*/
		 MONO_INST_NEW (cfg, arg, CEE_STIND_I);
		 arg->cil_code = in->cil_code;
		 arg->ssa_op = MONO_SSA_STORE;
		 arg->inst_left = vtaddr;
		 arg->inst_right = in;
		 arg->type = in->type;

		 /* prepend, so they get reversed */
		 arg->next = call->out_args;
		 call->out_args = arg;
	       }
	     else
	       {
		 MonoInst *stack_addr;

		 CFG_DEBUG(3) g_print("value type, size:%d\n", size);

		 MONO_INST_NEW (cfg, stack_addr, OP_REGOFFSET);
		 stack_addr->inst_basereg = alpha_sp;
		 //stack_addr->inst_offset = -(cinfo->stack_usage - ainfo->offset);
		 stack_addr->inst_offset = ainfo->offset;
		 //stack_addr->inst_offset = 16 + ainfo->offset;
		 stack_addr->inst_imm = size;

		 arg->opcode = OP_OUTARG_VT;
		 arg->inst_right = stack_addr;
	       }

	     /*
	       arg->opcode = OP_OUTARG_VT;
	       arg->klass = in->klass;
	       arg->unused = sig->pinvoke;
	       arg->inst_imm = size; */
	   }
	 else
	   {
	     CFG_DEBUG(3) g_print("simple\n");

	     switch (ainfo->storage)
	       {
	       case ArgInIReg:
		 add_outarg_reg (cfg, call, arg, ainfo->storage, 
				 ainfo->reg, in);
		 break;
	       case ArgOnStack:
		 arg->opcode = OP_OUTARG;
		 //arg->dreg = -((n - i) * 8);
		 arg->dreg = ainfo->offset;
		 //arg->inst_left->inst_imm = (n - i - 1) * 8;

		 if (!sig->params[i-sig->hasthis]->byref) {
		   if (sig->params[i-sig->hasthis]->type == MONO_TYPE_R4)
		     arg->opcode = OP_OUTARG_R4;
		   else
		     if (sig->params[i-sig->hasthis]->type == MONO_TYPE_R8)
		       arg->opcode = OP_OUTARG_R8;
		 }
		 break;
		case ArgInFloatReg:
		case ArgInDoubleReg:
		  add_outarg_reg (cfg, call, arg, ainfo->storage, ainfo->reg, in);
		break;
	       default:
		 g_assert_not_reached ();
	       }
	   }
       }
     }

   if (sig->ret && MONO_TYPE_ISSTRUCT (sig->ret))
     {
       if (cinfo->ret.storage == ArgValuetypeInReg) {
	 MonoInst *zero_inst;
	 /*
	  * After the call, the struct is in registers, but needs to be saved
	  to the memory pointed
	  * to by vt_arg in this_vret_args. This means that vt_ar
	  g needs to be saved somewhere
	  * before calling the function. So we add a dummy instru
	  ction to represent pushing the
	  * struct return address to the stack. The return addres
	  s will be saved to this stack slot
	  * by the code emitted in this_vret_args.
	  */
	 MONO_INST_NEW (cfg, arg, OP_OUTARG);
	 MONO_INST_NEW (cfg, zero_inst, OP_ICONST);
	 zero_inst->inst_p0 = 0;
	 arg->inst_left = zero_inst;
	 arg->type = STACK_PTR;
	 /* prepend, so they get reversed */
	 arg->next = call->out_args;
	 call->out_args = arg;
       }
       else
	 /* if the function returns a struct, the called method a
	    lready does a ret $0x4 */
	 if (sig->ret && MONO_TYPE_ISSTRUCT (sig->ret))
	   ; //cinfo->stack_usage -= 4;
     }
   
   // stack_usage shows how much stack we would need to do the call
   // (for example for params that we pass on stack
   call->stack_usage = cinfo->stack_usage;

   // Save all used regs to do the call in compile unit structure
   cfg->used_int_regs |= call->used_iregs;
   
   g_free (cinfo);
   
   return call;
}

/*========================= End of Function ========================*/

/*------------------------------------------------------------------*/
/*                                                                  */
/* Name         - mono_arch_break                                   */
/*                                                                  */
/* Function     - Process a "break" operation for debugging.        */
/*                                                                  */
/*------------------------------------------------------------------*/

static void
mono_arch_break(void) {
}


/*------------------------------------------------------------------*/
/*                                                                  */
/* Name         - mono_arch_register_lowlevel_calls                 */
/*                                                                  */
/* Function     - Register routines to help with --trace operation. */
/*                                                                  */
/*------------------------------------------------------------------*/

void
mono_arch_register_lowlevel_calls (void)
{
   ALPHA_DEBUG("mono_arch_register_lowlevel_calls");
   
   mono_register_jit_icall (mono_arch_break, "mono_arch_break", NULL, TRUE);
   mono_register_jit_icall (mono_arch_get_lmf_addr, "mono_arch_get_lmf_addr",
							NULL, TRUE);
}

/*========================= End of Function ========================*/

/*------------------------------------------------------------------*/
/*                                                                  */
/* Name         - mono_arch_global_int_regs                         */
/*                                                                  */
/* Function     - Return a list of usable integer registers.        */
/*                                                                  */
/*------------------------------------------------------------------*/

GList *
mono_arch_get_global_int_regs (MonoCompile *cfg)
{
   GList *regs = NULL;
   
   CFG_DEBUG(2) ALPHA_DEBUG("mono_arch_get_global_int_regs");
   
   regs = g_list_prepend (regs, (gpointer)alpha_r9);
   regs = g_list_prepend (regs, (gpointer)alpha_r10);
   regs = g_list_prepend (regs, (gpointer)alpha_r11);
   regs = g_list_prepend (regs, (gpointer)alpha_r12);
   regs = g_list_prepend (regs, (gpointer)alpha_r13);
   regs = g_list_prepend (regs, (gpointer)alpha_r14);

   return regs;
}

/*========================= End of Function ========================*/

static gboolean
is_regsize_var (MonoType *t)
{
  if (t->byref)
    return TRUE;

  t = mono_type_get_underlying_type (t);
  switch (t->type) {
  case MONO_TYPE_I1:
  case MONO_TYPE_U1:
  case MONO_TYPE_I2:
  case MONO_TYPE_U2:
  case MONO_TYPE_I4:
  case MONO_TYPE_U4:
  case MONO_TYPE_I:
  case MONO_TYPE_U:
  case MONO_TYPE_PTR:
  case MONO_TYPE_FNPTR:
  case MONO_TYPE_BOOLEAN:
    return TRUE;
  case MONO_TYPE_OBJECT:
  case MONO_TYPE_STRING:
  case MONO_TYPE_CLASS:
  case MONO_TYPE_SZARRAY:
  case MONO_TYPE_ARRAY:
    return TRUE;
  case MONO_TYPE_VALUETYPE:
    return FALSE;
  }

  return FALSE;
}




/*------------------------------------------------------------------*/
/*                                                                  */
/* Name         - mono_arch_get_allocatable_int_vars                */
/*                                                                  */
/* Function     -                                                   */
/*                                                                  */
/*------------------------------------------------------------------*/

GList *
mono_arch_get_allocatable_int_vars (MonoCompile *cfg)
{
   GList *vars = NULL;
   int i;
   MonoMethodSignature *sig;
   MonoMethodHeader *header;
   CallInfo *cinfo;

   CFG_DEBUG(2) ALPHA_DEBUG("mono_arch_get_allocatable_int_vars");

   header = mono_method_get_header (cfg->method);

   sig = mono_method_signature (cfg->method);

   cinfo = get_call_info (sig, FALSE);

   for (i = 0; i < sig->param_count + sig->hasthis; ++i)
     {
       MonoInst *ins = cfg->varinfo [i];

       ArgInfo *ainfo = &cinfo->args [i];

       if (ins->flags &
	   (MONO_INST_IS_DEAD|MONO_INST_VOLATILE|MONO_INST_INDIRECT))
	 continue;

       // if (ainfo->storage == ArgInIReg) {
       //	 /* The input registers are non-volatile */
       // ins->opcode = OP_REGVAR;
       //ins->dreg = 32 + ainfo->reg;
       //   }
     }
   
   for (i = 0; i < cfg->num_varinfo; i++)
     {
       MonoInst *ins = cfg->varinfo [i];
       MonoMethodVar *vmv = MONO_VARINFO (cfg, i);

       /* unused vars */
       if (vmv->range.first_use.abs_pos >= vmv->range.last_use.abs_pos)
	 continue;

       if ((ins->flags &
	    (MONO_INST_IS_DEAD|MONO_INST_VOLATILE|MONO_INST_INDIRECT)) ||
	   (ins->opcode != OP_LOCAL && ins->opcode != OP_ARG))
	 continue;

       if (is_regsize_var (ins->inst_vtype))
	 {
	   g_assert (MONO_VARINFO (cfg, i)->reg == -1);
	   g_assert (i == vmv->idx);
	   vars = g_list_prepend (vars, vmv);
	 }
     }
   
   vars = mono_varlist_sort (cfg, vars, 0);

   return vars;
}

/*========================= End of Function ========================*/

/*------------------------------------------------------------------*/
/*                                                                  */
/* Name         - mono_arch_get_domain_intrinsic                    */
/*                                                                  */
/* Function     -                                                   */
/*                                                                  */
/* Returns      -                                                   */
/*                                                                  */
/*------------------------------------------------------------------*/

MonoInst *
mono_arch_get_domain_intrinsic (MonoCompile* cfg)
{
   MonoInst *ins;
   
   if (appdomain_tls_offset == -1)
	 return NULL;
   
   MONO_INST_NEW (cfg, ins, OP_TLS_GET);
   ins->inst_offset = appdomain_tls_offset;
   return (ins);
}

/*========================= End of Function ========================*/

/*------------------------------------------------------------------*/
/*                                                                  */
/* Name         - mono_arch_get_thread_intrinsic                    */
/*                                                                  */
/* Function     -                                                   */
/*                                                                  */
/* Returns      -                                                   */
/*                                                                  */
/*------------------------------------------------------------------*/

MonoInst *
mono_arch_get_thread_intrinsic (MonoCompile* cfg)
{
   MonoInst *ins;
   
   if (thread_tls_offset == -1)
	 return NULL;
   
   MONO_INST_NEW (cfg, ins, OP_TLS_GET);
   ins->inst_offset = thread_tls_offset;
   return (ins);
}

/*========================= End of Function ========================*/

/*------------------------------------------------------------------*/
/*                                                                  */
/* Name         - mono_arch_get_inst_for_method                   */
/*                                                                  */
/* Function     - Check for opcodes we can handle directly in       */
/*                hardware.                                         */
/*                                                                  */
/*------------------------------------------------------------------*/

MonoInst*
mono_arch_get_inst_for_method (MonoCompile *cfg, MonoMethod *cmethod,
                               MonoMethodSignature *fsig, MonoInst **args)
{
   MonoInst *ins = NULL;
   
   CFG_DEBUG(2) ALPHA_DEBUG("mono_arch_get_inst_for_method");
   
   CFG_DEBUG(3) g_print("mono_arch_get_inst_for_method: %s\n", cmethod->name);
   
   if (cmethod->klass == mono_defaults.thread_class &&
       strcmp (cmethod->name, "MemoryBarrier") == 0) {
     MONO_INST_NEW (cfg, ins, OP_MEMORY_BARRIER);
   }
   
   return ins;
}

/*========================= End of Function ========================*/

/*------------------------------------------------------------------*/
/*                                                                  */
/* Name         - mono_arch_create_class_init_trampoline            */
/*                                                                  */
/* Function     - Creates a trampoline function to run a type init- */
/*                ializer. If the trampoline is called, it calls    */
/*                mono_runtime_class_init with the given vtable,    */
/*                then patches the caller code so it does not get   */
/*                called any more.                                  */
/*                                                                  */
/* Parameter    - vtable - The type to initialize                   */
/*                                                                  */
/* Returns      - A pointer to the newly created code               */
/*                                                                  */
/*------------------------------------------------------------------*/

gpointer
mono_arch_create_class_init_trampoline (MonoVTable *vtable)
{
   ALPHA_DEBUG("mono_arch_create_class_init_trampoline");
   
   NOT_IMPLEMENTED("mono_arch_create_class_init_trampoline: check MONO_ARCH_HAVE_CREATE_SPECIFIC_TRAMPOLINE define");
   
   return 0;
}

/*------------------------------------------------------------------*/
/*                                                                  */
/* Name         - mono_arch_instrument_prolog                       */
/*                                                                  */
/* Function     - Create an "instrumented" prolog.                  */
/*                                                                  */
/*------------------------------------------------------------------*/

void*
mono_arch_instrument_prolog (MonoCompile *cfg, void *func, void *p,
                             gboolean enable_arguments)
{
  unsigned int *code = p;
  int offset;

  CallInfo *cinfo = NULL;
  MonoMethodSignature *sig;
  MonoInst *inst;
  int i, n, stack_area = 0;
  AlphaGotData ge_data;

  CFG_DEBUG(2) ALPHA_DEBUG("mono_arch_instrument_prolog");

  /* Keep this in sync with mono_arch_get_argument_info */
  if (enable_arguments)
    {
      /* Allocate a new area on the stack and save arguments there */
      sig = mono_method_signature (cfg->method);

      cinfo = get_call_info (sig, FALSE);

      n = sig->param_count + sig->hasthis;

      stack_area = ALIGN_TO (n * 8, 8);

      // Correct stack by calculated value
      if (stack_area)
	alpha_lda(code, alpha_sp, alpha_sp, -stack_area);
      
      for (i = 0; i < n; ++i)
	{
	  inst = cfg->varinfo [i];

	  if (inst->opcode == OP_REGVAR)
	    {
	      switch(cinfo->args[i].storage)
		{
		case ArgInDoubleReg:
		  alpha_stt(code, inst->dreg, alpha_sp, (i*8));
                  break;
		case ArgInFloatReg:
		  alpha_sts(code, inst->dreg, alpha_sp, (i*8));
		  break;
		default:
		  alpha_stq(code, inst->dreg, alpha_sp, (i*8));
		}
	    }
	  else
	    {
	      alpha_ldq(code, alpha_at, inst->inst_basereg, inst->inst_offset);
	      alpha_stq(code, alpha_at, alpha_sp, (i*8));
	    }
	}
    }
  
  offset = (char *)code - (char *)cfg->native_code;

  ge_data.data.p = cfg->method;

  add_got_entry(cfg, GT_PTR, ge_data,
		(char *)code - (char *)cfg->native_code, 
		MONO_PATCH_INFO_METHODCONST, cfg->method);
  alpha_ldq(code, alpha_a0, alpha_gp, 0);

  alpha_mov1(code, alpha_sp, alpha_a1);

  code = emit_call(cfg, code, MONO_PATCH_INFO_ABS, (gpointer)func);

  if (enable_arguments)
    {
      // Correct stack back by calculated value
      if (stack_area)
	alpha_lda(code, alpha_sp, alpha_sp, stack_area);
      
      g_free(cinfo);
    }

  return code;
}

/*========================= End of Function ========================*/

enum {
  SAVE_NONE,
  SAVE_STRUCT,
  SAVE_R0,
  SAVE_EAX_EDX,
  SAVE_XMM
};

/*------------------------------------------------------------------*/
/*                                                                  */
/* Name         - mono_arch_instrument_epilog                       */
/*                                                                  */
/* Function     - Create an epilog that will handle the returned    */
/*                values used in instrumentation.                   */
/*                                                                  */
/*------------------------------------------------------------------*/

void*
mono_arch_instrument_epilog (MonoCompile *cfg, void *func, void *p,
	gboolean enable_arguments)
{
  unsigned int *code = p;
  int save_mode = SAVE_NONE;
  int offset;
  MonoMethod *method = cfg->method;
  AlphaGotData ge_data;
  int rtype = mono_type_get_underlying_type (mono_method_signature (method)->ret)->type;

  CFG_DEBUG(2) ALPHA_DEBUG("mono_arch_instrument_epilog");
   
   switch (rtype)
     {
     case MONO_TYPE_VOID:
       /* special case string .ctor icall */
       if (strcmp (".ctor", method->name) &&
	   method->klass == mono_defaults.string_class)
	 save_mode = SAVE_R0;
       else
	 save_mode = SAVE_NONE;
       break;
     case MONO_TYPE_I8:
     case MONO_TYPE_U8:
       save_mode = SAVE_R0;
       break;
     case MONO_TYPE_R4:
     case MONO_TYPE_R8:
       save_mode = SAVE_XMM;
       break;
     case MONO_TYPE_VALUETYPE:
       save_mode = SAVE_STRUCT;
       break;
     default:
       save_mode = SAVE_R0;
       break;
     }

   /* Save the result and copy it into the proper argument register */
   switch (save_mode)
     {
     case SAVE_R0:
       alpha_lda(code, alpha_sp, alpha_sp, -8);
       alpha_stq(code, alpha_r0, alpha_sp, 0);
       
       if (enable_arguments)
	 alpha_mov1(code, alpha_r0, alpha_a1);

       break;
     case SAVE_STRUCT:
       /* FIXME: */
       if (enable_arguments)
	 alpha_lda(code, alpha_a1, alpha_zero, 0);

       break;
     case SAVE_XMM:
       //amd64_alu_reg_imm (code, X86_SUB, AMD64_RSP, 8);
       //amd64_movsd_membase_reg (code, AMD64_RSP, 0, AMD64_XMM0);
       /* Align stack */
       //amd64_alu_reg_imm (code, X86_SUB, AMD64_RSP, 8);
       /*
	* The result is already in the proper argument register so no copying
	* needed.
	*/
       break;
     case SAVE_NONE:
       break;
     default:
       g_assert_not_reached ();
     }

  offset = (char *)code - (char *)cfg->native_code;

  ge_data.data.p = cfg->method;

  add_got_entry(cfg, GT_PTR, ge_data,
		(char *)code - (char *)cfg->native_code,
		MONO_PATCH_INFO_METHODCONST, cfg->method);
  
  alpha_ldq(code, alpha_a0, alpha_gp, 0);

  code = emit_call(cfg, code, MONO_PATCH_INFO_ABS, (gpointer)func);
   
  /* Restore result */
  switch (save_mode) 
     {
     case SAVE_R0:
       alpha_ldq(code, alpha_r0, alpha_sp, 0);
       alpha_lda(code, alpha_sp, alpha_sp, 8);
       break;
     case SAVE_STRUCT:
       /* FIXME: */
       break;
     case SAVE_XMM:
       //amd64_alu_reg_imm (code, X86_ADD, AMD64_RSP, 8);
       //amd64_movsd_reg_membase (code, AMD64_XMM0, AMD64_RSP, 0);
       //amd64_alu_reg_imm (code, X86_ADD, AMD64_RSP, 8);
       break;
     case SAVE_NONE:
       break;
     default:
       g_assert_not_reached ();
     }
   
   return code;
}

/*========================= End of Function ========================*/

/*------------------------------------------------------------------*/
/*                                                                  */
/* Name         - mono_arch_allocate_vars                           */
/*                                                                  */
/* Function     - Set var information according to the calling      */
/*                convention for Alpha. The local var stuff should  */
/*                most likely be split in another method.           */
/*                                                                  */
/* Parameter    - @m - Compile unit.                                */
/*
 * This method is called right before working with BBs. Conversion to
 * IR was done and some analises what registers would be used.
 * Collect info about registers we used - if we want to use a register
 * we need to allocate space for it and save on the stack in method
 * prolog.
 * 
 * Alpha calling convertion:
 * FP -> Stack top <- SP
 * 0:    Stack params to call others
 *
 *       RA               <- arch.params_stack_size
 *       old FP
 * 
 *       [LMF info]       <- arch.lmf_offset
 * .
 *       [possible return values allocated on stack]
 *
 * .     [locals]
 * .
 * .     caller saved regs <- arch.reg_save_area_offset
 * .     a0                <- arch.args_save_area_offset
 * .     a1
 * .     a2
 * .     a3
 * .     a4
 * .     a5
 * ------------------------
 * .     a6 - passed args on stack
 * .
 */
/*------------------------------------------------------------------*/

void
mono_arch_allocate_vars (MonoCompile *cfg)
{
   MonoMethodSignature *sig;
   MonoMethodHeader *header;
   MonoInst *inst;
   int i, offset = 0, a_off = 0;
   guint32 locals_stack_size, locals_stack_align = 0;
   gint32 *offsets;
   CallInfo *cinfo;
   
   CFG_DEBUG(2) ALPHA_DEBUG("mono_arch_allocate_vars");
   
   header = mono_method_get_header (cfg->method);
   
   sig = mono_method_signature (cfg->method);
   
   cinfo = get_call_info (sig, FALSE);
   
   /* if (cfg->arch.omit_fp) {
      cfg->flags |= MONO_CFG_HAS_SPILLUP;
      cfg->frame_reg = AMD64_RSP;
      offset = 0;
      }
      else */
   {
     /* Locals are allocated forwards from FP. After
      * RA (offset 0), FP (offset 8) and ret value, locals, A0-A5
      * (starting from offset 16).
      * FIXME: Check there Arg6...Argn are supposed to be
      */
     cfg->frame_reg = alpha_fp;
     //     offset = MONO_ALPHA_VARS_OFFSET;
   }

   CFG_DEBUG(3) g_print ("ALPHA: Size for call params is %d(%x)\n",
                         cfg->arch.params_stack_size, cfg->arch.params_stack_size);
   offset += cfg->arch.params_stack_size;

   offset += 16;    // Size to save RA & FP

   if (cfg->method->save_lmf)
     {
       /* Reserve stack space for saving LMF + argument regs */
       guint32 size = sizeof (MonoLMF);

       //if (lmf_tls_offset == -1)
       //	 /* Need to save argument regs too */
       //	 size += (AMD64_NREG * 8) + (8 * 8);

       cfg->arch.lmf_offset = offset;
       offset += size;

       CFG_DEBUG(3) g_print ("ALPHA: Method %s needs LMF. Offset: %x, Size: %x\n",
			     cfg->method->name, cfg->arch.lmf_offset, size);
     }
   
   if (sig->ret->type != MONO_TYPE_VOID)
     {
       switch (cinfo->ret.storage)
	 {
	 case ArgInIReg:
	 case ArgInFloatReg:
	 case ArgInDoubleReg:
	   if ((MONO_TYPE_ISSTRUCT (sig->ret) &&
		!mono_class_from_mono_type (sig->ret)->enumtype) ||
	       (sig->ret->type == MONO_TYPE_TYPEDBYREF))
	     {
	       /* The register is volatile */
	       cfg->ret->opcode = OP_REGOFFSET;
	       cfg->ret->inst_basereg = cfg->frame_reg;

	       /*if (cfg->arch.omit_fp) {
		 cfg->ret->inst_offset = offset;
		 offset += 8;
		 } else */
	       {
		 cfg->ret->inst_offset = offset;
		 CFG_DEBUG(3) g_print ("ALPHA: Return offset is %x\n", offset);
		 offset += 8;
	       }
	     }
	   else
	     {
	       cfg->ret->opcode = OP_REGVAR;
	       cfg->ret->inst_c0 = cinfo->ret.reg;
	     }
	   break;
	 case ArgValuetypeInReg:
	   /* Allocate a local to hold the result, the epilog will
	      copy it to the correct place */
	   // g_assert (!cfg->arch.omit_fp);
	   offset += 16;
	   cfg->ret->opcode = OP_REGOFFSET;
	   cfg->ret->inst_basereg = cfg->frame_reg;
	   cfg->ret->inst_offset = offset;
	   break;
	 default:
	   g_assert_not_reached ();
	 }
       cfg->ret->dreg = cfg->ret->inst_c0;
     }
   
   /* Allocate locals */
   offsets = mono_allocate_stack_slots_full (cfg,
					     /*cfg->arch.omit_fp ? FALSE:*/ TRUE, 
					     &locals_stack_size,
					     &locals_stack_align);
   
   //g_assert((locals_stack_size % 8) == 0);
   if (locals_stack_size % 8)
     {
       locals_stack_size += 8 - (locals_stack_size % 8);
     }

   /*   if (locals_stack_align)
     {
       offset += (locals_stack_align - 1);
       offset &= ~(locals_stack_align - 1);
     }
   */

   cfg->arch.localloc_offset = offset;
   
   CFG_DEBUG(3) g_print ("ALPHA: Locals start offset is %d(%x)\n", offset, offset);
   CFG_DEBUG(3) g_print ("ALPHA: Locals size is %d(%x)\n",
			  locals_stack_size, locals_stack_size);

   for (i = cfg->locals_start; i < cfg->num_varinfo; i++)
     {
       if (offsets [i] != -1) {
	 MonoInst *inst = cfg->varinfo [i];
	 inst->opcode = OP_REGOFFSET;
	 inst->inst_basereg = cfg->frame_reg;
	 //if (cfg->arch.omit_fp)
	 //        inst->inst_offset = (offset + offsets [i]);
	 //else
	 inst->inst_offset = (offset + (locals_stack_size - offsets [i]));

	 CFG_DEBUG(3) g_print ("ALPHA: allocated local %d to ", i);
	 CFG_DEBUG(3) mono_print_tree_nl (inst);
       }
     }
   
   g_free (offsets);

   // TODO check how offsets[i] are calculated
   // it seems they are points to the end on data. Like 8, but it actually - 0

   offset += locals_stack_size; //+8;
   
   if (!sig->pinvoke && (sig->call_convention == MONO_CALL_VARARG)) {
     //                g_assert (!cfg->arch.omit_fp);
     g_assert (cinfo->sig_cookie.storage == ArgOnStack);
     cfg->sig_cookie = cinfo->sig_cookie.offset + ARGS_OFFSET;
   }

   // Save offset for caller saved regs
   cfg->arch.reg_save_area_offset = offset;

   CFG_DEBUG(3) g_print ("ALPHA: reg_save_area_offset at %d(%x)\n", offset, offset);
   
   // Reserve space for caller saved registers 
   for (i = 0; i < MONO_MAX_IREGS; ++i)
     if ((ALPHA_IS_CALLEE_SAVED_REG (i)) &&
	 (cfg->used_int_regs & (1 << i)))
       {
	 offset += sizeof (gpointer);
       }

   // Save offset to args regs
   cfg->arch.args_save_area_offset = offset;

   CFG_DEBUG(3) g_print ("ALPHA: args_save_area_offset at %d(%x)\n", offset, offset);

   // Consider floats passed in regs too
   for (i = 0; i < (PARAM_REGS*2); ++i)
     if (i < (sig->param_count + sig->hasthis))
	 //(cfg->used_int_regs & (1 << param_regs[i])))
       {
	 offset += sizeof (gpointer);
       }

   CFG_DEBUG(3) g_print ("ALPHA: Stack size is %d(%x)\n",
			  offset, offset);
   
   // Reserve space for method params
   for (i = 0; i < sig->param_count + sig->hasthis; ++i)
     {
       inst = cfg->varinfo [i];

       if (inst->opcode != OP_REGVAR)
	 {
	   ArgInfo *ainfo = &cinfo->args [i];
	   gboolean inreg = TRUE;
	   MonoType *arg_type;
		 
	   if (sig->hasthis && (i == 0))
	     arg_type = &mono_defaults.object_class->byval_arg;
	   else
	     arg_type = sig->params [i - sig->hasthis];
		 
	   /* FIXME: Allocate volatile arguments to registers */
	   if (inst->flags & (MONO_INST_VOLATILE|MONO_INST_INDIRECT))
	     inreg = FALSE;
		 
	   /*
	    * Under AMD64, all registers used to pass arguments to functions
	    * are volatile across calls. For Alpha too.
	    * FIXME: Optimize this.
	    */
		 
	   // Let's 
	   if (inreg && (ainfo->storage == ArgInIReg)
	       //&& cfg->used_int_regs & (1 << ainfo->reg)
	       )
	     inreg = FALSE;
		 
	   if (//(ainfo->storage == ArgInIReg) ||
	       (ainfo->storage == ArgInFloatReg) ||
	       (ainfo->storage == ArgInDoubleReg) ||
	       (ainfo->storage == ArgValuetypeInReg))
	     inreg = FALSE;
		 
	   inst->opcode = OP_REGOFFSET;
		 
	   switch (ainfo->storage)
	     {
	     case ArgInIReg:
	     case ArgInFloatReg:
	     case ArgInDoubleReg:
	       inst->opcode = OP_REGVAR;
	       inst->dreg = ainfo->reg;
	       break;
	     case ArgOnStack:
	       // g_assert (!cfg->arch.omit_fp);
	       inst->opcode = OP_REGOFFSET;
	       inst->inst_basereg = cfg->frame_reg;
	       
	       // "offset" here will point to the end of
	       // array of saved ret,locals, args
	       // Ideally it would point to "a7"
	       inst->inst_offset = ainfo->offset + offset;
	       break;
	     case ArgValuetypeInReg:
	       break;
	     case ArgAggregate:
	       inreg = FALSE;
	       break;

	     default:
	       NOT_IMPLEMENTED("");
	     }

	   if (!inreg && (ainfo->storage != ArgOnStack))
	     {
	       inst->opcode = OP_REGOFFSET;
	       inst->inst_basereg = cfg->frame_reg;
	       
	       /* These arguments are saved to the stack in the prolog */
	       /*if (cfg->arch.omit_fp) {
		 inst->inst_offset = offset;
		 offset += (ainfo->storage == ArgValuetypeInReg) ?
		 2 * sizeof (gpointer) : sizeof (gpointer);
		 } else */
	       {
		 // offset += (ainfo->storage == ArgValuetypeInReg) ?
		 // 2 * sizeof (gpointer) : sizeof (gpointer);

		 inst->inst_offset = cfg->arch.args_save_area_offset + a_off;
		 switch(ainfo->storage)
		   {
		   case ArgAggregate:
		     a_off += ainfo->nslots * 8;
		     break;
		   default:
		     a_off += sizeof (gpointer);
		   }
		//   (/*(ainfo->reg - 16)*/ i * 8);
	       }
	     }
	 }
    }
   
   cfg->stack_offset = offset;
   
   g_free (cinfo);
}

/*========================= End of Function ========================*/

/*------------------------------------------------------------------*/
/*                                                                  */
/* Name         - mono_arch_print_tree                              */
/*                                                                  */
/* Function     - Print platform-specific opcode details.           */
/*                                                                  */
/* Returns      - 1 - opcode details have been printed              */
/*                0 - opcode details have not been printed          */
/*                                                                  */
/*------------------------------------------------------------------*/

gboolean
mono_arch_print_tree (MonoInst *tree, int arity)
{
   gboolean done;
   
   ALPHA_DEBUG("mono_arch_print_tree");
   
   switch (tree->opcode) {
	default:
	  done = 0;
   }
   return (done);
}

/*========================= End of Function ========================*/

/*
**
** mono_arch_get_vcall_slot_addr
**  is called by mono_magic_trampoline to determine that the JIT compiled
**  method is called via vtable slot. We need to analyze call sequence
**  and determine that. In case it is true - we need to return address
**  of vtable slot.
**
** code - points to the next instruction after call
** reg - points to saved regs before the call (this is done
**        by mono_magic_trampoline function
*/

gpointer*
mono_arch_get_vcall_slot_addr (guint8* code, gpointer *regs)
{
  unsigned int *pc = (unsigned int *)code;
  guint32 reg, disp;
  int     start_index = -2;

  ALPHA_PRINT g_debug("ALPHA_CHECK: [mono_arch_get_vcall_slot_addr] code: %p regs: %p",
	  pc, regs);

  // Check if we have parameters on stack
  if (pc[-2] & 0xFFFF0000 == 0x23DE0000)     // lda     sp,-n(sp)
    start_index = -3;

  // Check for (call_membase):
  // -4: mov     v0,a0        - load this ???
  // -3: ldq     v0,0(v0)     - load vtable
  // -2: ldq     t12,64(v0)   - load method (object->vtable->vtable[method->slot])
  if ((pc[start_index-1] & 0xFFFFFFFF) == 0xA4000000 &&
      (pc[start_index] & 0xFFFF0000) == 0xA7600000
      )
    {
      disp = pc[start_index] & 0xFFFF;
      reg = 0; // For now

      ALPHA_PRINT g_debug("ALPHA_CHECK: [mono_arch_get_vcall_slot_addr callvirt] call_membase");

      return (gpointer)(((guint64)(regs [reg])) + disp);
    }

  // Check for interface call
  // -5: mov     v0,a0
  // -4: ldq     v0,0(v0)
  // -3: ldq     v0,-n(v0)
  // -2: ldq     t12,0(v0)
  if ((pc[start_index-2] & 0xFFFFFFFF) == 0xA4000000 &&
      (pc[start_index-1] & 0xFFFF0000) == 0xA4000000 &&
      (pc[start_index] & 0xFFFF0000) == 0xA7600000
      )
    {
      disp = pc[start_index] & 0xFFFF;;
      reg = 0; // For now

      ALPHA_PRINT g_debug("ALPHA_CHECK: [mono_arch_get_vcall_slot_addr interf callvir] call_membase");

      return (gpointer)(((guint64)(regs [reg])) + disp);
    }

  return 0;
}


guint32
mono_arch_get_patch_offset (guint8 *code)
{
  return 3;
}<|MERGE_RESOLUTION|>--- conflicted
+++ resolved
@@ -3652,17 +3652,10 @@
 	   }
 	   break;
 
-<<<<<<< HEAD
-	 case OP_ENDFILTER:
-	   {
-	     // Keep in sync with start_handler
-=======
-	 case CEE_ENDFINALLY:
 	{
              // Keep in sync with start_handler
              CFG_DEBUG(4) g_print("ALPHA_CHECK: [endfinally] basereg=%d, offset=%0x\n",
                 ins->inst_left->inst_basereg, ins->inst_left->inst_offset);
->>>>>>> b7de4ea5
 
              alpha_ldq(code, alpha_ra, ins->inst_left->inst_basereg,
                         ins->inst_left->inst_offset);
