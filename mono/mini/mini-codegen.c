--- conflicted
+++ resolved
@@ -1365,19 +1365,13 @@
 
 			g_assert (!fp);
 			g_assert (prev_dreg > -1);
-<<<<<<< HEAD
 			g_assert (!is_global_ireg (rs->vassign [prev_dreg]));
 			mask = regpair_reg2_mask (spec [MONO_INST_DEST], rs->vassign [prev_dreg]);
-			val = rs->vassign [reg2];
-=======
-			g_assert (!is_global_ireg (rs->iassign [prev_dreg]));
-			mask = regpair_reg2_mask (spec [MONO_INST_DEST], rs->iassign [prev_dreg]);
 #ifdef __i386__
 			/* bug #80489 */
 			mask &= ~regmask (X86_ECX);
 #endif
-			val = rs->iassign [reg2];
->>>>>>> e872f773
+			val = rs->vassign [reg2];
 			if (val < 0) {
 				int spill = 0;
 				if (val < -1) {
