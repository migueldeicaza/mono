--- conflicted
+++ resolved
@@ -3133,7 +3133,6 @@
 		case OP_AMD64_ICOMPARE_REG_MEMBASE:
 			amd64_alu_reg_membase_size (code, X86_CMP, ins->sreg1, ins->sreg2, ins->inst_offset, 4);
 			break;
-<<<<<<< HEAD
 		case OP_AMD64_COMPARE_REG_MEMBASE:
 			amd64_alu_reg_membase_size (code, X86_CMP, ins->sreg1, ins->sreg2, ins->inst_offset, 8);
 			break;
@@ -3191,8 +3190,6 @@
 			amd64_alu_membase_imm_size (code, X86_XOR, ins->inst_basereg, ins->inst_offset, ins->inst_imm, 8);
 			break;
 
-=======
->>>>>>> 82436a5b
 		case OP_BREAK:
 			amd64_breakpoint (code);
 			break;
@@ -3893,11 +3890,6 @@
 		case OP_LABEL:
 			ins->inst_c0 = code - cfg->native_code;
 			break;
-<<<<<<< HEAD
-=======
-		case OP_NOP:
-			break;
->>>>>>> 82436a5b
 		case OP_BR:
 			//g_print ("target: %p, next: %p, curr: %p, last: %p\n", ins->inst_target_bb, bb->next_bb, ins, bb->last_ins);
 			//if ((ins->inst_target_bb == bb->next_bb) && ins == bb->last_ins)
@@ -4664,11 +4656,7 @@
 			amd64_alu_reg_imm (code, X86_CMP, AMD64_RAX, X86_FP_C0);
 			EMIT_COND_BRANCH (ins, X86_CC_NE, FALSE);
 			break;
-<<<<<<< HEAD
 		case OP_CKFINITE:
-=======
-		case OP_CKFINITE: {
->>>>>>> 82436a5b
 			if (use_sse2) {
 				/* Transfer value to the fp stack */
 				amd64_alu_reg_imm (code, X86_SUB, AMD64_RSP, 16);
