/*
 * mini-amd64.c: AMD64 backend for the Mono code generator
 *
 * Based on mini-x86.c.
 *
 * Authors:
 *   Paolo Molaro (lupus@ximian.com)
 *   Dietmar Maurer (dietmar@ximian.com)
 *   Patrik Torstensson
 *
 * (C) 2003 Ximian, Inc.
 */
#include "mini.h"
#include <string.h>
#include <math.h>
#include <unistd.h>

#include <mono/metadata/appdomain.h>
#include <mono/metadata/debug-helpers.h>
#include <mono/metadata/threads.h>
#include <mono/metadata/profiler-private.h>
#include <mono/metadata/mono-debug.h>
#include <mono/utils/mono-math.h>

#include "trace.h"
#include "mini-amd64.h"
#include "inssel.h"
#include "cpu-amd64.h"

static gint lmf_tls_offset = -1;
static gint lmf_addr_tls_offset = -1;
static gint appdomain_tls_offset = -1;
static gint thread_tls_offset = -1;

#ifdef MONO_XEN_OPT
static gboolean optimize_for_xen = TRUE;
#else
#define optimize_for_xen 0
#endif

static gboolean use_sse2 = !MONO_ARCH_USE_FPSTACK;

#define ALIGN_TO(val,align) ((((guint64)val) + ((align) - 1)) & ~((align) - 1))

#define IS_IMM32(val) ((((guint64)val) >> 32) == 0)

#ifdef PLATFORM_WIN32
/* Under windows, the default pinvoke calling convention is stdcall */
#define CALLCONV_IS_STDCALL(call_conv) (((call_conv) == MONO_CALL_STDCALL) || ((call_conv) == MONO_CALL_DEFAULT))
#else
#define CALLCONV_IS_STDCALL(call_conv) ((call_conv) == MONO_CALL_STDCALL)
#endif

#define ARGS_OFFSET 16
#define GP_SCRATCH_REG AMD64_R11

/*
 * AMD64 register usage:
 * - callee saved registers are used for global register allocation
 * - %r11 is used for materializing 64 bit constants in opcodes
 * - the rest is used for local allocation
 */

/*
 * Floating point comparison results:
 *                  ZF PF CF
 * A > B            0  0  0
 * A < B            0  0  1
 * A = B            1  0  0
 * A > B            0  0  0
 * UNORDERED        1  1  1
 */

void mini_emit_memcpy2 (MonoCompile *cfg, int destreg, int doffset, int srcreg, int soffset, int size, int align);

const char*
mono_arch_regname (int reg) {
	switch (reg) {
	case AMD64_RAX: return "%rax";
	case AMD64_RBX: return "%rbx";
	case AMD64_RCX: return "%rcx";
	case AMD64_RDX: return "%rdx";
	case AMD64_RSP: return "%rsp";	
	case AMD64_RBP: return "%rbp";
	case AMD64_RDI: return "%rdi";
	case AMD64_RSI: return "%rsi";
	case AMD64_R8: return "%r8";
	case AMD64_R9: return "%r9";
	case AMD64_R10: return "%r10";
	case AMD64_R11: return "%r11";
	case AMD64_R12: return "%r12";
	case AMD64_R13: return "%r13";
	case AMD64_R14: return "%r14";
	case AMD64_R15: return "%r15";
	}
	return "unknown";
}

static const char * xmmregs [] = {
	"xmm0", "xmm1", "xmm2", "xmm3", "xmm4", "xmm5", "xmm6", "xmm7", "xmm8",
	"xmm9", "xmm10", "xmm11", "xmm12", "xmm13", "xmm14", "xmm15"
};

const char*
mono_arch_fregname (int reg)
{
	if (reg < AMD64_XMM_NREG)
		return xmmregs [reg];
	else
		return "unknown";
}

G_GNUC_UNUSED static void
break_count (void)
{
}

G_GNUC_UNUSED static gboolean
debug_count (void)
{
	static int count = 0;
	count ++;

	if (!getenv ("COUNT"))
		return TRUE;

	if (count == atoi (getenv ("COUNT"))) {
		break_count ();
	}

	if (count > atoi (getenv ("COUNT"))) {
		return FALSE;
	}

	return TRUE;
}

static gboolean
debug_omit_fp (void)
{
#if 0
	return debug_count ();
#else
	return TRUE;
#endif
}

static inline gboolean
amd64_is_near_call (guint8 *code)
{
	/* Skip REX */
	if ((code [0] >= 0x40) && (code [0] <= 0x4f))
		code += 1;

	return code [0] == 0xe8;
}

static inline void 
amd64_patch (unsigned char* code, gpointer target)
{
	/* Skip REX */
	if ((code [0] >= 0x40) && (code [0] <= 0x4f))
		code += 1;

	if ((code [0] & 0xf8) == 0xb8) {
		/* amd64_set_reg_template */
		*(guint64*)(code + 1) = (guint64)target;
	}
	else if (code [0] == 0x8b) {
		/* mov 0(%rip), %dreg */
		*(guint32*)(code + 2) = (guint32)(guint64)target - 7;
	}
	else if ((code [0] == 0xff) && (code [1] == 0x15)) {
		/* call *<OFFSET>(%rip) */
		*(guint32*)(code + 2) = ((guint32)(guint64)target) - 7;
	}
	else if ((code [0] == 0xe8)) {
		/* call <DISP> */
		gint64 disp = (guint8*)target - (guint8*)code;
		g_assert (amd64_is_imm32 (disp));
		x86_patch (code, (unsigned char*)target);
	}
	else
		x86_patch (code, (unsigned char*)target);
}

typedef enum {
	ArgInIReg,
	ArgInFloatSSEReg,
	ArgInDoubleSSEReg,
	ArgOnStack,
	ArgValuetypeInReg,
	ArgNone /* only in pair_storage */
} ArgStorage;

typedef struct {
	gint16 offset;
	gint8  reg;
	ArgStorage storage;

	/* Only if storage == ArgValuetypeInReg */
	ArgStorage pair_storage [2];
	gint8 pair_regs [2];
} ArgInfo;

typedef struct {
	int nargs;
	guint32 stack_usage;
	guint32 reg_usage;
	guint32 freg_usage;
	gboolean need_stack_align;
	ArgInfo ret;
	ArgInfo sig_cookie;
	ArgInfo args [1];
} CallInfo;

#define DEBUG(a) if (cfg->verbose_level > 1) a

#define NEW_ICONST(cfg,dest,val) do {	\
		(dest) = mono_mempool_alloc0 ((cfg)->mempool, sizeof (MonoInst));	\
		(dest)->opcode = OP_ICONST;	\
		(dest)->inst_c0 = (val);	\
		(dest)->type = STACK_I4;	\
	} while (0)

#define PARAM_REGS 6

static AMD64_Reg_No param_regs [] = { AMD64_RDI, AMD64_RSI, AMD64_RDX, AMD64_RCX, AMD64_R8, AMD64_R9 };

static AMD64_Reg_No return_regs [] = { AMD64_RAX, AMD64_RDX };

static void inline
add_general (guint32 *gr, guint32 *stack_size, ArgInfo *ainfo)
{
    ainfo->offset = *stack_size;

    if (*gr >= PARAM_REGS) {
		ainfo->storage = ArgOnStack;
		(*stack_size) += sizeof (gpointer);
    }
    else {
		ainfo->storage = ArgInIReg;
		ainfo->reg = param_regs [*gr];
		(*gr) ++;
    }
}

#define FLOAT_PARAM_REGS 8

static void inline
add_float (guint32 *gr, guint32 *stack_size, ArgInfo *ainfo, gboolean is_double)
{
    ainfo->offset = *stack_size;

    if (*gr >= FLOAT_PARAM_REGS) {
		ainfo->storage = ArgOnStack;
		(*stack_size) += sizeof (gpointer);
    }
    else {
		/* A double register */
		if (is_double)
			ainfo->storage = ArgInDoubleSSEReg;
		else
			ainfo->storage = ArgInFloatSSEReg;
		ainfo->reg = *gr;
		(*gr) += 1;
    }
}

typedef enum ArgumentClass {
	ARG_CLASS_NO_CLASS,
	ARG_CLASS_MEMORY,
	ARG_CLASS_INTEGER,
	ARG_CLASS_SSE
} ArgumentClass;

static ArgumentClass
merge_argument_class_from_type (MonoType *type, ArgumentClass class1)
{
	ArgumentClass class2 = ARG_CLASS_NO_CLASS;
	MonoType *ptype;

	ptype = mono_type_get_underlying_type (type);
	switch (ptype->type) {
	case MONO_TYPE_BOOLEAN:
	case MONO_TYPE_CHAR:
	case MONO_TYPE_I1:
	case MONO_TYPE_U1:
	case MONO_TYPE_I2:
	case MONO_TYPE_U2:
	case MONO_TYPE_I4:
	case MONO_TYPE_U4:
	case MONO_TYPE_I:
	case MONO_TYPE_U:
	case MONO_TYPE_STRING:
	case MONO_TYPE_OBJECT:
	case MONO_TYPE_CLASS:
	case MONO_TYPE_SZARRAY:
	case MONO_TYPE_PTR:
	case MONO_TYPE_FNPTR:
	case MONO_TYPE_ARRAY:
	case MONO_TYPE_I8:
	case MONO_TYPE_U8:
		class2 = ARG_CLASS_INTEGER;
		break;
	case MONO_TYPE_R4:
	case MONO_TYPE_R8:
		class2 = ARG_CLASS_SSE;
		break;

	case MONO_TYPE_TYPEDBYREF:
		g_assert_not_reached ();

	case MONO_TYPE_GENERICINST:
		if (!mono_type_generic_inst_is_valuetype (ptype)) {
			class2 = ARG_CLASS_INTEGER;
			break;
		}
		/* fall through */
	case MONO_TYPE_VALUETYPE: {
		MonoMarshalType *info = mono_marshal_load_type_info (ptype->data.klass);
		int i;

		for (i = 0; i < info->num_fields; ++i) {
			class2 = class1;
			class2 = merge_argument_class_from_type (info->fields [i].field->type, class2);
		}
		break;
	}
	default:
		g_assert_not_reached ();
	}

	/* Merge */
	if (class1 == class2)
		;
	else if (class1 == ARG_CLASS_NO_CLASS)
		class1 = class2;
	else if ((class1 == ARG_CLASS_MEMORY) || (class2 == ARG_CLASS_MEMORY))
		class1 = ARG_CLASS_MEMORY;
	else if ((class1 == ARG_CLASS_INTEGER) || (class2 == ARG_CLASS_INTEGER))
		class1 = ARG_CLASS_INTEGER;
	else
		class1 = ARG_CLASS_SSE;

	return class1;
}

static void
add_valuetype (MonoMethodSignature *sig, ArgInfo *ainfo, MonoType *type,
	       gboolean is_return,
	       guint32 *gr, guint32 *fr, guint32 *stack_size)
{
	guint32 size, quad, nquads, i;
	ArgumentClass args [2];
	MonoMarshalType *info;
	MonoClass *klass;

	klass = mono_class_from_mono_type (type);
	if (sig->pinvoke) 
		size = mono_type_native_stack_size (&klass->byval_arg, NULL);
	else 
		size = mono_type_stack_size (&klass->byval_arg, NULL);

	if (!sig->pinvoke || (size == 0) || (size > 16)) {
		/* Allways pass in memory */
		ainfo->offset = *stack_size;
		*stack_size += ALIGN_TO (size, 8);
		ainfo->storage = ArgOnStack;

		return;
	}

	/* FIXME: Handle structs smaller than 8 bytes */
	//if ((size % 8) != 0)
	//	NOT_IMPLEMENTED;

	if (size > 8)
		nquads = 2;
	else
		nquads = 1;

	/*
	 * Implement the algorithm from section 3.2.3 of the X86_64 ABI.
	 * The X87 and SSEUP stuff is left out since there are no such types in
	 * the CLR.
	 */
	info = mono_marshal_load_type_info (klass);
	g_assert (info);
	if (info->native_size > 16) {
		ainfo->offset = *stack_size;
		*stack_size += ALIGN_TO (info->native_size, 8);
		ainfo->storage = ArgOnStack;

		return;
	}

	args [0] = ARG_CLASS_NO_CLASS;
	args [1] = ARG_CLASS_NO_CLASS;
	for (quad = 0; quad < nquads; ++quad) {
		int size;
		guint32 align;
		ArgumentClass class1;
		
		class1 = ARG_CLASS_NO_CLASS;
		for (i = 0; i < info->num_fields; ++i) {
			size = mono_marshal_type_size (info->fields [i].field->type, 
										   info->fields [i].mspec, 
										   &align, TRUE, klass->unicode);
			if ((info->fields [i].offset < 8) && (info->fields [i].offset + size) > 8) {
				/* Unaligned field */
				NOT_IMPLEMENTED;
			}

			/* Skip fields in other quad */
			if ((quad == 0) && (info->fields [i].offset >= 8))
				continue;
			if ((quad == 1) && (info->fields [i].offset < 8))
				continue;

			class1 = merge_argument_class_from_type (info->fields [i].field->type, class1);
		}
		g_assert (class1 != ARG_CLASS_NO_CLASS);
		args [quad] = class1;
	}

	/* Post merger cleanup */
	if ((args [0] == ARG_CLASS_MEMORY) || (args [1] == ARG_CLASS_MEMORY))
		args [0] = args [1] = ARG_CLASS_MEMORY;

	/* Allocate registers */
	{
		int orig_gr = *gr;
		int orig_fr = *fr;

		ainfo->storage = ArgValuetypeInReg;
		ainfo->pair_storage [0] = ainfo->pair_storage [1] = ArgNone;
		for (quad = 0; quad < nquads; ++quad) {
			switch (args [quad]) {
			case ARG_CLASS_INTEGER:
				if (*gr >= PARAM_REGS)
					args [quad] = ARG_CLASS_MEMORY;
				else {
					ainfo->pair_storage [quad] = ArgInIReg;
					if (is_return)
						ainfo->pair_regs [quad] = return_regs [*gr];
					else
						ainfo->pair_regs [quad] = param_regs [*gr];
					(*gr) ++;
				}
				break;
			case ARG_CLASS_SSE:
				if (*fr >= FLOAT_PARAM_REGS)
					args [quad] = ARG_CLASS_MEMORY;
				else {
					ainfo->pair_storage [quad] = ArgInDoubleSSEReg;
					ainfo->pair_regs [quad] = *fr;
					(*fr) ++;
				}
				break;
			case ARG_CLASS_MEMORY:
				break;
			default:
				g_assert_not_reached ();
			}
		}

		if ((args [0] == ARG_CLASS_MEMORY) || (args [1] == ARG_CLASS_MEMORY)) {
			/* Revert possible register assignments */
			*gr = orig_gr;
			*fr = orig_fr;

			ainfo->offset = *stack_size;
			*stack_size += ALIGN_TO (info->native_size, 8);
			ainfo->storage = ArgOnStack;
		}
	}
}

/*
 * get_call_info:
 *
 *  Obtain information about a call according to the calling convention.
 * For AMD64, see the "System V ABI, x86-64 Architecture Processor Supplement 
 * Draft Version 0.23" document for more information.
 */
static CallInfo*
get_call_info (MonoMemPool *mp, MonoMethodSignature *sig, gboolean is_pinvoke)
{
	guint32 i, gr, fr;
	MonoType *ret_type;
	int n = sig->hasthis + sig->param_count;
	guint32 stack_size = 0;
	CallInfo *cinfo;

	if (mp)
		cinfo = mono_mempool_alloc0 (mp, sizeof (CallInfo) + (sizeof (ArgInfo) * n));
	else
		cinfo = g_malloc0 (sizeof (CallInfo) + (sizeof (ArgInfo) * n));

	gr = 0;
	fr = 0;

	/* return value */
	{
		ret_type = mono_type_get_underlying_type (sig->ret);
		switch (ret_type->type) {
		case MONO_TYPE_BOOLEAN:
		case MONO_TYPE_I1:
		case MONO_TYPE_U1:
		case MONO_TYPE_I2:
		case MONO_TYPE_U2:
		case MONO_TYPE_CHAR:
		case MONO_TYPE_I4:
		case MONO_TYPE_U4:
		case MONO_TYPE_I:
		case MONO_TYPE_U:
		case MONO_TYPE_PTR:
		case MONO_TYPE_FNPTR:
		case MONO_TYPE_CLASS:
		case MONO_TYPE_OBJECT:
		case MONO_TYPE_SZARRAY:
		case MONO_TYPE_ARRAY:
		case MONO_TYPE_STRING:
			cinfo->ret.storage = ArgInIReg;
			cinfo->ret.reg = AMD64_RAX;
			break;
		case MONO_TYPE_U8:
		case MONO_TYPE_I8:
			cinfo->ret.storage = ArgInIReg;
			cinfo->ret.reg = AMD64_RAX;
			break;
		case MONO_TYPE_R4:
			cinfo->ret.storage = ArgInFloatSSEReg;
			cinfo->ret.reg = AMD64_XMM0;
			break;
		case MONO_TYPE_R8:
			cinfo->ret.storage = ArgInDoubleSSEReg;
			cinfo->ret.reg = AMD64_XMM0;
			break;
		case MONO_TYPE_GENERICINST:
			if (!mono_type_generic_inst_is_valuetype (sig->ret)) {
				cinfo->ret.storage = ArgInIReg;
				cinfo->ret.reg = AMD64_RAX;
				break;
			}
			/* fall through */
		case MONO_TYPE_VALUETYPE: {
			guint32 tmp_gr = 0, tmp_fr = 0, tmp_stacksize = 0;

			add_valuetype (sig, &cinfo->ret, sig->ret, TRUE, &tmp_gr, &tmp_fr, &tmp_stacksize);
			if (cinfo->ret.storage == ArgOnStack)
				/* The caller passes the address where the value is stored */
				add_general (&gr, &stack_size, &cinfo->ret);
			break;
		}
		case MONO_TYPE_TYPEDBYREF:
			/* Same as a valuetype with size 24 */
			add_general (&gr, &stack_size, &cinfo->ret);
			;
			break;
		case MONO_TYPE_VOID:
			break;
		default:
			g_error ("Can't handle as return value 0x%x", sig->ret->type);
		}
	}

	/* this */
	if (sig->hasthis)
		add_general (&gr, &stack_size, cinfo->args + 0);

	if (!sig->pinvoke && (sig->call_convention == MONO_CALL_VARARG) && (n == 0)) {
		gr = PARAM_REGS;
		fr = FLOAT_PARAM_REGS;
		
		/* Emit the signature cookie just before the implicit arguments */
		add_general (&gr, &stack_size, &cinfo->sig_cookie);
	}

	for (i = 0; i < sig->param_count; ++i) {
		ArgInfo *ainfo = &cinfo->args [sig->hasthis + i];
		MonoType *ptype;

		if (!sig->pinvoke && (sig->call_convention == MONO_CALL_VARARG) && (i == sig->sentinelpos)) {
			/* We allways pass the sig cookie on the stack for simplicity */
			/* 
			 * Prevent implicit arguments + the sig cookie from being passed 
			 * in registers.
			 */
			gr = PARAM_REGS;
			fr = FLOAT_PARAM_REGS;

			/* Emit the signature cookie just before the implicit arguments */
			add_general (&gr, &stack_size, &cinfo->sig_cookie);
		}

		if (sig->params [i]->byref) {
			add_general (&gr, &stack_size, ainfo);
			continue;
		}
		ptype = mono_type_get_underlying_type (sig->params [i]);
		switch (ptype->type) {
		case MONO_TYPE_BOOLEAN:
		case MONO_TYPE_I1:
		case MONO_TYPE_U1:
			add_general (&gr, &stack_size, ainfo);
			break;
		case MONO_TYPE_I2:
		case MONO_TYPE_U2:
		case MONO_TYPE_CHAR:
			add_general (&gr, &stack_size, ainfo);
			break;
		case MONO_TYPE_I4:
		case MONO_TYPE_U4:
			add_general (&gr, &stack_size, ainfo);
			break;
		case MONO_TYPE_I:
		case MONO_TYPE_U:
		case MONO_TYPE_PTR:
		case MONO_TYPE_FNPTR:
		case MONO_TYPE_CLASS:
		case MONO_TYPE_OBJECT:
		case MONO_TYPE_STRING:
		case MONO_TYPE_SZARRAY:
		case MONO_TYPE_ARRAY:
			add_general (&gr, &stack_size, ainfo);
			break;
		case MONO_TYPE_GENERICINST:
			if (!mono_type_generic_inst_is_valuetype (ptype)) {
				add_general (&gr, &stack_size, ainfo);
				break;
			}
			/* fall through */
		case MONO_TYPE_VALUETYPE:
			add_valuetype (sig, ainfo, sig->params [i], FALSE, &gr, &fr, &stack_size);
			break;
		case MONO_TYPE_TYPEDBYREF:
			stack_size += sizeof (MonoTypedRef);
			ainfo->storage = ArgOnStack;
			break;
		case MONO_TYPE_U8:
		case MONO_TYPE_I8:
			add_general (&gr, &stack_size, ainfo);
			break;
		case MONO_TYPE_R4:
			add_float (&fr, &stack_size, ainfo, FALSE);
			break;
		case MONO_TYPE_R8:
			add_float (&fr, &stack_size, ainfo, TRUE);
			break;
		default:
			g_assert_not_reached ();
		}
	}

	if (!sig->pinvoke && (sig->call_convention == MONO_CALL_VARARG) && (n > 0) && (sig->sentinelpos == sig->param_count)) {
		gr = PARAM_REGS;
		fr = FLOAT_PARAM_REGS;
		
		/* Emit the signature cookie just before the implicit arguments */
		add_general (&gr, &stack_size, &cinfo->sig_cookie);
	}

	if (stack_size & 0x8) {
		/* The AMD64 ABI requires each stack frame to be 16 byte aligned */
		cinfo->need_stack_align = TRUE;
		stack_size += 8;
	}

	cinfo->stack_usage = stack_size;
	cinfo->reg_usage = gr;
	cinfo->freg_usage = fr;
	return cinfo;
}

/*
 * mono_arch_get_argument_info:
 * @csig:  a method signature
 * @param_count: the number of parameters to consider
 * @arg_info: an array to store the result infos
 *
 * Gathers information on parameters such as size, alignment and
 * padding. arg_info should be large enought to hold param_count + 1 entries. 
 *
 * Returns the size of the argument area on the stack.
 */
int
mono_arch_get_argument_info (MonoMethodSignature *csig, int param_count, MonoJitArgumentInfo *arg_info)
{
	int k;
	CallInfo *cinfo = get_call_info (NULL, csig, FALSE);
	guint32 args_size = cinfo->stack_usage;

	/* The arguments are saved to a stack area in mono_arch_instrument_prolog */
	if (csig->hasthis) {
		arg_info [0].offset = 0;
	}

	for (k = 0; k < param_count; k++) {
		arg_info [k + 1].offset = ((k + csig->hasthis) * 8);
		/* FIXME: */
		arg_info [k + 1].size = 0;
	}

	g_free (cinfo);

	return args_size;
}

static int 
cpuid (int id, int* p_eax, int* p_ebx, int* p_ecx, int* p_edx)
{
	return 0;
}

/*
 * Initialize the cpu to execute managed code.
 */
void
mono_arch_cpu_init (void)
{
	guint16 fpcw;

	/* spec compliance requires running with double precision */
	__asm__  __volatile__ ("fnstcw %0\n": "=m" (fpcw));
	fpcw &= ~X86_FPCW_PRECC_MASK;
	fpcw |= X86_FPCW_PREC_DOUBLE;
	__asm__  __volatile__ ("fldcw %0\n": : "m" (fpcw));
	__asm__  __volatile__ ("fnstcw %0\n": "=m" (fpcw));
}

/*
 * This function returns the optimizations supported on this cpu.
 */
guint32
mono_arch_cpu_optimizazions (guint32 *exclude_mask)
{
	int eax, ebx, ecx, edx;
	guint32 opts = 0;

	/* FIXME: AMD64 */

	*exclude_mask = 0;
	/* Feature Flags function, flags returned in EDX. */
	if (cpuid (1, &eax, &ebx, &ecx, &edx)) {
		if (edx & (1 << 15)) {
			opts |= MONO_OPT_CMOV;
			if (edx & 1)
				opts |= MONO_OPT_FCMOV;
			else
				*exclude_mask |= MONO_OPT_FCMOV;
		} else
			*exclude_mask |= MONO_OPT_CMOV;
	}
	return opts;
}

gboolean
mono_amd64_is_sse2 (void)
{
	return use_sse2;
}

GList *
mono_arch_get_allocatable_int_vars (MonoCompile *cfg)
{
	GList *vars = NULL;
	int i;

	for (i = 0; i < cfg->num_varinfo; i++) {
		MonoInst *ins = cfg->varinfo [i];
		MonoMethodVar *vmv = MONO_VARINFO (cfg, i);

		/* unused vars */
		if (vmv->range.first_use.abs_pos >= vmv->range.last_use.abs_pos)
			continue;

		if ((ins->flags & (MONO_INST_IS_DEAD|MONO_INST_VOLATILE|MONO_INST_INDIRECT)) || 
		    (ins->opcode != OP_LOCAL && ins->opcode != OP_ARG))
			continue;

		if (mono_is_regsize_var (ins->inst_vtype)) {
			g_assert (MONO_VARINFO (cfg, i)->reg == -1);
			g_assert (i == vmv->idx);
			vars = g_list_prepend (vars, vmv);
		}
	}

	vars = mono_varlist_sort (cfg, vars, 0);

	return vars;
}

/**
 * mono_arch_compute_omit_fp:
 *
 *   Determine whenever the frame pointer can be eliminated.
 */
static void
mono_arch_compute_omit_fp (MonoCompile *cfg)
{
	MonoMethodSignature *sig;
	MonoMethodHeader *header;
	int i;
	CallInfo *cinfo;

	if (cfg->arch.omit_fp_computed)
		return;

	header = mono_method_get_header (cfg->method);

	sig = mono_method_signature (cfg->method);

	if (!cfg->arch.cinfo)
		cfg->arch.cinfo = get_call_info (cfg->mempool, sig, FALSE);
	cinfo = cfg->arch.cinfo;

	/*
	 * FIXME: Remove some of the restrictions.
	 */
	cfg->arch.omit_fp = TRUE;
	cfg->arch.omit_fp_computed = TRUE;

	/* Temporarily disable this when running in the debugger until we have support
	 * for this in the debugger. */
	if (mono_debug_using_mono_debugger ())
		cfg->arch.omit_fp = FALSE;

	if (!debug_omit_fp ())
		cfg->arch.omit_fp = FALSE;
	/*
	if (cfg->method->save_lmf)
		cfg->arch.omit_fp = FALSE;
	*/
	if (cfg->flags & MONO_CFG_HAS_ALLOCA)
		cfg->arch.omit_fp = FALSE;
	if (header->num_clauses)
		cfg->arch.omit_fp = FALSE;
	if (cfg->param_area)
		cfg->arch.omit_fp = FALSE;
	if (!sig->pinvoke && (sig->call_convention == MONO_CALL_VARARG))
		cfg->arch.omit_fp = FALSE;
	if ((mono_jit_trace_calls != NULL && mono_trace_eval (cfg->method)) ||
		(cfg->prof_options & MONO_PROFILE_ENTER_LEAVE))
		cfg->arch.omit_fp = FALSE;
	for (i = 0; i < sig->param_count + sig->hasthis; ++i) {
		ArgInfo *ainfo = &cinfo->args [i];

		if (ainfo->storage == ArgOnStack) {
			/* 
			 * The stack offset can only be determined when the frame
			 * size is known.
			 */
			cfg->arch.omit_fp = FALSE;
		}
	}

	if (cinfo->ret.storage == ArgValuetypeInReg)
		cfg->arch.omit_fp = FALSE;

	if (cfg->num_varinfo > 10000) {
		/* Avoid hitting the stack_alloc_size < (1 << 16) assertion in emit_epilog () */
		cfg->arch.omit_fp = FALSE;
	}
}

GList *
mono_arch_get_global_int_regs (MonoCompile *cfg)
{
	GList *regs = NULL;

	mono_arch_compute_omit_fp (cfg);

	if (cfg->arch.omit_fp)
		regs = g_list_prepend (regs, (gpointer)AMD64_RBP);

	/* We use the callee saved registers for global allocation */
	regs = g_list_prepend (regs, (gpointer)AMD64_RBX);
	regs = g_list_prepend (regs, (gpointer)AMD64_R12);
	regs = g_list_prepend (regs, (gpointer)AMD64_R13);
	regs = g_list_prepend (regs, (gpointer)AMD64_R14);
	regs = g_list_prepend (regs, (gpointer)AMD64_R15);

	return regs;
}

/*
 * mono_arch_regalloc_cost:
 *
 *  Return the cost, in number of memory references, of the action of 
 * allocating the variable VMV into a register during global register
 * allocation.
 */
guint32
mono_arch_regalloc_cost (MonoCompile *cfg, MonoMethodVar *vmv)
{
	MonoInst *ins = cfg->varinfo [vmv->idx];

	if (cfg->method->save_lmf)
		/* The register is already saved */
		/* substract 1 for the invisible store in the prolog */
		return (ins->opcode == OP_ARG) ? 0 : 1;
	else
		/* push+pop */
		return (ins->opcode == OP_ARG) ? 1 : 2;
}
 
void
mono_arch_allocate_vars (MonoCompile *cfg)
{
	MonoMethodSignature *sig;
	MonoMethodHeader *header;
	MonoInst *inst;
	int i, offset;
	guint32 locals_stack_size, locals_stack_align;
	gint32 *offsets;
	CallInfo *cinfo;

	header = mono_method_get_header (cfg->method);

	sig = mono_method_signature (cfg->method);

	mono_arch_compute_omit_fp (cfg);

	cinfo = cfg->arch.cinfo;

	/*
	 * We use the ABI calling conventions for managed code as well.
	 * Exception: valuetypes are never passed or returned in registers.
	 */

	if (cfg->arch.omit_fp) {
		cfg->flags |= MONO_CFG_HAS_SPILLUP;
		cfg->frame_reg = AMD64_RSP;
		offset = 0;
	} else {
		/* Locals are allocated backwards from %fp */
		cfg->frame_reg = AMD64_RBP;
		offset = 0;
	}

	cfg->arch.reg_save_area_offset = offset;

	/* Reserve space for caller saved registers */
	for (i = 0; i < AMD64_NREG; ++i)
		if (AMD64_IS_CALLEE_SAVED_REG (i) && (cfg->used_int_regs & (1 << i))) {
			offset += sizeof (gpointer);
		}

	if (cfg->method->save_lmf) {
		/* Reserve stack space for saving LMF + argument regs */
		guint32 size = sizeof (MonoLMF);

		if (lmf_addr_tls_offset == -1)
			/* Need to save argument regs too */
			size += (AMD64_NREG * 8) + (8 * 8);

		if (cfg->arch.omit_fp) {
			cfg->arch.lmf_offset = offset;
			offset += size;
		}
		else {
			offset += size;
			cfg->arch.lmf_offset = -offset;
		}
	}

	if (sig->ret->type != MONO_TYPE_VOID) {
		switch (cinfo->ret.storage) {
		case ArgInIReg:
		case ArgInFloatSSEReg:
		case ArgInDoubleSSEReg:
			if (MONO_TYPE_ISSTRUCT (sig->ret)) {
				if (cfg->new_ir) {
					/* 
					 * In the new IR, the cfg->vret_addr variable represents the
					 * vtype return value.
					 */
					cfg->vret_addr->opcode = OP_REGOFFSET;
					cfg->vret_addr->inst_basereg = cfg->frame_reg;
					if (cfg->arch.omit_fp) {
						cfg->vret_addr->inst_offset = offset;
						offset += 8;
					} else {
						offset += 8;
						cfg->vret_addr->inst_offset = -offset;
					}
					if (G_UNLIKELY (cfg->verbose_level > 1)) {
						printf ("vret_addr =");
						mono_print_ins (cfg->vret_addr);
					}
				} else {
					/* The register is volatile */
					cfg->ret->opcode = OP_REGOFFSET;
					cfg->ret->inst_basereg = cfg->frame_reg;
					if (cfg->arch.omit_fp) {
						cfg->ret->inst_offset = offset;
						offset += 8;
					} else {
						offset += 8;
						cfg->ret->inst_offset = -offset;
					}
				}
			}
			else {
				cfg->ret->opcode = OP_REGVAR;
				cfg->ret->inst_c0 = cinfo->ret.reg;
				cfg->ret->dreg = cfg->ret->inst_c0;
			}
			break;
		case ArgValuetypeInReg:
			/* Allocate a local to hold the result, the epilog will copy it to the correct place */
			g_assert (!cfg->arch.omit_fp);
			offset += 16;
			cfg->ret->opcode = OP_REGOFFSET;
			cfg->ret->inst_basereg = cfg->frame_reg;
			cfg->ret->inst_offset = - offset;
			break;
		default:
			g_assert_not_reached ();
		}
	}

	/* Allocate locals */
	offsets = mono_allocate_stack_slots_full (cfg, cfg->arch.omit_fp ? FALSE: TRUE, &locals_stack_size, &locals_stack_align);
	if (locals_stack_align) {
		offset += (locals_stack_align - 1);
		offset &= ~(locals_stack_align - 1);
	}
	for (i = cfg->locals_start; i < cfg->num_varinfo; i++) {
		if (offsets [i] != -1) {
			MonoInst *inst = cfg->varinfo [i];
			inst->opcode = OP_REGOFFSET;
			inst->inst_basereg = cfg->frame_reg;
			if (cfg->arch.omit_fp)
				inst->inst_offset = (offset + offsets [i]);
			else
				inst->inst_offset = - (offset + offsets [i]);
			//printf ("allocated local %d to ", i); mono_print_tree_nl (inst);
		}
	}
	offset += locals_stack_size;

	if (!sig->pinvoke && (sig->call_convention == MONO_CALL_VARARG)) {
		g_assert (!cfg->arch.omit_fp);
		g_assert (cinfo->sig_cookie.storage == ArgOnStack);
		cfg->sig_cookie = cinfo->sig_cookie.offset + ARGS_OFFSET;
	}

	for (i = 0; i < sig->param_count + sig->hasthis; ++i) {
		inst = cfg->new_ir ? cfg->args [i] : cfg->varinfo [i];
		if (inst->opcode != OP_REGVAR) {
			ArgInfo *ainfo = &cinfo->args [i];
			gboolean inreg = TRUE;
			MonoType *arg_type;

			if (sig->hasthis && (i == 0))
				arg_type = &mono_defaults.object_class->byval_arg;
			else
				arg_type = sig->params [i - sig->hasthis];

			/* FIXME: Allocate volatile arguments to registers */
			if (inst->flags & (MONO_INST_VOLATILE|MONO_INST_INDIRECT))
				inreg = FALSE;

			/* 
			 * Under AMD64, all registers used to pass arguments to functions
			 * are volatile across calls.
			 * FIXME: Optimize this.
			 */
			if ((ainfo->storage == ArgInIReg) || (ainfo->storage == ArgInFloatSSEReg) || (ainfo->storage == ArgInDoubleSSEReg) || (ainfo->storage == ArgValuetypeInReg))
				inreg = FALSE;

			inst->opcode = OP_REGOFFSET;

			switch (ainfo->storage) {
			case ArgInIReg:
			case ArgInFloatSSEReg:
			case ArgInDoubleSSEReg:
				if (inreg) {
					inst->opcode = OP_REGVAR;
					inst->dreg = ainfo->reg;
				}
				break;
			case ArgOnStack:
				g_assert (!cfg->arch.omit_fp);
				inst->opcode = OP_REGOFFSET;
				inst->inst_basereg = cfg->frame_reg;
				inst->inst_offset = ainfo->offset + ARGS_OFFSET;
				break;
			case ArgValuetypeInReg:
				break;
			default:
				NOT_IMPLEMENTED;
			}

			if (!inreg && (ainfo->storage != ArgOnStack)) {
				inst->opcode = OP_REGOFFSET;
				inst->inst_basereg = cfg->frame_reg;
				/* These arguments are saved to the stack in the prolog */
				if (cfg->arch.omit_fp) {
					inst->inst_offset = offset;
					offset += (ainfo->storage == ArgValuetypeInReg) ? 2 * sizeof (gpointer) : sizeof (gpointer);
				} else {
					offset += (ainfo->storage == ArgValuetypeInReg) ? 2 * sizeof (gpointer) : sizeof (gpointer);
					inst->inst_offset = - offset;
				}
			}
		}
	}

	cfg->stack_offset = offset;
}

void
mono_arch_create_vars (MonoCompile *cfg)
{
	MonoMethodSignature *sig;
	CallInfo *cinfo;

	sig = mono_method_signature (cfg->method);

	if (!cfg->arch.cinfo)
		cfg->arch.cinfo = get_call_info (cfg->mempool, sig, FALSE);
	cinfo = cfg->arch.cinfo;

	if (cinfo->ret.storage == ArgValuetypeInReg)
		cfg->ret_var_is_local = TRUE;

	if (cfg->new_ir && (cinfo->ret.storage != ArgValuetypeInReg) && MONO_TYPE_ISSTRUCT (sig->ret)) {
		cfg->vret_addr = mono_compile_create_var (cfg, &mono_defaults.int_class->byval_arg, OP_ARG);
		if (G_UNLIKELY (cfg->verbose_level > 1)) {
			printf ("vret_addr = ");
			mono_print_ins (cfg->vret_addr);
		}
	}
}

static void
add_outarg_reg (MonoCompile *cfg, MonoCallInst *call, MonoInst *arg, ArgStorage storage, int reg, MonoInst *tree)
{
	switch (storage) {
	case ArgInIReg:
		arg->opcode = OP_OUTARG_REG;
		arg->inst_left = tree;
		arg->inst_call = call;
		arg->backend.reg3 = reg;
		break;
	case ArgInFloatSSEReg:
		arg->opcode = OP_AMD64_OUTARG_XMMREG_R4;
		arg->inst_left = tree;
		arg->inst_call = call;
		arg->backend.reg3 = reg;
		break;
	case ArgInDoubleSSEReg:
		arg->opcode = OP_AMD64_OUTARG_XMMREG_R8;
		arg->inst_left = tree;
		arg->inst_call = call;
		arg->backend.reg3 = reg;
		break;
	default:
		g_assert_not_reached ();
	}
}

static void
add_outarg_reg2 (MonoCompile *cfg, MonoCallInst *call, MonoInst *arg, ArgStorage storage, int reg, MonoInst *tree)
{
	arg->sreg1 = tree->dreg;

	switch (storage) {
	case ArgInIReg:
		arg->opcode = OP_MOVE;
		arg->dreg = mono_alloc_ireg (cfg);

		mono_call_inst_add_outarg_reg (cfg, call, arg->dreg, reg, FALSE);
		break;
	case ArgInFloatSSEReg:
		arg->opcode = OP_AMD64_SET_XMMREG_R4;
		arg->dreg = mono_alloc_freg (cfg);

		mono_call_inst_add_outarg_reg (cfg, call, arg->dreg, reg, TRUE);
		break;
	case ArgInDoubleSSEReg:
		arg->opcode = OP_AMD64_SET_XMMREG_R8;
		arg->dreg = mono_alloc_freg (cfg);

		mono_call_inst_add_outarg_reg (cfg, call, arg->dreg, reg, TRUE);
		break;
	default:
		g_assert_not_reached ();
	}

	MONO_ADD_INS (cfg->cbb, arg);
}

static int
arg_storage_to_ldind (ArgStorage storage)
{
	switch (storage) {
	case ArgInIReg:
		return CEE_LDIND_I;
	case ArgInDoubleSSEReg:
		return CEE_LDIND_R8;
	case ArgInFloatSSEReg:
		return CEE_LDIND_R4;
	default:
		g_assert_not_reached ();
	}

	return -1;
}

static int
arg_storage_to_load_membase (ArgStorage storage)
{
	switch (storage) {
	case ArgInIReg:
		return OP_LOAD_MEMBASE;
	case ArgInDoubleSSEReg:
		return OP_LOADR8_MEMBASE;
	case ArgInFloatSSEReg:
		return OP_LOADR4_MEMBASE;
	default:
		g_assert_not_reached ();
	}

	return -1;
}

static void
emit_sig_cookie (MonoCompile *cfg, MonoCallInst *call, CallInfo *cinfo)
{
	MonoInst *arg;
	MonoMethodSignature *tmp_sig;
	MonoInst *sig_arg;
			
	/* FIXME: Add support for signature tokens to AOT */
	cfg->disable_aot = TRUE;

	g_assert (cinfo->sig_cookie.storage == ArgOnStack);

	/*
	 * mono_ArgIterator_Setup assumes the signature cookie is 
	 * passed first and all the arguments which were before it are
	 * passed on the stack after the signature. So compensate by 
	 * passing a different signature.
	 */
	tmp_sig = mono_metadata_signature_dup (call->signature);
	tmp_sig->param_count -= call->signature->sentinelpos;
	tmp_sig->sentinelpos = 0;
	memcpy (tmp_sig->params, call->signature->params + call->signature->sentinelpos, tmp_sig->param_count * sizeof (MonoType*));

	MONO_INST_NEW (cfg, sig_arg, OP_ICONST);
	sig_arg->inst_p0 = tmp_sig;

	MONO_INST_NEW (cfg, arg, OP_OUTARG);
	arg->inst_left = sig_arg;
	arg->type = STACK_PTR;

	/* prepend, so they get reversed */
	arg->next = call->out_args;
	call->out_args = arg;
}

/* 
 * take the arguments and generate the arch-specific
 * instructions to properly call the function in call.
 * This includes pushing, moving arguments to the right register
 * etc.
 */
MonoCallInst*
mono_arch_call_opcode (MonoCompile *cfg, MonoBasicBlock* bb, MonoCallInst *call, int is_virtual) {
	MonoInst *arg, *in;
	MonoMethodSignature *sig;
	int i, n, stack_size;
	CallInfo *cinfo;
	ArgInfo *ainfo;

	stack_size = 0;

	sig = call->signature;
	n = sig->param_count + sig->hasthis;

	cinfo = get_call_info (cfg->mempool, sig, sig->pinvoke);

	for (i = 0; i < n; ++i) {
		ainfo = cinfo->args + i;

		if (!sig->pinvoke && (sig->call_convention == MONO_CALL_VARARG) && (i == sig->sentinelpos)) {
			/* Emit the signature cookie just before the implicit arguments */
			emit_sig_cookie (cfg, call, cinfo);
		}

		if (is_virtual && i == 0) {
			/* the argument will be attached to the call instruction */
			in = call->args [i];
		} else {
			MONO_INST_NEW (cfg, arg, OP_OUTARG);
			in = call->args [i];
			arg->cil_code = in->cil_code;
			arg->inst_left = in;
			arg->type = in->type;
			/* prepend, so they get reversed */
			arg->next = call->out_args;
			call->out_args = arg;

			if ((i >= sig->hasthis) && (MONO_TYPE_ISSTRUCT(sig->params [i - sig->hasthis]))) {
				guint32 align;
				guint32 size;

				if (sig->params [i - sig->hasthis]->type == MONO_TYPE_TYPEDBYREF) {
					size = sizeof (MonoTypedRef);
					align = sizeof (gpointer);
				}
				else
				if (sig->pinvoke)
					size = mono_type_native_stack_size (&in->klass->byval_arg, &align);
				else {
					/* 
					 * Other backends use mono_type_stack_size (), but that
					 * aligns the size to 8, which is larger than the size of
					 * the source, leading to reads of invalid memory if the
					 * source is at the end of address space.
					 */
					size = mono_class_value_size (in->klass, &align);
				}
				if (ainfo->storage == ArgValuetypeInReg) {
					if (ainfo->pair_storage [1] == ArgNone) {
						MonoInst *load;

						/* Simpler case */

						MONO_INST_NEW (cfg, load, arg_storage_to_ldind (ainfo->pair_storage [0]));
						load->inst_left = in;

						add_outarg_reg (cfg, call, arg, ainfo->pair_storage [0], ainfo->pair_regs [0], load);
					}
					else {
						/* Trees can't be shared so make a copy */
						MonoInst *vtaddr = mono_compile_create_var (cfg, &mono_defaults.int_class->byval_arg, OP_LOCAL);
						MonoInst *load, *load2, *offset_ins;

						/* Reg1 */
						MONO_INST_NEW (cfg, load, CEE_LDIND_I);
						load->ssa_op = MONO_SSA_LOAD;
						load->inst_i0 = (cfg)->varinfo [vtaddr->inst_c0];

						NEW_ICONST (cfg, offset_ins, 0);
						MONO_INST_NEW (cfg, load2, CEE_ADD);
						load2->inst_left = load;
						load2->inst_right = offset_ins;

						MONO_INST_NEW (cfg, load, arg_storage_to_ldind (ainfo->pair_storage [0]));
						load->inst_left = load2;

						add_outarg_reg (cfg, call, arg, ainfo->pair_storage [0], ainfo->pair_regs [0], load);

						/* Reg2 */
						MONO_INST_NEW (cfg, load, CEE_LDIND_I);
						load->ssa_op = MONO_SSA_LOAD;
						load->inst_i0 = (cfg)->varinfo [vtaddr->inst_c0];

						NEW_ICONST (cfg, offset_ins, 8);
						MONO_INST_NEW (cfg, load2, CEE_ADD);
						load2->inst_left = load;
						load2->inst_right = offset_ins;

						MONO_INST_NEW (cfg, load, arg_storage_to_ldind (ainfo->pair_storage [1]));
						load->inst_left = load2;

						MONO_INST_NEW (cfg, arg, OP_OUTARG);
						arg->cil_code = in->cil_code;
						arg->type = in->type;
						/* prepend, so they get reversed */
						arg->next = call->out_args;
						call->out_args = arg;

						add_outarg_reg (cfg, call, arg, ainfo->pair_storage [1], ainfo->pair_regs [1], load);

						/* Prepend a copy inst */
						MONO_INST_NEW (cfg, arg, CEE_STIND_I);
						arg->cil_code = in->cil_code;
						arg->ssa_op = MONO_SSA_STORE;
						arg->inst_left = vtaddr;
						arg->inst_right = in;
						arg->type = in->type;

						/* prepend, so they get reversed */
						arg->next = call->out_args;
						call->out_args = arg;
					}
				}
				else {
					arg->opcode = OP_OUTARG_VT;
					arg->klass = in->klass;
					arg->backend.is_pinvoke = sig->pinvoke;
					arg->inst_imm = size;
				}
			}
			else {
				switch (ainfo->storage) {
				case ArgInIReg:
					add_outarg_reg (cfg, call, arg, ainfo->storage, ainfo->reg, in);
					break;
				case ArgInFloatSSEReg:
				case ArgInDoubleSSEReg:
					add_outarg_reg (cfg, call, arg, ainfo->storage, ainfo->reg, in);
					break;
				case ArgOnStack:
					arg->opcode = OP_OUTARG;
					if (!sig->params [i - sig->hasthis]->byref) {
						if (sig->params [i - sig->hasthis]->type == MONO_TYPE_R4)
							arg->opcode = OP_OUTARG_R4;
						else
							if (sig->params [i - sig->hasthis]->type == MONO_TYPE_R8)
								arg->opcode = OP_OUTARG_R8;
					}
					break;
				default:
					g_assert_not_reached ();
				}
			}
		}
	}

	/* Handle the case where there are no implicit arguments */
	if (!sig->pinvoke && (sig->call_convention == MONO_CALL_VARARG) && (n == sig->sentinelpos)) {
		emit_sig_cookie (cfg, call, cinfo);
	}

	if (cinfo->need_stack_align) {
		MONO_INST_NEW (cfg, arg, OP_AMD64_OUTARG_ALIGN_STACK);
		/* prepend, so they get reversed */
		arg->next = call->out_args;
		call->out_args = arg;
	}

	call->stack_usage = cinfo->stack_usage;
	cfg->param_area = MAX (cfg->param_area, call->stack_usage);
	cfg->flags |= MONO_CFG_HAS_CALLS;

	return call;
}

/* FIXME: Remove these later */
#define NEW_VARLOADA(cfg,dest,var,vartype) do {	\
        MONO_INST_NEW ((cfg), (dest), OP_LDADDR); \
		(dest)->ssa_op = MONO_SSA_ADDRESS_TAKEN;	\
		(dest)->inst_p0 = (var); \
		(var)->flags |= MONO_INST_INDIRECT;	\
		(dest)->type = STACK_MP;	\
		(dest)->klass = (var)->klass;	\
        (dest)->dreg = mono_alloc_dreg ((cfg), STACK_MP); \
	} while (0)

#define EMIT_NEW_VARLOADA(cfg,dest,var,vartype) do { NEW_VARLOADA ((cfg), (dest), (var), (vartype)); MONO_ADD_INS ((cfg)->cbb, (dest)); } while (0)

static void
emit_sig_cookie2 (MonoCompile *cfg, MonoCallInst *call, CallInfo *cinfo)
{
	MonoInst *arg;
	MonoMethodSignature *tmp_sig;
	MonoInst *sig_arg;

	/* FIXME: Add support for signature tokens to AOT */
	cfg->disable_aot = TRUE;

	g_assert (cinfo->sig_cookie.storage == ArgOnStack);
			
	/*
	 * mono_ArgIterator_Setup assumes the signature cookie is 
	 * passed first and all the arguments which were before it are
	 * passed on the stack after the signature. So compensate by 
	 * passing a different signature.
	 */
	tmp_sig = mono_metadata_signature_dup (call->signature);
	tmp_sig->param_count -= call->signature->sentinelpos;
	tmp_sig->sentinelpos = 0;
	memcpy (tmp_sig->params, call->signature->params + call->signature->sentinelpos, tmp_sig->param_count * sizeof (MonoType*));

	MONO_INST_NEW (cfg, sig_arg, OP_ICONST);
	sig_arg->dreg = mono_alloc_ireg (cfg);
	sig_arg->inst_p0 = tmp_sig;
	MONO_ADD_INS (cfg->cbb, sig_arg);

	MONO_INST_NEW (cfg, arg, OP_X86_PUSH);
	arg->sreg1 = sig_arg->dreg;
	MONO_ADD_INS (cfg->cbb, arg);
}

void
mono_arch_emit_call (MonoCompile *cfg, MonoCallInst *call, gboolean is_virtual)
{
	MonoInst *arg, *in;
	MonoMethodSignature *sig;
	int i, n, stack_size;
	CallInfo *cinfo;
	ArgInfo *ainfo;

	stack_size = 0;

	sig = call->signature;
	n = sig->param_count + sig->hasthis;

	cinfo = get_call_info (cfg->mempool, sig, sig->pinvoke);

	if (cinfo->need_stack_align) {
		MONO_EMIT_NEW_BIALU_IMM (cfg, OP_SUB_IMM, X86_ESP, X86_ESP, 8);
	}

	for (i = n - 1; i >= 0; --i) {
		ainfo = cinfo->args + i;

		MONO_INST_NEW (cfg, arg, OP_OUTARG);
		in = call->args [i];
		arg->sreg1 = in->dreg;

		if ((i >= sig->hasthis) && (MONO_TYPE_ISSTRUCT(sig->params [i - sig->hasthis]))) {
			guint32 align;
			guint32 size;

			if (sig->params [i - sig->hasthis]->type == MONO_TYPE_TYPEDBYREF) {
				size = sizeof (MonoTypedRef);
				align = sizeof (gpointer);
			}
			else
				if (sig->pinvoke)
					size = mono_type_native_stack_size (&in->klass->byval_arg, &align);
				else {
					/* 
					 * Other backends use mono_type_stack_size (), but that
					 * aligns the size to 8, which is larger than the size of
					 * the source, leading to reads of invalid memory if the
					 * source is at the end of address space.
					 */
					size = mono_class_value_size (in->klass, &align);
				}

			g_assert (in->klass);

			if (size > 0) {
				arg->opcode = OP_OUTARG_VT;
				arg->sreg1 = in->dreg;
				arg->klass = in->klass;
				arg->backend.size = size;
				arg->inst_p0 = call;
				arg->inst_p1 = mono_mempool_alloc (cfg->mempool, sizeof (ArgInfo));
				memcpy (arg->inst_p1, ainfo, sizeof (ArgInfo));

				MONO_ADD_INS (cfg->cbb, arg);
			}
		}
		else {
			switch (ainfo->storage) {
			case ArgInIReg:
				add_outarg_reg2 (cfg, call, arg, ainfo->storage, ainfo->reg, in);
				break;
			case ArgInFloatSSEReg:
			case ArgInDoubleSSEReg:
				add_outarg_reg2 (cfg, call, arg, ainfo->storage, ainfo->reg, in);
				break;
			case ArgOnStack:
				arg->opcode = OP_X86_PUSH;
				if (!sig->params [i - sig->hasthis]->byref) {
					if (sig->params [i - sig->hasthis]->type == MONO_TYPE_R4) {
						MONO_EMIT_NEW_BIALU_IMM (cfg, OP_SUB_IMM, X86_ESP, X86_ESP, 8);
						arg->opcode = OP_STORER4_MEMBASE_REG;
						arg->inst_destbasereg = X86_ESP;
						arg->inst_offset = 0;
					} else if (sig->params [i - sig->hasthis]->type == MONO_TYPE_R8) {
						MONO_EMIT_NEW_BIALU_IMM (cfg, OP_SUB_IMM, X86_ESP, X86_ESP, 8);
						arg->opcode = OP_STORER8_MEMBASE_REG;
						arg->inst_destbasereg = X86_ESP;
						arg->inst_offset = 0;
					}
				}
				MONO_ADD_INS (cfg->cbb, arg);
				break;
			default:
				g_assert_not_reached ();
			}
		}

		if (!sig->pinvoke && (sig->call_convention == MONO_CALL_VARARG) && (i == sig->sentinelpos)) {
			/* Emit the signature cookie just before the implicit arguments */
			emit_sig_cookie2 (cfg, call, cinfo);
		}
	}

	/* Handle the case where there are no implicit arguments */
	if (!sig->pinvoke && (sig->call_convention == MONO_CALL_VARARG) && (n == sig->sentinelpos)) {
		emit_sig_cookie2 (cfg, call, cinfo);
	}

	if (sig->ret && MONO_TYPE_ISSTRUCT (sig->ret)) {
		MonoInst *vtarg;

		if (cinfo->ret.storage == ArgValuetypeInReg) {
			/*
			 * The valuetype is in RAX:RDX after the call, need to be copied to
			 * the stack. Push the address here, so the call instruction can
			 * access it.
			 */
			MONO_INST_NEW (cfg, vtarg, OP_X86_PUSH);
			vtarg->sreg1 = call->vret_var->dreg;
			MONO_ADD_INS (cfg->cbb, vtarg);

			/* Align stack */
			MONO_EMIT_NEW_BIALU_IMM (cfg, OP_SUB_IMM, X86_ESP, X86_ESP, 8);
		}
		else {
			MONO_INST_NEW (cfg, vtarg, OP_MOVE);
			vtarg->sreg1 = call->vret_var->dreg;
			vtarg->dreg = mono_alloc_preg (cfg);
			mono_bblock_add_inst (cfg->cbb, vtarg);

			mono_call_inst_add_outarg_reg (cfg, call, vtarg->dreg, cinfo->ret.reg, FALSE);
		}
	}

	call->stack_usage = cinfo->stack_usage;
	cfg->param_area = MAX (cfg->param_area, call->stack_usage);
	cfg->flags |= MONO_CFG_HAS_CALLS;
}

void
mono_arch_emit_outarg_vt (MonoCompile *cfg, MonoInst *ins)
{
	MonoInst *src_var = get_vreg_to_inst (cfg, ins->sreg1);
	MonoInst *src, *arg;
	MonoCallInst *call = (MonoCallInst*)ins->inst_p0;
	ArgInfo *ainfo = (ArgInfo*)ins->inst_p1;
	int size = ins->backend.size;

	g_assert (ins->klass);

	if (!src_var)
		src_var = mono_compile_create_var_for_vreg (cfg, &ins->klass->byval_arg, OP_LOCAL, ins->sreg1);

	EMIT_NEW_VARLOADA ((cfg), (src), src_var, src_var->inst_vtype);

	if (ainfo->storage == ArgValuetypeInReg) {
		MonoInst *load, *arg;
		int part;

		for (part = 0; part < 2; ++part) {
			if (ainfo->pair_storage [part] == ArgNone)
				continue;

			MONO_INST_NEW (cfg, load, arg_storage_to_load_membase (ainfo->pair_storage [part]));
			load->inst_basereg = src->dreg;
			load->inst_offset = part * sizeof (gpointer);

			switch (ainfo->pair_storage [part]) {
			case ArgInIReg:
				load->dreg = mono_alloc_ireg (cfg);
				break;
			case ArgInDoubleSSEReg:
			case ArgInFloatSSEReg:
				load->dreg = mono_alloc_freg (cfg);
				break;
			default:
				g_assert_not_reached ();
			}
			MONO_ADD_INS (cfg->cbb, load);

			MONO_INST_NEW (cfg, arg, OP_OUTARG);
			add_outarg_reg2 (cfg, call, arg, ainfo->pair_storage [part], ainfo->pair_regs [part], load);
		}
	} else {
		MONO_INST_NEW (cfg, arg, OP_NOP);

		EMIT_NEW_VARLOADA ((cfg), (src), src_var, src_var->inst_vtype);

		if (size == 8) {
			/* Can't use this for < 8 since it does an 8 byte memory load */
			arg->opcode = OP_X86_PUSH_MEMBASE;
			arg->inst_basereg = src->dreg;
			arg->inst_offset = 0;
			MONO_ADD_INS (cfg->cbb, arg);
		} else if (size <= 40) {
			MONO_EMIT_NEW_BIALU_IMM (cfg, OP_SUB_IMM, X86_ESP, X86_ESP, ALIGN_TO (size, 8));
			mini_emit_memcpy2 (cfg, X86_ESP, 0, src->dreg, 0, size, 0);
		} else {
			arg->opcode = OP_X86_PUSH_OBJ;
			arg->inst_basereg = src->dreg;
			arg->inst_offset = 0;
			arg->inst_imm = size;
			MONO_ADD_INS (cfg->cbb, arg);
		}
	}
}

void
mono_arch_emit_setret (MonoCompile *cfg, MonoMethod *method, MonoInst *val)
{
	MonoType *ret = mono_type_get_underlying_type (mono_method_signature (method)->ret);

	if (!ret->byref) {
		if (ret->type == MONO_TYPE_R4) {
			MONO_EMIT_NEW_UNALU (cfg, OP_AMD64_SET_XMMREG_R4, cfg->ret->dreg, val->dreg);
			return;
		} else if (ret->type == MONO_TYPE_R8) {
			MONO_EMIT_NEW_UNALU (cfg, OP_AMD64_SET_XMMREG_R8, cfg->ret->dreg, val->dreg);
			return;
		}
	}
			
	MONO_EMIT_NEW_UNALU (cfg, OP_MOVE, cfg->ret->dreg, val->dreg);
}

#define EMIT_COND_BRANCH(ins,cond,sign) \
if (ins->flags & MONO_INST_BRLABEL) { \
        if (ins->inst_i0->inst_c0) { \
	        x86_branch (code, cond, cfg->native_code + ins->inst_i0->inst_c0, sign); \
        } else { \
	        mono_add_patch_info (cfg, code - cfg->native_code, MONO_PATCH_INFO_LABEL, ins->inst_i0); \
	        if ((cfg->opt & MONO_OPT_BRANCH) && \
                    x86_is_imm8 (ins->inst_i0->inst_c1 - cpos)) \
		        x86_branch8 (code, cond, 0, sign); \
                else \
	                x86_branch32 (code, cond, 0, sign); \
        } \
} else { \
        if (ins->inst_true_bb->native_offset) { \
	        x86_branch (code, cond, cfg->native_code + ins->inst_true_bb->native_offset, sign); \
        } else { \
	        mono_add_patch_info (cfg, code - cfg->native_code, MONO_PATCH_INFO_BB, ins->inst_true_bb); \
	        if ((cfg->opt & MONO_OPT_BRANCH) && \
                    x86_is_imm8 (ins->inst_true_bb->max_offset - cpos)) \
		        x86_branch8 (code, cond, 0, sign); \
                else \
	                x86_branch32 (code, cond, 0, sign); \
        } \
}

/* emit an exception if condition is fail */
#define EMIT_COND_SYSTEM_EXCEPTION(cond,signed,exc_name)            \
        do {                                                        \
		MonoInst *tins = mono_branch_optimize_exception_target (cfg, bb, exc_name); \
		if (tins == NULL) {										\
			mono_add_patch_info (cfg, code - cfg->native_code,   \
					MONO_PATCH_INFO_EXC, exc_name);  \
			x86_branch32 (code, cond, 0, signed);               \
		} else {	\
			EMIT_COND_BRANCH (tins, cond, signed);	\
		}			\
	} while (0); 

#define EMIT_FPCOMPARE(code) do { \
	amd64_fcompp (code); \
	amd64_fnstsw (code); \
} while (0); 

#define EMIT_SSE2_FPFUNC(code, op, dreg, sreg1) do { \
    amd64_movsd_membase_reg (code, AMD64_RSP, -8, (sreg1)); \
	amd64_fld_membase (code, AMD64_RSP, -8, TRUE); \
	amd64_ ##op (code); \
	amd64_fst_membase (code, AMD64_RSP, -8, TRUE, TRUE); \
	amd64_movsd_reg_membase (code, (dreg), AMD64_RSP, -8); \
} while (0);

static guint8*
emit_call_body (MonoCompile *cfg, guint8 *code, guint32 patch_type, gconstpointer data)
{
	mono_add_patch_info (cfg, code - cfg->native_code, patch_type, data);

	/* 
	 * FIXME: Add support for thunks
	 */
	{
		gboolean near_call = FALSE;

		/*
		 * Indirect calls are expensive so try to make a near call if possible.
		 * The caller memory is allocated by the code manager so it is 
		 * guaranteed to be at a 32 bit offset.
		 */

		if (patch_type != MONO_PATCH_INFO_ABS) {
			/* The target is in memory allocated using the code manager */
			near_call = TRUE;

			if ((patch_type == MONO_PATCH_INFO_METHOD) || (patch_type == MONO_PATCH_INFO_METHOD_JUMP)) {
				if (((MonoMethod*)data)->klass->image->assembly->aot_module)
					/* The callee might be an AOT method */
					near_call = FALSE;
			}

			if (patch_type == MONO_PATCH_INFO_INTERNAL_METHOD) {
				/* 
				 * The call might go directly to a native function without
				 * the wrapper.
				 */
				MonoJitICallInfo *mi = mono_find_jit_icall_by_name (data);
				if (mi) {
					gconstpointer target = mono_icall_get_wrapper (mi);
					if ((((guint64)target) >> 32) != 0)
						near_call = FALSE;
				}
			}
		}
		else {
			if (mono_find_class_init_trampoline_by_addr (data))
				near_call = TRUE;
			else {
				MonoJitICallInfo *info = mono_find_jit_icall_by_addr (data);
				if (info) {
					if ((cfg->method->wrapper_type == MONO_WRAPPER_MANAGED_TO_NATIVE) && 
						strstr (cfg->method->name, info->name)) {
						/* A call to the wrapped function */
						if ((((guint64)data) >> 32) == 0)
							near_call = TRUE;
					}
					else if (info->func == info->wrapper) {
						/* No wrapper */
						if ((((guint64)info->func) >> 32) == 0)
							near_call = TRUE;
					}
					else {
						/* See the comment in mono_codegen () */
						if ((info->name [0] != 'v') || (strstr (info->name, "ves_array_new_va_") == NULL && strstr (info->name, "ves_array_element_address_") == NULL))
							near_call = TRUE;
					}
				}
				else if ((((guint64)data) >> 32) == 0)
					near_call = TRUE;
			}
		}

		if (cfg->method->dynamic)
			/* These methods are allocated using malloc */
			near_call = FALSE;

		if (cfg->compile_aot)
			near_call = TRUE;

#ifdef MONO_ARCH_NOMAP32BIT
		near_call = FALSE;
#endif

		if (near_call) {
			amd64_call_code (code, 0);
		}
		else {
			amd64_set_reg_template (code, GP_SCRATCH_REG);
			amd64_call_reg (code, GP_SCRATCH_REG);
		}
	}

	return code;
}

static inline guint8*
emit_call (MonoCompile *cfg, guint8 *code, guint32 patch_type, gconstpointer data)
{
	mono_add_patch_info (cfg, code - cfg->native_code, patch_type, data);

	return emit_call_body (cfg, code, patch_type, data);
}

static inline int
store_membase_imm_to_store_membase_reg (int opcode)
{
	switch (opcode) {
	case OP_STORE_MEMBASE_IMM:
		return OP_STORE_MEMBASE_REG;
	case OP_STOREI4_MEMBASE_IMM:
		return OP_STOREI4_MEMBASE_REG;
	case OP_STOREI8_MEMBASE_IMM:
		return OP_STOREI8_MEMBASE_REG;
	}

	return -1;
}

#define INST_IGNORES_CFLAGS(opcode) (!(((opcode) == OP_ADC) || ((opcode) == OP_ADC_IMM) || ((opcode) == OP_IADC) || ((opcode) == OP_IADC_IMM) || ((opcode) == OP_SBB) || ((opcode) == OP_SBB_IMM) || ((opcode) == OP_ISBB) || ((opcode) == OP_ISBB_IMM)))

/*
 * peephole_pass_1:
 *
 *   Perform peephole opts which should/can be performed before local regalloc
 */
static void
peephole_pass_1 (MonoCompile *cfg, MonoBasicBlock *bb)
{
	MonoInst *ins, *last_ins = NULL;
	ins = bb->code;

	while (ins) {

		switch (ins->opcode) {
		case OP_ADD_IMM:
		case OP_IADD_IMM:
		case OP_LADD_IMM:
			if ((ins->sreg1 < MONO_MAX_IREGS) && (ins->dreg >= MONO_MAX_IREGS)) {
				/* 
				 * X86_LEA is like ADD, but doesn't have the
				 * sreg1==dreg restriction.
				 */
				ins->opcode = OP_X86_LEA_MEMBASE;
				ins->inst_basereg = ins->sreg1;
				/* Fall through */
			}
			else
				break;
		case CEE_XOR:
			if ((ins->sreg1 == ins->sreg2) && (ins->sreg1 == ins->dreg)) {
				MonoInst *ins2;

				/* 
				 * Replace STORE_MEMBASE_IMM 0 with STORE_MEMBASE_REG since 
				 * the latter has length 2-3 instead of 6 (reverse constant
				 * propagation). These instruction sequences are very common
				 * in the initlocals bblock.
				 */
				for (ins2 = ins->next; ins2; ins2 = ins2->next) {
					if (((ins2->opcode == OP_STORE_MEMBASE_IMM) || (ins2->opcode == OP_STOREI4_MEMBASE_IMM) || (ins2->opcode == OP_STOREI8_MEMBASE_IMM) || (ins2->opcode == OP_STORE_MEMBASE_IMM)) && (ins2->inst_imm == 0)) {
						ins2->opcode = store_membase_imm_to_store_membase_reg (ins2->opcode);
						ins2->sreg1 = ins->dreg;
					} else if ((ins2->opcode == OP_STOREI1_MEMBASE_IMM) || (ins2->opcode == OP_STOREI2_MEMBASE_IMM) || (ins2->opcode == OP_STOREI8_MEMBASE_REG) || (ins2->opcode == OP_STORE_MEMBASE_REG)) {
						/* Continue */
					} else if (((ins2->opcode == OP_ICONST) || (ins2->opcode == OP_I8CONST)) && (ins2->dreg == ins->dreg) && (ins2->inst_c0 == 0)) {
						NULLIFY_INS (ins2);
						/* Continue */
					} else {
						break;
					}
				}
			}
			break;
		case OP_SUB_IMM:
		case OP_ISUB_IMM:
		case OP_LSUB_IMM:
			if ((ins->sreg1 < MONO_MAX_IREGS) && (ins->dreg >= MONO_MAX_IREGS)) {
				ins->opcode = OP_X86_LEA_MEMBASE;
				ins->inst_basereg = ins->sreg1;
				ins->inst_imm = -ins->inst_imm;
			}
			break;
		case OP_COMPARE_IMM:
		case OP_LCOMPARE_IMM:
			/* OP_COMPARE_IMM (reg, 0) 
			 * --> 
			 * OP_AMD64_TEST_NULL (reg) 
			 */
			if (!ins->inst_imm)
				ins->opcode = OP_AMD64_TEST_NULL;
			break;
		case OP_ICOMPARE_IMM:
			if (!ins->inst_imm)
				ins->opcode = OP_X86_TEST_NULL;
			break;
		case OP_AMD64_ICOMPARE_MEMBASE_IMM:
			/* 
			 * OP_STORE_MEMBASE_REG reg, offset(basereg)
			 * OP_X86_COMPARE_MEMBASE_IMM offset(basereg), imm
			 * -->
			 * OP_STORE_MEMBASE_REG reg, offset(basereg)
			 * OP_COMPARE_IMM reg, imm
			 *
			 * Note: if imm = 0 then OP_COMPARE_IMM replaced with OP_X86_TEST_NULL
			 */
			if (last_ins && (last_ins->opcode == OP_STOREI4_MEMBASE_REG) &&
			    ins->inst_basereg == last_ins->inst_destbasereg &&
			    ins->inst_offset == last_ins->inst_offset) {
					ins->opcode = OP_ICOMPARE_IMM;
					ins->sreg1 = last_ins->sreg1;

					/* check if we can remove cmp reg,0 with test null */
					if (!ins->inst_imm)
						ins->opcode = OP_X86_TEST_NULL;
				}

			break;
		case OP_LOAD_MEMBASE:
		case OP_LOADI4_MEMBASE:
			/* 
			 * Note: if reg1 = reg2 the load op is removed
			 *
			 * OP_STORE_MEMBASE_REG reg1, offset(basereg) 
			 * OP_LOAD_MEMBASE offset(basereg), reg2
			 * -->
			 * OP_STORE_MEMBASE_REG reg1, offset(basereg)
			 * OP_MOVE reg1, reg2
			 */
			if (last_ins && (last_ins->opcode == OP_STOREI4_MEMBASE_REG 
					 || last_ins->opcode == OP_STORE_MEMBASE_REG) &&
			    ins->inst_basereg == last_ins->inst_destbasereg &&
			    ins->inst_offset == last_ins->inst_offset) {
				if (ins->dreg == last_ins->sreg1) {
					last_ins->next = ins->next;				
					ins = ins->next;				
					continue;
				} else {
					//static int c = 0; printf ("MATCHX %s %d\n", cfg->method->name,c++);
					ins->opcode = OP_MOVE;
					ins->sreg1 = last_ins->sreg1;
				}

			/* 
			 * Note: reg1 must be different from the basereg in the second load
			 * Note: if reg1 = reg2 is equal then second load is removed
			 *
			 * OP_LOAD_MEMBASE offset(basereg), reg1
			 * OP_LOAD_MEMBASE offset(basereg), reg2
			 * -->
			 * OP_LOAD_MEMBASE offset(basereg), reg1
			 * OP_MOVE reg1, reg2
			 */
			} if (last_ins && (last_ins->opcode == OP_LOADI4_MEMBASE
					   || last_ins->opcode == OP_LOAD_MEMBASE) &&
			      ins->inst_basereg != last_ins->dreg &&
			      ins->inst_basereg == last_ins->inst_basereg &&
			      ins->inst_offset == last_ins->inst_offset) {

				if (ins->dreg == last_ins->dreg) {
					last_ins->next = ins->next;				
					ins = ins->next;				
					continue;
				} else {
					ins->opcode = OP_MOVE;
					ins->sreg1 = last_ins->dreg;
				}

				//g_assert_not_reached ();

#if 0
			/* 
			 * OP_STORE_MEMBASE_IMM imm, offset(basereg) 
			 * OP_LOAD_MEMBASE offset(basereg), reg
			 * -->
			 * OP_STORE_MEMBASE_IMM imm, offset(basereg) 
			 * OP_ICONST reg, imm
			 */
			} else if (last_ins && (last_ins->opcode == OP_STOREI4_MEMBASE_IMM
						|| last_ins->opcode == OP_STORE_MEMBASE_IMM) &&
				   ins->inst_basereg == last_ins->inst_destbasereg &&
				   ins->inst_offset == last_ins->inst_offset) {
				//static int c = 0; printf ("MATCHX %s %d\n", cfg->method->name,c++);
				ins->opcode = OP_ICONST;
				ins->inst_c0 = last_ins->inst_imm;
				g_assert_not_reached (); // check this rule
#endif
			}
			break;
		case OP_LOADI1_MEMBASE:
			/* 
			 * Note: if reg1 = reg2 the load op is removed
			 *
			 * OP_STORE_MEMBASE_REG reg1, offset(basereg) 
			 * OP_LOAD_MEMBASE offset(basereg), reg2
			 * -->
			 * OP_STORE_MEMBASE_REG reg1, offset(basereg)
			 * OP_MOVE reg1, reg2
			 */
			if (last_ins && (last_ins->opcode == OP_STOREI1_MEMBASE_REG) &&
					ins->inst_basereg == last_ins->inst_destbasereg &&
					ins->inst_offset == last_ins->inst_offset) {
				if (ins->dreg == last_ins->sreg1) {
					last_ins->next = ins->next;				
					ins = ins->next;				
					continue;
				} else {
					//static int c = 0; printf ("MATCHX %s %d\n", cfg->method->name,c++);
					ins->opcode = OP_MOVE;
					ins->sreg1 = last_ins->sreg1;
				}
			}
			break;
		case OP_LOADI2_MEMBASE:
			/* 
			 * Note: if reg1 = reg2 the load op is removed
			 *
			 * OP_STORE_MEMBASE_REG reg1, offset(basereg) 
			 * OP_LOAD_MEMBASE offset(basereg), reg2
			 * -->
			 * OP_STORE_MEMBASE_REG reg1, offset(basereg)
			 * OP_MOVE reg1, reg2
			 */
			if (last_ins && (last_ins->opcode == OP_STOREI2_MEMBASE_REG) &&
					ins->inst_basereg == last_ins->inst_destbasereg &&
					ins->inst_offset == last_ins->inst_offset) {
				if (ins->dreg == last_ins->sreg1) {
					last_ins->next = ins->next;				
					ins = ins->next;				
					continue;
				} else {
					//static int c = 0; printf ("MATCHX %s %d\n", cfg->method->name,c++);
					ins->opcode = OP_MOVE;
					ins->sreg1 = last_ins->sreg1;
				}
			}
			break;
		case CEE_CONV_I4:
		case CEE_CONV_U4:
		case OP_MOVE:
			/*
			 * Removes:
			 *
			 * OP_MOVE reg, reg 
			 */
			if (ins->dreg == ins->sreg1) {
				if (last_ins)
					last_ins->next = ins->next;				
				ins = ins->next;
				continue;
			}
			/* 
			 * Removes:
			 *
			 * OP_MOVE sreg, dreg 
			 * OP_MOVE dreg, sreg
			 */
			if (last_ins && last_ins->opcode == OP_MOVE &&
			    ins->sreg1 == last_ins->dreg &&
			    ins->dreg == last_ins->sreg1) {
				last_ins->next = ins->next;				
				ins = ins->next;				
				continue;
			}
			break;
		}
		last_ins = ins;
		ins = ins->next;
	}
	bb->last_ins = last_ins;
}

<<<<<<< HEAD
=======
static inline int
store_membase_imm_to_store_membase_reg (int opcode)
{
	switch (opcode) {
	case OP_STORE_MEMBASE_IMM:
		return OP_STORE_MEMBASE_REG;
	case OP_STOREI4_MEMBASE_IMM:
		return OP_STOREI4_MEMBASE_REG;
	case OP_STOREI8_MEMBASE_IMM:
		return OP_STOREI8_MEMBASE_REG;
	}

	return -1;
}

/* FIXME: Add more instructions */
#define INST_IGNORES_CFLAGS(ins) (((ins)->opcode == CEE_BR) || ((ins)->opcode == OP_STORE_MEMBASE_IMM) || ((ins)->opcode == OP_STOREI8_MEMBASE_REG) || ((ins)->opcode == OP_MOVE) || ((ins)->opcode == OP_ICONST) || ((ins)->opcode == OP_I8CONST) || ((ins)->opcode == OP_LOAD_MEMBASE))

>>>>>>> 10c5df46
static void
peephole_pass (MonoCompile *cfg, MonoBasicBlock *bb)
{
	MonoInst *ins, *last_ins = NULL;
	ins = bb->code;

	while (ins) {

		switch (ins->opcode) {
		case OP_ICONST:
		case OP_I8CONST:
			/* reg = 0 -> XOR (reg, reg) */
			/* XOR sets cflags on x86, so we cant do it always */
			if (ins->inst_c0 == 0 && (!ins->next || (ins->next && INST_IGNORES_CFLAGS (ins->next->opcode)))) {
				MonoInst *ins2;

				ins->opcode = cfg->new_ir ? OP_LXOR : CEE_XOR;
				ins->sreg1 = ins->dreg;
				ins->sreg2 = ins->dreg;
<<<<<<< HEAD
=======
				/* Fall through */
			}
			else
				break;
		case CEE_XOR:
			if ((ins->sreg1 == ins->sreg2) && (ins->sreg1 == ins->dreg)) {
				MonoInst *ins2;
>>>>>>> 10c5df46

				/* 
				 * Replace STORE_MEMBASE_IMM 0 with STORE_MEMBASE_REG since 
				 * the latter has length 2-3 instead of 6 (reverse constant
				 * propagation). These instruction sequences are very common
				 * in the initlocals bblock.
				 */
				for (ins2 = ins->next; ins2; ins2 = ins2->next) {
					if (((ins2->opcode == OP_STORE_MEMBASE_IMM) || (ins2->opcode == OP_STOREI4_MEMBASE_IMM) || (ins2->opcode == OP_STOREI8_MEMBASE_IMM) || (ins2->opcode == OP_STORE_MEMBASE_IMM)) && (ins2->inst_imm == 0)) {
						ins2->opcode = store_membase_imm_to_store_membase_reg (ins2->opcode);
						ins2->sreg1 = ins->dreg;
					} else if ((ins2->opcode == OP_STOREI1_MEMBASE_IMM) || (ins2->opcode == OP_STOREI2_MEMBASE_IMM) || (ins2->opcode == OP_STOREI8_MEMBASE_REG) || (ins2->opcode == OP_STORE_MEMBASE_REG)) {
						/* Continue */
					} else if (((ins2->opcode == OP_ICONST) || (ins2->opcode == OP_I8CONST)) && (ins2->dreg == ins->dreg) && (ins2->inst_c0 == 0)) {
<<<<<<< HEAD
						ins2->opcode = OP_NOP;
						ins2->dreg = ins2->sreg1 = -1;
=======
						NULLIFY_INS (ins2);
>>>>>>> 10c5df46
						/* Continue */
					} else {
						break;
					}
<<<<<<< HEAD
=======
				}
			}
			break;
		case OP_MUL_IMM: 
			/* remove unnecessary multiplication with 1 */
			if (ins->inst_imm == 1) {
				if (ins->dreg != ins->sreg1) {
					ins->opcode = OP_MOVE;
				} else {
					last_ins->next = ins->next;
					ins = ins->next;
					continue;
>>>>>>> 10c5df46
				}
			}
			break;
		case OP_IADD_IMM:
			if ((ins->inst_imm == 1) && (ins->dreg == ins->sreg1))
				ins->opcode = OP_X86_INC_REG;
			break;
		case OP_ISUB_IMM:
			if ((ins->inst_imm == 1) && (ins->dreg == ins->sreg1))
				ins->opcode = OP_X86_DEC_REG;
			break;
		case OP_AMD64_ICOMPARE_MEMBASE_IMM:
			/* 
			 * OP_STORE_MEMBASE_REG reg, offset(basereg)
			 * OP_X86_COMPARE_MEMBASE_IMM offset(basereg), imm
			 * -->
			 * OP_STORE_MEMBASE_REG reg, offset(basereg)
			 * OP_COMPARE_IMM reg, imm
			 *
			 * Note: if imm = 0 then OP_COMPARE_IMM replaced with OP_X86_TEST_NULL
			 */
			if (last_ins && (last_ins->opcode == OP_STOREI4_MEMBASE_REG) &&
			    ins->inst_basereg == last_ins->inst_destbasereg &&
			    ins->inst_offset == last_ins->inst_offset) {
				ins->opcode = OP_ICOMPARE_IMM;
				ins->sreg1 = last_ins->sreg1;

				/* check if we can remove cmp reg,0 with test null */
				if (!ins->inst_imm)
					ins->opcode = OP_X86_TEST_NULL;
			}

			break;
		case OP_LOAD_MEMBASE:
		case OP_LOADI4_MEMBASE:
			/* 
			 * Note: if reg1 = reg2 the load op is removed
			 *
			 * OP_STORE_MEMBASE_REG reg1, offset(basereg) 
			 * OP_LOAD_MEMBASE offset(basereg), reg2
			 * -->
			 * OP_STORE_MEMBASE_REG reg1, offset(basereg)
			 * OP_MOVE reg1, reg2
			 */
			if (last_ins && (last_ins->opcode == OP_STOREI4_MEMBASE_REG 
					 || last_ins->opcode == OP_STORE_MEMBASE_REG) &&
			    ins->inst_basereg == last_ins->inst_destbasereg &&
			    ins->inst_offset == last_ins->inst_offset) {
				if (ins->dreg == last_ins->sreg1) {
					last_ins->next = ins->next;				
					ins = ins->next;				
					continue;
				} else {
					//static int c = 0; printf ("MATCHX %s %d\n", cfg->method->name,c++);
					ins->opcode = OP_MOVE;
					ins->sreg1 = last_ins->sreg1;
				}

			/* 
			 * Note: reg1 must be different from the basereg in the second load
			 * Note: if reg1 = reg2 is equal then second load is removed
			 *
			 * OP_LOAD_MEMBASE offset(basereg), reg1
			 * OP_LOAD_MEMBASE offset(basereg), reg2
			 * -->
			 * OP_LOAD_MEMBASE offset(basereg), reg1
			 * OP_MOVE reg1, reg2
			 */
			} if (last_ins && (last_ins->opcode == OP_LOADI4_MEMBASE
					   || last_ins->opcode == OP_LOAD_MEMBASE) &&
			      ins->inst_basereg != last_ins->dreg &&
			      ins->inst_basereg == last_ins->inst_basereg &&
			      ins->inst_offset == last_ins->inst_offset) {

				if (ins->dreg == last_ins->dreg) {
					last_ins->next = ins->next;				
					ins = ins->next;				
					continue;
				} else {
					ins->opcode = OP_MOVE;
					ins->sreg1 = last_ins->dreg;
				}

				//g_assert_not_reached ();

#if 0
			/* 
			 * OP_STORE_MEMBASE_IMM imm, offset(basereg) 
			 * OP_LOAD_MEMBASE offset(basereg), reg
			 * -->
			 * OP_STORE_MEMBASE_IMM imm, offset(basereg) 
			 * OP_ICONST reg, imm
			 */
			} else if (last_ins && (last_ins->opcode == OP_STOREI4_MEMBASE_IMM
						|| last_ins->opcode == OP_STORE_MEMBASE_IMM) &&
				   ins->inst_basereg == last_ins->inst_destbasereg &&
				   ins->inst_offset == last_ins->inst_offset) {
				//static int c = 0; printf ("MATCHX %s %d\n", cfg->method->name,c++);
				ins->opcode = OP_ICONST;
				ins->inst_c0 = last_ins->inst_imm;
				g_assert_not_reached (); // check this rule
#endif
			}
			break;
		case OP_LOADI1_MEMBASE:
			/* 
			 * Note: if reg1 = reg2 the load op is removed
			 *
			 * OP_STORE_MEMBASE_REG reg1, offset(basereg) 
			 * OP_LOAD_MEMBASE offset(basereg), reg2
			 * -->
			 * OP_STORE_MEMBASE_REG reg1, offset(basereg)
			 * OP_MOVE reg1, reg2
			 */
			if (last_ins && (last_ins->opcode == OP_STOREI1_MEMBASE_REG) &&
					ins->inst_basereg == last_ins->inst_destbasereg &&
					ins->inst_offset == last_ins->inst_offset) {
				if (ins->dreg == last_ins->sreg1) {
					last_ins->next = ins->next;				
					ins = ins->next;				
					continue;
				} else {
					//static int c = 0; printf ("MATCHX %s %d\n", cfg->method->name,c++);
					ins->opcode = OP_MOVE;
					ins->sreg1 = last_ins->sreg1;
				}
			}
			break;
		case OP_LOADI2_MEMBASE:
			/* 
			 * Note: if reg1 = reg2 the load op is removed
			 *
			 * OP_STORE_MEMBASE_REG reg1, offset(basereg) 
			 * OP_LOAD_MEMBASE offset(basereg), reg2
			 * -->
			 * OP_STORE_MEMBASE_REG reg1, offset(basereg)
			 * OP_MOVE reg1, reg2
			 */
			if (last_ins && (last_ins->opcode == OP_STOREI2_MEMBASE_REG) &&
					ins->inst_basereg == last_ins->inst_destbasereg &&
					ins->inst_offset == last_ins->inst_offset) {
				if (ins->dreg == last_ins->sreg1) {
					last_ins->next = ins->next;				
					ins = ins->next;				
					continue;
				} else {
					//static int c = 0; printf ("MATCHX %s %d\n", cfg->method->name,c++);
					ins->opcode = OP_MOVE;
					ins->sreg1 = last_ins->sreg1;
				}
			}
			break;
		case CEE_CONV_I4:
		case CEE_CONV_U4:
		case OP_MOVE:
			/*
			 * Removes:
			 *
			 * OP_MOVE reg, reg 
			 */
			if (ins->dreg == ins->sreg1) {
				if (last_ins)
					last_ins->next = ins->next;				
				ins = ins->next;
				continue;
			}
			/* 
			 * Removes:
			 *
			 * OP_MOVE sreg, dreg 
			 * OP_MOVE dreg, sreg
			 */
			if (last_ins && last_ins->opcode == OP_MOVE &&
			    ins->sreg1 == last_ins->dreg &&
			    ins->dreg == last_ins->sreg1) {
				last_ins->next = ins->next;				
				ins = ins->next;				
				continue;
			}
			break;
		}
		last_ins = ins;
		ins = ins->next;
	}
	bb->last_ins = last_ins;
}

static void
insert_after_ins (MonoBasicBlock *bb, MonoInst *ins, MonoInst *to_insert)
{
	if (ins == NULL) {
		ins = bb->code;
		bb->code = to_insert;
		to_insert->next = ins;
	}
	else {
		to_insert->next = ins->next;
		ins->next = to_insert;
	}
}

#define NEW_INS(cfg,dest,op) do {	\
		(dest) = mono_mempool_alloc0 ((cfg)->mempool, sizeof (MonoInst));	\
		(dest)->opcode = (op);	\
        insert_after_ins (bb, last_ins, (dest)); \
	} while (0)

/*
 * mono_arch_lowering_pass:
 *
 *  Converts complex opcodes into simpler ones so that each IR instruction
 * corresponds to one machine instruction.
 */
static void
mono_arch_lowering_pass (MonoCompile *cfg, MonoBasicBlock *bb)
{
	MonoInst *ins, *temp, *last_ins = NULL;
	ins = bb->code;

	if (bb->max_vreg > cfg->rs->next_vreg)
		cfg->rs->next_vreg = bb->max_vreg;

	/*
	 * FIXME: Need to add more instructions, but the current machine 
	 * description can't model some parts of the composite instructions like
	 * cdq.
	 */
	while (ins) {
		switch (ins->opcode) {
		case OP_DIV_IMM:
		case OP_REM_IMM:
		case OP_IDIV_IMM:
		case OP_IREM_IMM:
		case OP_IDIV_UN_IMM:
		case OP_IREM_UN_IMM:
			NEW_INS (cfg, temp, OP_ICONST);
			temp->inst_c0 = ins->inst_imm;
			temp->dreg = mono_regstate_next_int (cfg->rs);
			switch (ins->opcode) {
			case OP_DIV_IMM:
				ins->opcode = OP_LDIV;
				break;
			case OP_REM_IMM:
				ins->opcode = OP_LREM;
				break;
			case OP_IDIV_IMM:
				ins->opcode = OP_IDIV;
				break;
			case OP_IREM_IMM:
				ins->opcode = OP_IREM;
				break;
			case OP_IDIV_UN_IMM:
				ins->opcode = OP_IDIV_UN;
				break;
			case OP_IREM_UN_IMM:
				ins->opcode = OP_IREM_UN;
				break;
			}
			ins->sreg2 = temp->dreg;
			break;
		case OP_COMPARE_IMM:
		case OP_LCOMPARE_IMM:
			if (!amd64_is_imm32 (ins->inst_imm)) {
				NEW_INS (cfg, temp, OP_I8CONST);
				temp->inst_c0 = ins->inst_imm;
				temp->dreg = mono_regstate_next_int (cfg->rs);
				ins->opcode = OP_COMPARE;
				ins->sreg2 = temp->dreg;
			}
			break;
		case OP_LOAD_MEMBASE:
		case OP_LOADI8_MEMBASE:
			if (!amd64_is_imm32 (ins->inst_offset)) {
				NEW_INS (cfg, temp, OP_I8CONST);
				temp->inst_c0 = ins->inst_offset;
				temp->dreg = mono_regstate_next_int (cfg->rs);
				ins->opcode = OP_AMD64_LOADI8_MEMINDEX;
				ins->inst_indexreg = temp->dreg;
			}
			break;
		case OP_STORE_MEMBASE_IMM:
		case OP_STOREI8_MEMBASE_IMM:
			if (!amd64_is_imm32 (ins->inst_imm)) {
				NEW_INS (cfg, temp, OP_I8CONST);
				temp->inst_c0 = ins->inst_imm;
				temp->dreg = mono_regstate_next_int (cfg->rs);
				ins->opcode = OP_STOREI8_MEMBASE_REG;
				ins->sreg1 = temp->dreg;
			}
			break;
		default:
			break;
		}
		last_ins = ins;
		ins = ins->next;
	}
	bb->last_ins = last_ins;

	bb->max_vreg = cfg->rs->next_vreg;
}

static const int 
branch_cc_table [] = {
	X86_CC_EQ, X86_CC_GE, X86_CC_GT, X86_CC_LE, X86_CC_LT,
	X86_CC_NE, X86_CC_GE, X86_CC_GT, X86_CC_LE, X86_CC_LT,
	X86_CC_O, X86_CC_NO, X86_CC_C, X86_CC_NC
};

/* Maps CMP_... constants to X86_CC_... constants */
static const int
cc_table [] = {
	X86_CC_EQ, X86_CC_NE, X86_CC_LE, X86_CC_GE, X86_CC_LT, X86_CC_GT,
	X86_CC_LE, X86_CC_GE, X86_CC_LT, X86_CC_GT
};

static const int
cc_signed_table [] = {
	TRUE, TRUE, TRUE, TRUE, TRUE, TRUE,
	FALSE, FALSE, FALSE, FALSE
};

/*#include "cprop.c"*/

/*
 * Local register allocation.
 * We first scan the list of instructions and we save the liveness info of
 * each register (when the register is first used, when it's value is set etc.).
 * We also reverse the list of instructions (in the InstList list) because assigning
 * registers backwards allows for more tricks to be used.
 */
void
mono_arch_local_regalloc (MonoCompile *cfg, MonoBasicBlock *bb)
{
	if (!bb->code)
		return;

	mono_arch_lowering_pass (cfg, bb);

	if (cfg->opt & MONO_OPT_PEEPHOLE)
		peephole_pass_1 (cfg, bb);

	mono_local_regalloc (cfg, bb);
}

static unsigned char*
emit_float_to_int (MonoCompile *cfg, guchar *code, int dreg, int sreg, int size, gboolean is_signed)
{
	if (use_sse2) {
		amd64_sse_cvttsd2si_reg_reg (code, dreg, sreg);
	}
	else {
		amd64_alu_reg_imm (code, X86_SUB, AMD64_RSP, 16);
		x86_fnstcw_membase(code, AMD64_RSP, 0);
		amd64_mov_reg_membase (code, dreg, AMD64_RSP, 0, 2);
		amd64_alu_reg_imm (code, X86_OR, dreg, 0xc00);
		amd64_mov_membase_reg (code, AMD64_RSP, 2, dreg, 2);
		amd64_fldcw_membase (code, AMD64_RSP, 2);
		amd64_push_reg (code, AMD64_RAX); // SP = SP - 8
		amd64_fist_pop_membase (code, AMD64_RSP, 0, size == 8);
		amd64_pop_reg (code, dreg);
		amd64_fldcw_membase (code, AMD64_RSP, 0);
		amd64_alu_reg_imm (code, X86_ADD, AMD64_RSP, 16);
	}

	if (size == 1)
		amd64_widen_reg (code, dreg, dreg, is_signed, FALSE);
	else if (size == 2)
		amd64_widen_reg (code, dreg, dreg, is_signed, TRUE);
	return code;
}

static unsigned char*
mono_emit_stack_alloc (guchar *code, MonoInst* tree)
{
	int sreg = tree->sreg1;
	int need_touch = FALSE;

#if defined(PLATFORM_WIN32) || defined(MONO_ARCH_SIGSEGV_ON_ALTSTACK)
	if (!tree->flags & MONO_INST_INIT)
		need_touch = TRUE;
#endif

	if (need_touch) {
		guint8* br[5];

		/*
		 * Under Windows:
		 * If requested stack size is larger than one page,
		 * perform stack-touch operation
		 */
		/*
		 * Generate stack probe code.
		 * Under Windows, it is necessary to allocate one page at a time,
		 * "touching" stack after each successful sub-allocation. This is
		 * because of the way stack growth is implemented - there is a
		 * guard page before the lowest stack page that is currently commited.
		 * Stack normally grows sequentially so OS traps access to the
		 * guard page and commits more pages when needed.
		 */
		amd64_test_reg_imm (code, sreg, ~0xFFF);
		br[0] = code; x86_branch8 (code, X86_CC_Z, 0, FALSE);

		br[2] = code; /* loop */
		amd64_alu_reg_imm (code, X86_SUB, AMD64_RSP, 0x1000);
		amd64_test_membase_reg (code, AMD64_RSP, 0, AMD64_RSP);
		amd64_alu_reg_imm (code, X86_SUB, sreg, 0x1000);
		amd64_alu_reg_imm (code, X86_CMP, sreg, 0x1000);
		br[3] = code; x86_branch8 (code, X86_CC_AE, 0, FALSE);
		amd64_patch (br[3], br[2]);
		amd64_test_reg_reg (code, sreg, sreg);
		br[4] = code; x86_branch8 (code, X86_CC_Z, 0, FALSE);
		amd64_alu_reg_reg (code, X86_SUB, AMD64_RSP, sreg);

		br[1] = code; x86_jump8 (code, 0);

		amd64_patch (br[0], code);
		amd64_alu_reg_reg (code, X86_SUB, AMD64_RSP, sreg);
		amd64_patch (br[1], code);
		amd64_patch (br[4], code);
	}
	else
		amd64_alu_reg_reg (code, X86_SUB, AMD64_RSP, tree->sreg1);

	if (tree->flags & MONO_INST_INIT) {
		int offset = 0;
		if (tree->dreg != AMD64_RAX && sreg != AMD64_RAX) {
			amd64_push_reg (code, AMD64_RAX);
			offset += 8;
		}
		if (tree->dreg != AMD64_RCX && sreg != AMD64_RCX) {
			amd64_push_reg (code, AMD64_RCX);
			offset += 8;
		}
		if (tree->dreg != AMD64_RDI && sreg != AMD64_RDI) {
			amd64_push_reg (code, AMD64_RDI);
			offset += 8;
		}
		
		amd64_shift_reg_imm (code, X86_SHR, sreg, 3);
		if (sreg != AMD64_RCX)
			amd64_mov_reg_reg (code, AMD64_RCX, sreg, 8);
		amd64_alu_reg_reg (code, X86_XOR, AMD64_RAX, AMD64_RAX);
				
		amd64_lea_membase (code, AMD64_RDI, AMD64_RSP, offset);
		amd64_cld (code);
		amd64_prefix (code, X86_REP_PREFIX);
		amd64_stosl (code);
		
		if (tree->dreg != AMD64_RDI && sreg != AMD64_RDI)
			amd64_pop_reg (code, AMD64_RDI);
		if (tree->dreg != AMD64_RCX && sreg != AMD64_RCX)
			amd64_pop_reg (code, AMD64_RCX);
		if (tree->dreg != AMD64_RAX && sreg != AMD64_RAX)
			amd64_pop_reg (code, AMD64_RAX);
	}
	return code;
}

static guint8*
emit_move_return_value (MonoCompile *cfg, MonoInst *ins, guint8 *code)
{
	CallInfo *cinfo;
	guint32 quad;

	/* Move return value to the target register */
	/* FIXME: do this in the local reg allocator */
	switch (ins->opcode) {
	case CEE_CALL:
	case OP_CALL:
	case OP_CALL_REG:
	case OP_CALL_MEMBASE:
	case OP_LCALL:
	case OP_LCALL_REG:
	case OP_LCALL_MEMBASE:
		g_assert (ins->dreg == AMD64_RAX);
		break;
	case OP_FCALL:
	case OP_FCALL_REG:
	case OP_FCALL_MEMBASE:
		if (((MonoCallInst*)ins)->signature->ret->type == MONO_TYPE_R4) {
			if (use_sse2)
				amd64_sse_cvtss2sd_reg_reg (code, ins->dreg, AMD64_XMM0);
			else {
				/* FIXME: optimize this */
				amd64_movss_membase_reg (code, AMD64_RSP, -8, AMD64_XMM0);
				amd64_fld_membase (code, AMD64_RSP, -8, FALSE);
			}
		}
		else {
			if (use_sse2) {
				if (ins->dreg != AMD64_XMM0)
					amd64_sse_movsd_reg_reg (code, ins->dreg, AMD64_XMM0);
			}
			else {
				/* FIXME: optimize this */
				amd64_movsd_membase_reg (code, AMD64_RSP, -8, AMD64_XMM0);
				amd64_fld_membase (code, AMD64_RSP, -8, TRUE);
			}
		}
		break;
	case OP_VCALL:
	case OP_VCALL_REG:
	case OP_VCALL_MEMBASE:
	case OP_VCALL2:
	case OP_VCALL2_REG:
	case OP_VCALL2_MEMBASE:
		cinfo = get_call_info (cfg->mempool, ((MonoCallInst*)ins)->signature, FALSE);
		if (cinfo->ret.storage == ArgValuetypeInReg) {
			/* Pop the destination address from the stack */
			amd64_alu_reg_imm (code, X86_ADD, AMD64_RSP, 8);
			amd64_pop_reg (code, AMD64_RCX);
			
			for (quad = 0; quad < 2; quad ++) {
				switch (cinfo->ret.pair_storage [quad]) {
				case ArgInIReg:
					amd64_mov_membase_reg (code, AMD64_RCX, (quad * 8), cinfo->ret.pair_regs [quad], 8);
					break;
				case ArgInFloatSSEReg:
					amd64_movss_membase_reg (code, AMD64_RCX, (quad * 8), cinfo->ret.pair_regs [quad]);
					break;
				case ArgInDoubleSSEReg:
					amd64_movsd_membase_reg (code, AMD64_RCX, (quad * 8), cinfo->ret.pair_regs [quad]);
					break;
				case ArgNone:
					break;
				default:
					NOT_IMPLEMENTED;
				}
			}
		}
		break;
	}

	return code;
}

/*
 * emit_tls_get:
 * @code: buffer to store code to
 * @dreg: hard register where to place the result
 * @tls_offset: offset info
 *
 * emit_tls_get emits in @code the native code that puts in the dreg register
 * the item in the thread local storage identified by tls_offset.
 *
 * Returns: a pointer to the end of the stored code
 */
static guint8*
emit_tls_get (guint8* code, int dreg, int tls_offset)
{
	if (optimize_for_xen) {
		x86_prefix (code, X86_FS_PREFIX);
		amd64_mov_reg_mem (code, dreg, 0, 8);
		amd64_mov_reg_membase (code, dreg, dreg, tls_offset, 8);
	} else {
		x86_prefix (code, X86_FS_PREFIX);
		amd64_mov_reg_mem (code, dreg, tls_offset, 8);
	}
	return code;
}

/*
 * emit_load_volatile_arguments:
 *
 *  Load volatile arguments from the stack to the original input registers.
 * Required before a tail call.
 */
static guint8*
emit_load_volatile_arguments (MonoCompile *cfg, guint8 *code)
{
	MonoMethod *method = cfg->method;
	MonoMethodSignature *sig;
	MonoInst *inst;
	CallInfo *cinfo;
	guint32 i;

	/* FIXME: Generate intermediate code instead */

	sig = mono_method_signature (method);

	cinfo = cfg->arch.cinfo;
	
	/* This is the opposite of the code in emit_prolog */
	if (sig->ret->type != MONO_TYPE_VOID) {
		/* Save volatile arguments to the stack */
		if (cfg->new_ir) {
			if (cfg->vret_addr && (cfg->vret_addr->opcode != OP_REGVAR))
				amd64_mov_reg_membase (code, cinfo->ret.reg, cfg->vret_addr->inst_basereg, cfg->vret_addr->inst_offset, 8);
		} else {
			if ((cinfo->ret.storage == ArgInIReg) && (cfg->ret->opcode != OP_REGVAR)) {
				amd64_mov_reg_membase (code, cinfo->ret.reg, cfg->ret->inst_basereg, cfg->ret->inst_offset, 8);
			}
		}
	}

	for (i = 0; i < sig->param_count + sig->hasthis; ++i) {
		ArgInfo *ainfo = cinfo->args + i;
		MonoType *arg_type;
		inst = cfg->new_ir ? cfg->args [i] : cfg->varinfo [i];

		if (sig->hasthis && (i == 0))
			arg_type = &mono_defaults.object_class->byval_arg;
		else
			arg_type = sig->params [i - sig->hasthis];

		if (inst->opcode != OP_REGVAR) {
			switch (ainfo->storage) {
			case ArgInIReg: {
				guint32 size = 8;

				/* FIXME: I1 etc */
				amd64_mov_reg_membase (code, ainfo->reg, inst->inst_basereg, inst->inst_offset, size);
				break;
			}
			case ArgInFloatSSEReg:
				amd64_movss_reg_membase (code, ainfo->reg, inst->inst_basereg, inst->inst_offset);
				break;
			case ArgInDoubleSSEReg:
				amd64_movsd_reg_membase (code, ainfo->reg, inst->inst_basereg, inst->inst_offset);
				break;
			default:
				break;
			}
		}
		else {
			g_assert (ainfo->storage == ArgInIReg);

			amd64_mov_reg_reg (code, ainfo->reg, inst->dreg, 8);
		}
	}

	return code;
}

#define REAL_PRINT_REG(text,reg) \
mono_assert (reg >= 0); \
amd64_push_reg (code, AMD64_RAX); \
amd64_push_reg (code, AMD64_RDX); \
amd64_push_reg (code, AMD64_RCX); \
amd64_push_reg (code, reg); \
amd64_push_imm (code, reg); \
amd64_push_imm (code, text " %d %p\n"); \
amd64_mov_reg_imm (code, AMD64_RAX, printf); \
amd64_call_reg (code, AMD64_RAX); \
amd64_alu_reg_imm (code, X86_ADD, AMD64_RSP, 3*4); \
amd64_pop_reg (code, AMD64_RCX); \
amd64_pop_reg (code, AMD64_RDX); \
amd64_pop_reg (code, AMD64_RAX);

/* benchmark and set based on cpu */
#define LOOP_ALIGNMENT 8
#define bb_is_loop_start(bb) ((bb)->loop_body_start && (bb)->nesting)

void
mono_arch_output_basic_block (MonoCompile *cfg, MonoBasicBlock *bb)
{
	MonoInst *ins;
	MonoCallInst *call;
	guint offset;
	guint8 *code = cfg->native_code + cfg->code_len;
	MonoInst *last_ins = NULL;
	guint last_offset = 0;
	int max_len, cpos;

	if (cfg->opt & MONO_OPT_PEEPHOLE)
		peephole_pass (cfg, bb);

	if (cfg->opt & MONO_OPT_LOOP) {
		int pad, align = LOOP_ALIGNMENT;
		/* set alignment depending on cpu */
		if (bb_is_loop_start (bb) && (pad = (cfg->code_len & (align - 1)))) {
			pad = align - pad;
			/*g_print ("adding %d pad at %x to loop in %s\n", pad, cfg->code_len, cfg->method->name);*/
			amd64_padding (code, pad);
			cfg->code_len += pad;
			bb->native_offset = cfg->code_len;
		}
	}

	if (cfg->verbose_level > 2)
		g_print ("Basic block %d starting at offset 0x%x\n", bb->block_num, bb->native_offset);

	cpos = bb->max_offset;

	if (cfg->prof_options & MONO_PROFILE_COVERAGE) {
		MonoProfileCoverageInfo *cov = cfg->coverage_info;
		g_assert (!cfg->compile_aot);
		cpos += 6;

		cov->data [bb->dfn].cil_code = bb->cil_code;
		amd64_mov_reg_imm (code, AMD64_R11, (guint64)&cov->data [bb->dfn].count);
		/* this is not thread save, but good enough */
		amd64_inc_membase (code, AMD64_R11, 0);
	}

	offset = code - cfg->native_code;

	mono_debug_open_block (cfg, bb, offset);

	ins = bb->code;
	while (ins) {
		offset = code - cfg->native_code;

		max_len = ((guint8 *)ins_get_spec (ins->opcode))[MONO_INST_LEN];

		if (G_UNLIKELY (offset > (cfg->code_size - max_len - 16))) {
			cfg->code_size *= 2;
			cfg->native_code = g_realloc (cfg->native_code, cfg->code_size);
			code = cfg->native_code + offset;
			mono_jit_stats.code_reallocs++;
		}

		if (cfg->debug_info)
			mono_debug_record_line_number (cfg, ins, offset);

		switch (ins->opcode) {
		case OP_BIGMUL:
			amd64_mul_reg (code, ins->sreg2, TRUE);
			break;
		case OP_BIGMUL_UN:
			amd64_mul_reg (code, ins->sreg2, FALSE);
			break;
		case OP_X86_SETEQ_MEMBASE:
			amd64_set_membase (code, X86_CC_EQ, ins->inst_basereg, ins->inst_offset, TRUE);
			break;
		case OP_STOREI1_MEMBASE_IMM:
			amd64_mov_membase_imm (code, ins->inst_destbasereg, ins->inst_offset, ins->inst_imm, 1);
			break;
		case OP_STOREI2_MEMBASE_IMM:
			amd64_mov_membase_imm (code, ins->inst_destbasereg, ins->inst_offset, ins->inst_imm, 2);
			break;
		case OP_STOREI4_MEMBASE_IMM:
			amd64_mov_membase_imm (code, ins->inst_destbasereg, ins->inst_offset, ins->inst_imm, 4);
			break;
		case OP_STOREI1_MEMBASE_REG:
			amd64_mov_membase_reg (code, ins->inst_destbasereg, ins->inst_offset, ins->sreg1, 1);
			break;
		case OP_STOREI2_MEMBASE_REG:
			amd64_mov_membase_reg (code, ins->inst_destbasereg, ins->inst_offset, ins->sreg1, 2);
			break;
		case OP_STORE_MEMBASE_REG:
		case OP_STOREI8_MEMBASE_REG:
			amd64_mov_membase_reg (code, ins->inst_destbasereg, ins->inst_offset, ins->sreg1, 8);
			break;
		case OP_STOREI4_MEMBASE_REG:
			amd64_mov_membase_reg (code, ins->inst_destbasereg, ins->inst_offset, ins->sreg1, 4);
			break;
		case OP_STORE_MEMBASE_IMM:
		case OP_STOREI8_MEMBASE_IMM:
			g_assert (amd64_is_imm32 (ins->inst_imm));
			amd64_mov_membase_imm (code, ins->inst_destbasereg, ins->inst_offset, ins->inst_imm, 8);
			break;
		case CEE_LDIND_I:
			amd64_mov_reg_mem (code, ins->dreg, (gssize)ins->inst_p0, sizeof (gpointer));
			break;
		case CEE_LDIND_I4:
			amd64_mov_reg_mem (code, ins->dreg, (gssize)ins->inst_p0, 4);
			break;
		case CEE_LDIND_U4:
			amd64_mov_reg_mem (code, ins->dreg, (gssize)ins->inst_p0, 4);
			break;
		case OP_LOAD_MEM:
		case OP_LOADI8_MEM:
			// FIXME: Decompose this earlier
			if (amd64_is_imm32 (ins->inst_imm))
				amd64_mov_reg_mem (code, ins->dreg, ins->inst_imm, sizeof (gpointer));
			else {
				amd64_mov_reg_imm (code, ins->dreg, ins->inst_imm);
				amd64_mov_reg_membase (code, ins->dreg, ins->dreg, 0, 8);
			}
			break;
		case OP_LOADI4_MEM:
			amd64_mov_reg_imm (code, ins->dreg, ins->inst_imm);
			amd64_movsxd_reg_membase (code, ins->dreg, ins->dreg, 0);
			break;
		case OP_LOADU4_MEM:
			// FIXME: Decompose this earlier
			if (cfg->new_ir) {
				if (amd64_is_imm32 (ins->inst_imm))
					amd64_mov_reg_mem (code, ins->dreg, ins->inst_imm, 4);
				else {
					amd64_mov_reg_imm (code, ins->dreg, ins->inst_imm);
					amd64_mov_reg_membase (code, ins->dreg, ins->dreg, 0, 4);
				}
			} else {
				amd64_mov_reg_imm (code, ins->dreg, ins->inst_p0);
				amd64_mov_reg_membase (code, ins->dreg, ins->dreg, 0, 4);
			}
			break;
		case OP_LOADU1_MEM:
			amd64_mov_reg_imm (code, ins->dreg, ins->inst_imm);
			amd64_widen_membase (code, ins->dreg, ins->dreg, 0, FALSE, FALSE);
			break;
		case OP_LOADU2_MEM:
			amd64_mov_reg_imm (code, ins->dreg, ins->inst_imm);
			amd64_widen_membase (code, ins->dreg, ins->dreg, 0, FALSE, TRUE);
			break;
		case OP_LOAD_MEMBASE:
		case OP_LOADI8_MEMBASE:
			g_assert (amd64_is_imm32 (ins->inst_offset));
			amd64_mov_reg_membase (code, ins->dreg, ins->inst_basereg, ins->inst_offset, sizeof (gpointer));
			break;
		case OP_LOADI4_MEMBASE:
			amd64_movsxd_reg_membase (code, ins->dreg, ins->inst_basereg, ins->inst_offset);
			break;
		case OP_LOADU4_MEMBASE:
			amd64_mov_reg_membase (code, ins->dreg, ins->inst_basereg, ins->inst_offset, 4);
			break;
		case OP_LOADU1_MEMBASE:
			amd64_widen_membase (code, ins->dreg, ins->inst_basereg, ins->inst_offset, FALSE, FALSE);
			break;
		case OP_LOADI1_MEMBASE:
			amd64_widen_membase (code, ins->dreg, ins->inst_basereg, ins->inst_offset, TRUE, FALSE);
			break;
		case OP_LOADU2_MEMBASE:
			amd64_widen_membase (code, ins->dreg, ins->inst_basereg, ins->inst_offset, FALSE, TRUE);
			break;
		case OP_LOADI2_MEMBASE:
			amd64_widen_membase (code, ins->dreg, ins->inst_basereg, ins->inst_offset, TRUE, TRUE);
			break;
		case OP_AMD64_LOADI8_MEMINDEX:
			amd64_mov_reg_memindex_size (code, ins->dreg, ins->inst_basereg, 0, ins->inst_indexreg, 0, 8);
			break;
		case CEE_CONV_I1:
		case OP_LCONV_TO_I1:
		case OP_ICONV_TO_I1:
			amd64_widen_reg (code, ins->dreg, ins->sreg1, TRUE, FALSE);
			break;
		case CEE_CONV_I2:
		case OP_LCONV_TO_I2:
		case OP_ICONV_TO_I2:
			amd64_widen_reg (code, ins->dreg, ins->sreg1, TRUE, TRUE);
			break;
		case CEE_CONV_U1:
		case OP_LCONV_TO_U1:
		case OP_ICONV_TO_U1:
			amd64_widen_reg (code, ins->dreg, ins->sreg1, FALSE, FALSE);
			break;
		case CEE_CONV_U2:
		case OP_LCONV_TO_U2:
		case OP_ICONV_TO_U2:
			amd64_widen_reg (code, ins->dreg, ins->sreg1, FALSE, TRUE);
			break;
		case CEE_CONV_U8:
		case CEE_CONV_U:
		case OP_ICONV_TO_U:
		case OP_ICONV_TO_U8:
			/* Clean out the upper word */
			amd64_mov_reg_reg_size (code, ins->dreg, ins->sreg1, 4);
			break;
		case CEE_CONV_I8:
		case CEE_CONV_I:
			amd64_movsxd_reg_reg (code, ins->dreg, ins->sreg1);
			break;			
		case OP_COMPARE:
		case OP_LCOMPARE:
			amd64_alu_reg_reg (code, X86_CMP, ins->sreg1, ins->sreg2);
			break;
		case OP_COMPARE_IMM:
		case OP_LCOMPARE_IMM:
			g_assert (amd64_is_imm32 (ins->inst_imm));
			amd64_alu_reg_imm (code, X86_CMP, ins->sreg1, ins->inst_imm);
			break;
		case OP_X86_COMPARE_REG_MEMBASE:
			amd64_alu_reg_membase (code, X86_CMP, ins->sreg1, ins->sreg2, ins->inst_offset);
			break;
		case OP_X86_TEST_NULL:
			amd64_test_reg_reg_size (code, ins->sreg1, ins->sreg1, 4);
			break;
		case OP_AMD64_TEST_NULL:
			amd64_test_reg_reg (code, ins->sreg1, ins->sreg1);
			break;

		case OP_X86_ADD_REG_MEMBASE:
			amd64_alu_reg_membase_size (code, X86_ADD, ins->sreg1, ins->sreg2, ins->inst_offset, 4);
			break;
		case OP_X86_SUB_REG_MEMBASE:
			amd64_alu_reg_membase_size (code, X86_SUB, ins->sreg1, ins->sreg2, ins->inst_offset, 4);
			break;
		case OP_X86_AND_REG_MEMBASE:
			amd64_alu_reg_membase_size (code, X86_AND, ins->sreg1, ins->sreg2, ins->inst_offset, 4);
			break;
		case OP_X86_OR_REG_MEMBASE:
			amd64_alu_reg_membase_size (code, X86_OR, ins->sreg1, ins->sreg2, ins->inst_offset, 4);
			break;
		case OP_X86_XOR_REG_MEMBASE:
			amd64_alu_reg_membase_size (code, X86_XOR, ins->sreg1, ins->sreg2, ins->inst_offset, 4);
			break;

		case OP_X86_ADD_MEMBASE:
			amd64_alu_reg_membase_size (code, X86_ADD, ins->sreg1, ins->sreg2, ins->inst_offset, 4);
			break;
		case OP_X86_SUB_MEMBASE:
			amd64_alu_reg_membase_size (code, X86_SUB, ins->sreg1, ins->sreg2, ins->inst_offset, 4);
			break;
		case OP_X86_ADD_MEMBASE_IMM:
			/* FIXME: Make a 64 version too */
			amd64_alu_membase_imm_size (code, X86_ADD, ins->inst_basereg, ins->inst_offset, ins->inst_imm, 4);
			break;
		case OP_X86_SUB_MEMBASE_IMM:
			g_assert (amd64_is_imm32 (ins->inst_imm));
			amd64_alu_membase_imm_size (code, X86_SUB, ins->inst_basereg, ins->inst_offset, ins->inst_imm, 4);
			break;
		case OP_X86_AND_MEMBASE_IMM:
			g_assert (amd64_is_imm32 (ins->inst_imm));
			amd64_alu_membase_imm_size (code, X86_AND, ins->inst_basereg, ins->inst_offset, ins->inst_imm, 4);
			break;
		case OP_X86_OR_MEMBASE_IMM:
			g_assert (amd64_is_imm32 (ins->inst_imm));
			amd64_alu_membase_imm_size (code, X86_OR, ins->inst_basereg, ins->inst_offset, ins->inst_imm, 4);
			break;
		case OP_X86_XOR_MEMBASE_IMM:
			g_assert (amd64_is_imm32 (ins->inst_imm));
			amd64_alu_membase_imm_size (code, X86_XOR, ins->inst_basereg, ins->inst_offset, ins->inst_imm, 4);
			break;
		case OP_X86_ADD_MEMBASE_REG:
			amd64_alu_membase_reg_size (code, X86_ADD, ins->inst_basereg, ins->inst_offset, ins->sreg2, 4);
			break;
		case OP_X86_SUB_MEMBASE_REG:
			amd64_alu_membase_reg_size (code, X86_SUB, ins->inst_basereg, ins->inst_offset, ins->sreg2, 4);
			break;
		case OP_X86_AND_MEMBASE_REG:
			amd64_alu_membase_reg_size (code, X86_AND, ins->inst_basereg, ins->inst_offset, ins->sreg2, 4);
			break;
		case OP_X86_OR_MEMBASE_REG:
			amd64_alu_membase_reg_size (code, X86_OR, ins->inst_basereg, ins->inst_offset, ins->sreg2, 4);
			break;
		case OP_X86_XOR_MEMBASE_REG:
			amd64_alu_membase_reg_size (code, X86_XOR, ins->inst_basereg, ins->inst_offset, ins->sreg2, 4);
			break;
		case OP_X86_INC_MEMBASE:
			amd64_inc_membase_size (code, ins->inst_basereg, ins->inst_offset, 4);
			break;
		case OP_X86_INC_REG:
			amd64_inc_reg_size (code, ins->dreg, 4);
			break;
		case OP_X86_DEC_MEMBASE:
			amd64_dec_membase_size (code, ins->inst_basereg, ins->inst_offset, 4);
			break;
		case OP_X86_DEC_REG:
			amd64_dec_reg_size (code, ins->dreg, 4);
			break;
		case OP_X86_MUL_MEMBASE:
		case OP_X86_MUL_MEMBASE_REG:
			amd64_imul_reg_membase_size (code, ins->sreg1, ins->sreg2, ins->inst_offset, 4);
			break;
		case OP_AMD64_ICOMPARE_MEMBASE_REG:
			amd64_alu_membase_reg_size (code, X86_CMP, ins->inst_basereg, ins->inst_offset, ins->sreg2, 4);
			break;
		case OP_AMD64_ICOMPARE_MEMBASE_IMM:
			amd64_alu_membase_imm_size (code, X86_CMP, ins->inst_basereg, ins->inst_offset, ins->inst_imm, 4);
			break;
		case OP_AMD64_COMPARE_MEMBASE_REG:
			amd64_alu_membase_reg_size (code, X86_CMP, ins->inst_basereg, ins->inst_offset, ins->sreg2, 8);
			break;
		case OP_AMD64_COMPARE_MEMBASE_IMM:
			g_assert (amd64_is_imm32 (ins->inst_imm));
			amd64_alu_membase_imm_size (code, X86_CMP, ins->inst_basereg, ins->inst_offset, ins->inst_imm, 8);
			break;
		case OP_X86_COMPARE_MEMBASE8_IMM:
			amd64_alu_membase8_imm_size (code, X86_CMP, ins->inst_basereg, ins->inst_offset, ins->inst_imm, 4);
			break;
		case OP_AMD64_ICOMPARE_REG_MEMBASE:
			amd64_alu_reg_membase_size (code, X86_CMP, ins->sreg1, ins->sreg2, ins->inst_offset, 4);
			break;
		case OP_AMD64_COMPARE_REG_MEMBASE:
			amd64_alu_reg_membase_size (code, X86_CMP, ins->sreg1, ins->sreg2, ins->inst_offset, 8);
			break;

		case OP_AMD64_ADD_REG_MEMBASE:
			amd64_alu_reg_membase_size (code, X86_ADD, ins->sreg1, ins->sreg2, ins->inst_offset, 8);
			break;
		case OP_AMD64_SUB_REG_MEMBASE:
			amd64_alu_reg_membase_size (code, X86_SUB, ins->sreg1, ins->sreg2, ins->inst_offset, 8);
			break;
		case OP_AMD64_AND_REG_MEMBASE:
			amd64_alu_reg_membase_size (code, X86_AND, ins->sreg1, ins->sreg2, ins->inst_offset, 8);
			break;
		case OP_AMD64_OR_REG_MEMBASE:
			amd64_alu_reg_membase_size (code, X86_OR, ins->sreg1, ins->sreg2, ins->inst_offset, 8);
			break;
		case OP_AMD64_XOR_REG_MEMBASE:
			amd64_alu_reg_membase_size (code, X86_XOR, ins->sreg1, ins->sreg2, ins->inst_offset, 8);
			break;

		case OP_AMD64_ADD_MEMBASE_REG:
			amd64_alu_membase_reg_size (code, X86_ADD, ins->inst_basereg, ins->inst_offset, ins->sreg2, 8);
			break;
		case OP_AMD64_SUB_MEMBASE_REG:
			amd64_alu_membase_reg_size (code, X86_SUB, ins->inst_basereg, ins->inst_offset, ins->sreg2, 8);
			break;
		case OP_AMD64_AND_MEMBASE_REG:
			amd64_alu_membase_reg_size (code, X86_AND, ins->inst_basereg, ins->inst_offset, ins->sreg2, 8);
			break;
		case OP_AMD64_OR_MEMBASE_REG:
			amd64_alu_membase_reg_size (code, X86_OR, ins->inst_basereg, ins->inst_offset, ins->sreg2, 8);
			break;
		case OP_AMD64_XOR_MEMBASE_REG:
			amd64_alu_membase_reg_size (code, X86_XOR, ins->inst_basereg, ins->inst_offset, ins->sreg2, 8);
			break;

		case OP_AMD64_ADD_MEMBASE_IMM:
			g_assert (amd64_is_imm32 (ins->inst_imm));
			amd64_alu_membase_imm_size (code, X86_ADD, ins->inst_basereg, ins->inst_offset, ins->inst_imm, 8);
			break;
		case OP_AMD64_SUB_MEMBASE_IMM:
			g_assert (amd64_is_imm32 (ins->inst_imm));
			amd64_alu_membase_imm_size (code, X86_SUB, ins->inst_basereg, ins->inst_offset, ins->inst_imm, 8);
			break;
		case OP_AMD64_AND_MEMBASE_IMM:
			g_assert (amd64_is_imm32 (ins->inst_imm));
			amd64_alu_membase_imm_size (code, X86_AND, ins->inst_basereg, ins->inst_offset, ins->inst_imm, 8);
			break;
		case OP_AMD64_OR_MEMBASE_IMM:
			g_assert (amd64_is_imm32 (ins->inst_imm));
			amd64_alu_membase_imm_size (code, X86_OR, ins->inst_basereg, ins->inst_offset, ins->inst_imm, 8);
			break;
		case OP_AMD64_XOR_MEMBASE_IMM:
			g_assert (amd64_is_imm32 (ins->inst_imm));
			amd64_alu_membase_imm_size (code, X86_XOR, ins->inst_basereg, ins->inst_offset, ins->inst_imm, 8);
			break;

		case OP_BREAK:
			amd64_breakpoint (code);
			break;
		case OP_NOP:
		case OP_DUMMY_USE:
		case OP_DUMMY_STORE:
		case OP_NOT_REACHED:
			break;
		case OP_ADDCC:
		case CEE_ADD:
		case OP_LADD:
			amd64_alu_reg_reg (code, X86_ADD, ins->sreg1, ins->sreg2);
			break;
		case OP_ADC:
			amd64_alu_reg_reg (code, X86_ADC, ins->sreg1, ins->sreg2);
			break;
		case OP_ADD_IMM:
		case OP_LADD_IMM:
			g_assert (amd64_is_imm32 (ins->inst_imm));
			amd64_alu_reg_imm (code, X86_ADD, ins->dreg, ins->inst_imm);
			break;
		case OP_ADC_IMM:
			g_assert (amd64_is_imm32 (ins->inst_imm));
			amd64_alu_reg_imm (code, X86_ADC, ins->dreg, ins->inst_imm);
			break;
		case OP_SUBCC:
		case CEE_SUB:
		case OP_LSUB:
			amd64_alu_reg_reg (code, X86_SUB, ins->sreg1, ins->sreg2);
			break;
		case OP_SBB:
			amd64_alu_reg_reg (code, X86_SBB, ins->sreg1, ins->sreg2);
			break;
		case OP_SUB_IMM:
		case OP_LSUB_IMM:
			g_assert (amd64_is_imm32 (ins->inst_imm));
			amd64_alu_reg_imm (code, X86_SUB, ins->dreg, ins->inst_imm);
			break;
		case OP_SBB_IMM:
			g_assert (amd64_is_imm32 (ins->inst_imm));
			amd64_alu_reg_imm (code, X86_SBB, ins->dreg, ins->inst_imm);
			break;

		case CEE_MUL:
		case OP_LMUL:
			amd64_imul_reg_reg (code, ins->sreg1, ins->sreg2);
			break;
		case OP_MUL_IMM:
		case OP_LMUL_IMM:
		case OP_IMUL_IMM: {
			guint32 size = (ins->opcode == OP_IMUL_IMM) ? 4 : 8;
			
			switch (ins->inst_imm) {
			case 2:
				/* MOV r1, r2 */
				/* ADD r1, r1 */
				if (ins->dreg != ins->sreg1)
					amd64_mov_reg_reg (code, ins->dreg, ins->sreg1, size);
				amd64_alu_reg_reg (code, X86_ADD, ins->dreg, ins->dreg);
				break;
			case 3:
				/* LEA r1, [r2 + r2*2] */
				amd64_lea_memindex (code, ins->dreg, ins->sreg1, 0, ins->sreg1, 1);
				break;
			case 5:
				/* LEA r1, [r2 + r2*4] */
				amd64_lea_memindex (code, ins->dreg, ins->sreg1, 0, ins->sreg1, 2);
				break;
			case 6:
				/* LEA r1, [r2 + r2*2] */
				/* ADD r1, r1          */
				amd64_lea_memindex (code, ins->dreg, ins->sreg1, 0, ins->sreg1, 1);
				amd64_alu_reg_reg (code, X86_ADD, ins->dreg, ins->dreg);
				break;
			case 9:
				/* LEA r1, [r2 + r2*8] */
				amd64_lea_memindex (code, ins->dreg, ins->sreg1, 0, ins->sreg1, 3);
				break;
			case 10:
				/* LEA r1, [r2 + r2*4] */
				/* ADD r1, r1          */
				amd64_lea_memindex (code, ins->dreg, ins->sreg1, 0, ins->sreg1, 2);
				amd64_alu_reg_reg (code, X86_ADD, ins->dreg, ins->dreg);
				break;
			case 12:
				/* LEA r1, [r2 + r2*2] */
				/* SHL r1, 2           */
				amd64_lea_memindex (code, ins->dreg, ins->sreg1, 0, ins->sreg1, 1);
				amd64_shift_reg_imm (code, X86_SHL, ins->dreg, 2);
				break;
			case 25:
				/* LEA r1, [r2 + r2*4] */
				/* LEA r1, [r1 + r1*4] */
				amd64_lea_memindex (code, ins->dreg, ins->sreg1, 0, ins->sreg1, 2);
				amd64_lea_memindex (code, ins->dreg, ins->dreg, 0, ins->dreg, 2);
				break;
			case 100:
				/* LEA r1, [r2 + r2*4] */
				/* SHL r1, 2           */
				/* LEA r1, [r1 + r1*4] */
				amd64_lea_memindex (code, ins->dreg, ins->sreg1, 0, ins->sreg1, 2);
				amd64_shift_reg_imm (code, X86_SHL, ins->dreg, 2);
				amd64_lea_memindex (code, ins->dreg, ins->dreg, 0, ins->dreg, 2);
				break;
			default:
				amd64_imul_reg_reg_imm_size (code, ins->dreg, ins->sreg1, ins->inst_imm, size);
				break;
			}
			break;
		}
		case CEE_DIV:
		case OP_LDIV:
			amd64_cdq (code);
			amd64_div_reg (code, ins->sreg2, TRUE);
			break;
		case CEE_DIV_UN:
		case OP_LDIV_UN:
			amd64_alu_reg_reg (code, X86_XOR, AMD64_RDX, AMD64_RDX);
			amd64_div_reg (code, ins->sreg2, FALSE);
			break;
		case CEE_REM:
		case OP_LREM:
			amd64_cdq (code);
			amd64_div_reg (code, ins->sreg2, TRUE);
			break;
		case CEE_REM_UN:
		case OP_LREM_UN:
			amd64_alu_reg_reg (code, X86_XOR, AMD64_RDX, AMD64_RDX);
			amd64_div_reg (code, ins->sreg2, FALSE);
			break;
		case OP_LMUL_OVF:
			amd64_imul_reg_reg (code, ins->sreg1, ins->sreg2);
			EMIT_COND_SYSTEM_EXCEPTION (X86_CC_O, FALSE, "OverflowException");
			break;

		case CEE_AND:
		case OP_LAND:
			amd64_alu_reg_reg (code, X86_AND, ins->sreg1, ins->sreg2);
			break;
		case OP_AND_IMM:
		case OP_LAND_IMM:
			g_assert (amd64_is_imm32 (ins->inst_imm));
			amd64_alu_reg_imm (code, X86_AND, ins->sreg1, ins->inst_imm);
			break;
		case CEE_OR:
		case OP_LOR:
			amd64_alu_reg_reg (code, X86_OR, ins->sreg1, ins->sreg2);
			break;
		case OP_OR_IMM:
		case OP_LOR_IMM:
			g_assert (amd64_is_imm32 (ins->inst_imm));
			amd64_alu_reg_imm (code, X86_OR, ins->sreg1, ins->inst_imm);
			break;
		case CEE_XOR:
		case OP_LXOR:
			amd64_alu_reg_reg (code, X86_XOR, ins->sreg1, ins->sreg2);
			break;
		case OP_XOR_IMM:
		case OP_LXOR_IMM:
			g_assert (amd64_is_imm32 (ins->inst_imm));
			amd64_alu_reg_imm (code, X86_XOR, ins->sreg1, ins->inst_imm);
			break;

		case CEE_SHL:
		case OP_LSHL:
			g_assert (ins->sreg2 == AMD64_RCX);
			amd64_shift_reg (code, X86_SHL, ins->dreg);
			break;
		case CEE_SHR:
		case OP_LSHR:
			g_assert (ins->sreg2 == AMD64_RCX);
			amd64_shift_reg (code, X86_SAR, ins->dreg);
			break;
		case OP_SHR_IMM:
			g_assert (amd64_is_imm32 (ins->inst_imm));
			amd64_shift_reg_imm_size (code, X86_SAR, ins->dreg, ins->inst_imm, 4);
			break;
		case OP_LSHR_IMM:
			g_assert (amd64_is_imm32 (ins->inst_imm));
			amd64_shift_reg_imm (code, X86_SAR, ins->dreg, ins->inst_imm);
			break;
		case OP_SHR_UN_IMM:
			g_assert (amd64_is_imm32 (ins->inst_imm));
			amd64_shift_reg_imm_size (code, X86_SHR, ins->dreg, ins->inst_imm, 4);
			break;
		case OP_LSHR_UN_IMM:
			g_assert (amd64_is_imm32 (ins->inst_imm));
			amd64_shift_reg_imm (code, X86_SHR, ins->dreg, ins->inst_imm);
			break;
		case CEE_SHR_UN:
			g_assert (ins->sreg2 == AMD64_RCX);
			amd64_shift_reg_size (code, X86_SHR, ins->dreg, 4);
			break;
		case OP_LSHR_UN:
			g_assert (ins->sreg2 == AMD64_RCX);
			amd64_shift_reg (code, X86_SHR, ins->dreg);
			break;
		case OP_SHL_IMM:
			g_assert (amd64_is_imm32 (ins->inst_imm));
			amd64_shift_reg_imm_size (code, X86_SHL, ins->dreg, ins->inst_imm, 4);
			break;
		case OP_LSHL_IMM:
			g_assert (amd64_is_imm32 (ins->inst_imm));
			amd64_shift_reg_imm (code, X86_SHL, ins->dreg, ins->inst_imm);
			break;

		case OP_IADDCC:
		case OP_IADD:
			amd64_alu_reg_reg_size (code, X86_ADD, ins->sreg1, ins->sreg2, 4);
			break;
		case OP_IADC:
			amd64_alu_reg_reg_size (code, X86_ADC, ins->sreg1, ins->sreg2, 4);
			break;
		case OP_IADD_IMM:
			amd64_alu_reg_imm_size (code, X86_ADD, ins->dreg, ins->inst_imm, 4);
			break;
		case OP_IADC_IMM:
			amd64_alu_reg_imm_size (code, X86_ADC, ins->dreg, ins->inst_imm, 4);
			break;
		case OP_ISUBCC:
		case OP_ISUB:
			amd64_alu_reg_reg_size (code, X86_SUB, ins->sreg1, ins->sreg2, 4);
			break;
		case OP_ISBB:
			amd64_alu_reg_reg_size (code, X86_SBB, ins->sreg1, ins->sreg2, 4);
			break;
		case OP_ISUB_IMM:
			amd64_alu_reg_imm_size (code, X86_SUB, ins->dreg, ins->inst_imm, 4);
			break;
		case OP_ISBB_IMM:
			amd64_alu_reg_imm_size (code, X86_SBB, ins->dreg, ins->inst_imm, 4);
			break;
		case OP_IAND:
			amd64_alu_reg_reg_size (code, X86_AND, ins->sreg1, ins->sreg2, 4);
			break;
		case OP_IAND_IMM:
			amd64_alu_reg_imm_size (code, X86_AND, ins->sreg1, ins->inst_imm, 4);
			break;
		case OP_IOR:
			amd64_alu_reg_reg_size (code, X86_OR, ins->sreg1, ins->sreg2, 4);
			break;
		case OP_IOR_IMM:
			amd64_alu_reg_imm_size (code, X86_OR, ins->sreg1, ins->inst_imm, 4);
			break;
		case OP_IXOR:
			amd64_alu_reg_reg_size (code, X86_XOR, ins->sreg1, ins->sreg2, 4);
			break;
		case OP_IXOR_IMM:
			amd64_alu_reg_imm_size (code, X86_XOR, ins->sreg1, ins->inst_imm, 4);
			break;
		case OP_INEG:
			amd64_neg_reg_size (code, ins->sreg1, 4);
			break;
		case OP_INOT:
			amd64_not_reg_size (code, ins->sreg1, 4);
			break;
		case OP_ISHL:
			g_assert (ins->sreg2 == AMD64_RCX);
			amd64_shift_reg_size (code, X86_SHL, ins->dreg, 4);
			break;
		case OP_ISHR:
			g_assert (ins->sreg2 == AMD64_RCX);
			amd64_shift_reg_size (code, X86_SAR, ins->dreg, 4);
			break;
		case OP_ISHR_IMM:
			amd64_shift_reg_imm_size (code, X86_SAR, ins->dreg, ins->inst_imm, 4);
			break;
		case OP_ISHR_UN_IMM:
			amd64_shift_reg_imm_size (code, X86_SHR, ins->dreg, ins->inst_imm, 4);
			break;
		case OP_ISHR_UN:
			g_assert (ins->sreg2 == AMD64_RCX);
			amd64_shift_reg_size (code, X86_SHR, ins->dreg, 4);
			break;
		case OP_ISHL_IMM:
			amd64_shift_reg_imm_size (code, X86_SHL, ins->dreg, ins->inst_imm, 4);
			break;
		case OP_IMUL:
			amd64_imul_reg_reg_size (code, ins->sreg1, ins->sreg2, 4);
			break;
		case OP_IMUL_OVF:
			amd64_imul_reg_reg_size (code, ins->sreg1, ins->sreg2, 4);
			EMIT_COND_SYSTEM_EXCEPTION (X86_CC_O, FALSE, "OverflowException");
			break;
		case OP_IMUL_OVF_UN:
		case OP_LMUL_OVF_UN: {
			/* the mul operation and the exception check should most likely be split */
			int non_eax_reg, saved_eax = FALSE, saved_edx = FALSE;
			int size = (ins->opcode == OP_IMUL_OVF_UN) ? 4 : 8;
			/*g_assert (ins->sreg2 == X86_EAX);
			g_assert (ins->dreg == X86_EAX);*/
			if (ins->sreg2 == X86_EAX) {
				non_eax_reg = ins->sreg1;
			} else if (ins->sreg1 == X86_EAX) {
				non_eax_reg = ins->sreg2;
			} else {
				/* no need to save since we're going to store to it anyway */
				if (ins->dreg != X86_EAX) {
					saved_eax = TRUE;
					amd64_push_reg (code, X86_EAX);
				}
				amd64_mov_reg_reg (code, X86_EAX, ins->sreg1, size);
				non_eax_reg = ins->sreg2;
			}
			if (ins->dreg == X86_EDX) {
				if (!saved_eax) {
					saved_eax = TRUE;
					amd64_push_reg (code, X86_EAX);
				}
			} else {
				saved_edx = TRUE;
				amd64_push_reg (code, X86_EDX);
			}
			amd64_mul_reg_size (code, non_eax_reg, FALSE, size);
			/* save before the check since pop and mov don't change the flags */
			if (ins->dreg != X86_EAX)
				amd64_mov_reg_reg (code, ins->dreg, X86_EAX, size);
			if (saved_edx)
				amd64_pop_reg (code, X86_EDX);
			if (saved_eax)
				amd64_pop_reg (code, X86_EAX);
			EMIT_COND_SYSTEM_EXCEPTION (X86_CC_O, FALSE, "OverflowException");
			break;
		}
		case OP_IDIV:
			amd64_cdq_size (code, 4);
			amd64_div_reg_size (code, ins->sreg2, TRUE, 4);
			break;
		case OP_IDIV_UN:
			amd64_alu_reg_reg (code, X86_XOR, AMD64_RDX, AMD64_RDX);
			amd64_div_reg_size (code, ins->sreg2, FALSE, 4);
			break;
		case OP_IREM:
			amd64_cdq_size (code, 4);
			amd64_div_reg_size (code, ins->sreg2, TRUE, 4);
			break;
		case OP_IREM_UN:
			amd64_alu_reg_reg (code, X86_XOR, AMD64_RDX, AMD64_RDX);
			amd64_div_reg_size (code, ins->sreg2, FALSE, 4);
			break;
		case OP_ICOMPARE:
			amd64_alu_reg_reg_size (code, X86_CMP, ins->sreg1, ins->sreg2, 4);
			break;
		case OP_ICOMPARE_IMM:
			amd64_alu_reg_imm_size (code, X86_CMP, ins->sreg1, ins->inst_imm, 4);
			break;
		case OP_IBEQ:
		case OP_IBLT:
		case OP_IBGT:
		case OP_IBGE:
		case OP_IBLE:
		case OP_LBEQ:
		case OP_LBLT:
		case OP_LBGT:
		case OP_LBGE:
		case OP_LBLE:
		case OP_IBNE_UN:
		case OP_IBLT_UN:
		case OP_IBGT_UN:
		case OP_IBGE_UN:
		case OP_IBLE_UN:
		case OP_LBNE_UN:
		case OP_LBLT_UN:
		case OP_LBGT_UN:
		case OP_LBGE_UN:
		case OP_LBLE_UN:
			EMIT_COND_BRANCH (ins, cc_table [mono_opcode_to_cond (ins->opcode)], cc_signed_table [mono_opcode_to_cond (ins->opcode)]);
			break;
		case CEE_NOT:
		case OP_LNOT:
			amd64_not_reg (code, ins->sreg1);
			break;
		case CEE_NEG:
		case OP_LNEG:
			amd64_neg_reg (code, ins->sreg1);
			break;
		case OP_SEXT_I1:
			amd64_widen_reg (code, ins->dreg, ins->sreg1, TRUE, FALSE);
			break;
		case OP_SEXT_I2:
			amd64_widen_reg (code, ins->dreg, ins->sreg1, TRUE, TRUE);
			break;
		case OP_SEXT_I4:
			amd64_movsxd_reg_reg (code, ins->dreg, ins->sreg1);
			break;
		case OP_ICONST:
		case OP_I8CONST:
			if ((((guint64)ins->inst_c0) >> 32) == 0)
				amd64_mov_reg_imm_size (code, ins->dreg, ins->inst_c0, 4);
			else
				amd64_mov_reg_imm_size (code, ins->dreg, ins->inst_c0, 8);
			break;
		case OP_AOTCONST:
			mono_add_patch_info (cfg, offset, (MonoJumpInfoType)ins->inst_i1, ins->inst_p0);
			amd64_mov_reg_membase (code, ins->dreg, AMD64_RIP, 0, 8);
			break;
		case OP_JUMP_TABLE:
			mono_add_patch_info (cfg, offset, (MonoJumpInfoType)ins->inst_i1, ins->inst_p0);
			amd64_mov_reg_imm_size (code, ins->dreg, 0, 8);
			break;
		case CEE_CONV_I4:
		case CEE_CONV_U4:
		case OP_ICONV_TO_I4:
		case OP_MOVE:
			amd64_mov_reg_reg (code, ins->dreg, ins->sreg1, sizeof (gpointer));
			break;
		case OP_AMD64_SET_XMMREG_R4: {
			if (use_sse2) {
				amd64_sse_cvtsd2ss_reg_reg (code, ins->dreg, ins->sreg1);
			}
			else {
				amd64_fst_membase (code, AMD64_RSP, -8, FALSE, TRUE);
				/* ins->dreg is set to -1 by the reg allocator */
				amd64_movss_reg_membase (code, ins->backend.reg3, AMD64_RSP, -8);
			}
			break;
		}
		case OP_AMD64_SET_XMMREG_R8: {
			if (use_sse2) {
				if (ins->dreg != ins->sreg1)
					amd64_sse_movsd_reg_reg (code, ins->dreg, ins->sreg1);
			}
			else {
				amd64_fst_membase (code, AMD64_RSP, -8, TRUE, TRUE);
				/* ins->dreg is set to -1 by the reg allocator */
				amd64_movsd_reg_membase (code, ins->backend.reg3, AMD64_RSP, -8);
			}
			break;
		}
		case OP_JMP: {
			/*
			 * Note: this 'frame destruction' logic is useful for tail calls, too.
			 * Keep in sync with the code in emit_epilog.
			 */
			int pos = 0, i;

			/* FIXME: no tracing support... */
			if (cfg->prof_options & MONO_PROFILE_ENTER_LEAVE)
				code = mono_arch_instrument_epilog (cfg, mono_profiler_method_leave, code, FALSE);

			g_assert (!cfg->method->save_lmf);

			code = emit_load_volatile_arguments (cfg, code);

			if (cfg->arch.omit_fp) {
				guint32 save_offset = 0;
				/* Pop callee-saved registers */
				for (i = 0; i < AMD64_NREG; ++i)
					if (AMD64_IS_CALLEE_SAVED_REG (i) && (cfg->used_int_regs & (1 << i))) {
						amd64_mov_reg_membase (code, i, AMD64_RSP, save_offset, 8);
						save_offset += 8;
					}
				amd64_alu_reg_imm (code, X86_ADD, AMD64_RSP, cfg->arch.stack_alloc_size);
			}
			else {
				for (i = 0; i < AMD64_NREG; ++i)
					if (AMD64_IS_CALLEE_SAVED_REG (i) && (cfg->used_int_regs & (1 << i)))
						pos -= sizeof (gpointer);
			
				if (pos)
					amd64_lea_membase (code, AMD64_RSP, AMD64_RBP, pos);

				/* Pop registers in reverse order */
				for (i = AMD64_NREG - 1; i > 0; --i)
					if (AMD64_IS_CALLEE_SAVED_REG (i) && (cfg->used_int_regs & (1 << i))) {
						amd64_pop_reg (code, i);
					}

				amd64_leave (code);
			}

			offset = code - cfg->native_code;
			mono_add_patch_info (cfg, code - cfg->native_code, MONO_PATCH_INFO_METHOD_JUMP, ins->inst_p0);
			if (cfg->compile_aot)
				amd64_mov_reg_membase (code, AMD64_R11, AMD64_RIP, 0, 8);
			else
				amd64_set_reg_template (code, AMD64_R11);
			amd64_jump_reg (code, AMD64_R11);
			break;
		}
		case OP_CHECK_THIS:
			/* ensure ins->sreg1 is not NULL */
			amd64_alu_membase_imm (code, X86_CMP, ins->sreg1, 0, 0);
			break;
		case OP_ARGLIST: {
			amd64_lea_membase (code, AMD64_R11, cfg->frame_reg, cfg->sig_cookie);
			amd64_mov_membase_reg (code, ins->sreg1, 0, AMD64_R11, 8);
			break;
		}
		case OP_CALL:
		case OP_FCALL:
		case OP_LCALL:
		case OP_VCALL:
		case OP_VCALL2:
		case OP_VOIDCALL:
		case CEE_CALL:
			call = (MonoCallInst*)ins;
			/*
			 * The AMD64 ABI forces callers to know about varargs.
			 */
			if ((call->signature->call_convention == MONO_CALL_VARARG) && (call->signature->pinvoke))
				amd64_alu_reg_reg (code, X86_XOR, AMD64_RAX, AMD64_RAX);
			else if ((cfg->method->wrapper_type == MONO_WRAPPER_MANAGED_TO_NATIVE) && (cfg->method->klass->image != mono_defaults.corlib)) {
				/* 
				 * Since the unmanaged calling convention doesn't contain a 
				 * 'vararg' entry, we have to treat every pinvoke call as a
				 * potential vararg call.
				 */
				guint32 nregs, i;
				nregs = 0;
				for (i = 0; i < AMD64_XMM_NREG; ++i)
					if (call->used_fregs & (1 << i))
						nregs ++;
				if (!nregs)
					amd64_alu_reg_reg (code, X86_XOR, AMD64_RAX, AMD64_RAX);
				else
					amd64_mov_reg_imm (code, AMD64_RAX, nregs);
			}

			if (ins->flags & MONO_INST_HAS_METHOD)
				code = emit_call (cfg, code, MONO_PATCH_INFO_METHOD, call->method);
			else
				code = emit_call (cfg, code, MONO_PATCH_INFO_ABS, call->fptr);
			if (call->stack_usage && !CALLCONV_IS_STDCALL (call->signature->call_convention))
				amd64_alu_reg_imm (code, X86_ADD, AMD64_RSP, call->stack_usage);
			code = emit_move_return_value (cfg, ins, code);
			break;
		case OP_FCALL_REG:
		case OP_LCALL_REG:
		case OP_VCALL_REG:
		case OP_VCALL2_REG:
		case OP_VOIDCALL_REG:
		case OP_CALL_REG:
			call = (MonoCallInst*)ins;

			if (AMD64_IS_ARGUMENT_REG (ins->sreg1)) {
				amd64_mov_reg_reg (code, AMD64_R11, ins->sreg1, 8);
				ins->sreg1 = AMD64_R11;
			}

			/*
			 * The AMD64 ABI forces callers to know about varargs.
			 */
			if ((call->signature->call_convention == MONO_CALL_VARARG) && (call->signature->pinvoke)) {
				if (ins->sreg1 == AMD64_RAX) {
					amd64_mov_reg_reg (code, AMD64_R11, AMD64_RAX, 8);
					ins->sreg1 = AMD64_R11;
				}
				amd64_alu_reg_reg (code, X86_XOR, AMD64_RAX, AMD64_RAX);
			}
			amd64_call_reg (code, ins->sreg1);
			if (call->stack_usage && !CALLCONV_IS_STDCALL (call->signature->call_convention))
				amd64_alu_reg_imm (code, X86_ADD, AMD64_RSP, call->stack_usage);
			code = emit_move_return_value (cfg, ins, code);
			break;
		case OP_FCALL_MEMBASE:
		case OP_LCALL_MEMBASE:
		case OP_VCALL_MEMBASE:
		case OP_VCALL2_MEMBASE:
		case OP_VOIDCALL_MEMBASE:
		case OP_CALL_MEMBASE:
			call = (MonoCallInst*)ins;

			if (AMD64_IS_ARGUMENT_REG (ins->sreg1)) {
				/* 
				 * Can't use R11 because it is clobbered by the trampoline 
				 * code, and the reg value is needed by get_vcall_slot_addr.
				 */
				amd64_mov_reg_reg (code, AMD64_RAX, ins->sreg1, 8);
				ins->sreg1 = AMD64_RAX;
			}

			amd64_call_membase (code, ins->sreg1, ins->inst_offset);
			if (call->stack_usage && !CALLCONV_IS_STDCALL (call->signature->call_convention))
				amd64_alu_reg_imm (code, X86_ADD, AMD64_RSP, call->stack_usage);
			code = emit_move_return_value (cfg, ins, code);
			break;
		case OP_OUTARG:
		case OP_X86_PUSH:
			amd64_push_reg (code, ins->sreg1);
			break;
		case OP_X86_PUSH_IMM:
			g_assert (amd64_is_imm32 (ins->inst_imm));
			amd64_push_imm (code, ins->inst_imm);
			break;
		case OP_X86_PUSH_MEMBASE:
			amd64_push_membase (code, ins->inst_basereg, ins->inst_offset);
			break;
		case OP_X86_PUSH_OBJ: 
			amd64_alu_reg_imm (code, X86_SUB, AMD64_RSP, ins->inst_imm);
			amd64_push_reg (code, AMD64_RDI);
			amd64_push_reg (code, AMD64_RSI);
			amd64_push_reg (code, AMD64_RCX);
			if (ins->inst_offset)
				amd64_lea_membase (code, AMD64_RSI, ins->inst_basereg, ins->inst_offset);
			else
				amd64_mov_reg_reg (code, AMD64_RSI, ins->inst_basereg, 8);
			amd64_lea_membase (code, AMD64_RDI, AMD64_RSP, 3 * 8);
			amd64_mov_reg_imm (code, AMD64_RCX, (ins->inst_imm >> 3));
			amd64_cld (code);
			amd64_prefix (code, X86_REP_PREFIX);
			amd64_movsd (code);
			amd64_pop_reg (code, AMD64_RCX);
			amd64_pop_reg (code, AMD64_RSI);
			amd64_pop_reg (code, AMD64_RDI);
			break;
		case OP_X86_LEA:
			amd64_lea_memindex (code, ins->dreg, ins->sreg1, ins->inst_imm, ins->sreg2, ins->backend.shift_amount);
			break;
		case OP_X86_LEA_MEMBASE:
			amd64_lea_membase (code, ins->dreg, ins->sreg1, ins->inst_imm);
			break;
		case OP_X86_XCHG:
			amd64_xchg_reg_reg (code, ins->sreg1, ins->sreg2, 4);
			break;
		case OP_LOCALLOC:
			/* keep alignment */
			amd64_alu_reg_imm (code, X86_ADD, ins->sreg1, MONO_ARCH_FRAME_ALIGNMENT - 1);
			amd64_alu_reg_imm (code, X86_AND, ins->sreg1, ~(MONO_ARCH_FRAME_ALIGNMENT - 1));
			code = mono_emit_stack_alloc (code, ins);
			amd64_mov_reg_reg (code, ins->dreg, AMD64_RSP, 8);
			break;
		case OP_LOCALLOC_IMM: {
			guint32 size = ins->inst_imm;
			size = (size + (MONO_ARCH_FRAME_ALIGNMENT - 1)) & ~ (MONO_ARCH_FRAME_ALIGNMENT - 1);

			if (ins->flags & MONO_INST_INIT) {
				/* FIXME: Optimize this */
				amd64_mov_reg_imm (code, ins->dreg, size);
				ins->sreg1 = ins->dreg;

				code = mono_emit_stack_alloc (code, ins);
				amd64_mov_reg_reg (code, ins->dreg, AMD64_RSP, 8);
			} else {
				amd64_alu_reg_imm (code, X86_SUB, AMD64_RSP, size);
				amd64_mov_reg_reg (code, ins->dreg, AMD64_RSP, 8);
			}
			break;
		}
		case CEE_RET:
			amd64_ret (code);
			break;
		case OP_THROW: {
			amd64_mov_reg_reg (code, AMD64_RDI, ins->sreg1, 8);
			code = emit_call (cfg, code, MONO_PATCH_INFO_INTERNAL_METHOD, 
					     (gpointer)"mono_arch_throw_exception");
			break;
		}
		case OP_RETHROW: {
			amd64_mov_reg_reg (code, AMD64_RDI, ins->sreg1, 8);
			code = emit_call (cfg, code, MONO_PATCH_INFO_INTERNAL_METHOD, 
					     (gpointer)"mono_arch_rethrow_exception");
			break;
		}
		case OP_CALL_HANDLER: 
			/* Align stack */
			amd64_alu_reg_imm (code, X86_SUB, AMD64_RSP, 8);
			mono_add_patch_info (cfg, code - cfg->native_code, MONO_PATCH_INFO_BB, ins->inst_target_bb);
			amd64_call_imm (code, 0);
			/* Restore stack alignment */
			amd64_alu_reg_imm (code, X86_ADD, AMD64_RSP, 8);
			break;
		case OP_START_HANDLER: {
			MonoInst *spvar = mono_find_spvar_for_region (cfg, bb->region);
			amd64_mov_membase_reg (code, spvar->inst_basereg, spvar->inst_offset, AMD64_RSP, 8);
			break;
		}
		case OP_ENDFINALLY: {
			MonoInst *spvar = mono_find_spvar_for_region (cfg, bb->region);
			amd64_mov_reg_membase (code, AMD64_RSP, spvar->inst_basereg, spvar->inst_offset, 8);
			amd64_ret (code);
			break;
		}
		case OP_ENDFILTER: {
			MonoInst *spvar = mono_find_spvar_for_region (cfg, bb->region);
			amd64_mov_reg_membase (code, AMD64_RSP, spvar->inst_basereg, spvar->inst_offset, 8);
			/* The local allocator will put the result into RAX */
			amd64_ret (code);
			break;
		}

		case OP_LABEL:
			ins->inst_c0 = code - cfg->native_code;
			break;
<<<<<<< HEAD
<<<<<<< .working
		case OP_BR:
=======
=======
>>>>>>> 10c5df46
		case CEE_NOP:
			break;
		case CEE_BR:
>>>>>>> .merge-right.r72000
			//g_print ("target: %p, next: %p, curr: %p, last: %p\n", ins->inst_target_bb, bb->next_bb, ins, bb->last_ins);
			//if ((ins->inst_target_bb == bb->next_bb) && ins == bb->last_ins)
			//break;
			if (ins->flags & MONO_INST_BRLABEL) {
				if (ins->inst_i0->inst_c0) {
					amd64_jump_code (code, cfg->native_code + ins->inst_i0->inst_c0);
				} else {
					mono_add_patch_info (cfg, offset, MONO_PATCH_INFO_LABEL, ins->inst_i0);
					if ((cfg->opt & MONO_OPT_BRANCH) &&
					    x86_is_imm8 (ins->inst_i0->inst_c1 - cpos))
						x86_jump8 (code, 0);
					else 
						x86_jump32 (code, 0);
				}
			} else {
				if (ins->inst_target_bb->native_offset) {
					amd64_jump_code (code, cfg->native_code + ins->inst_target_bb->native_offset); 
				} else {
					mono_add_patch_info (cfg, offset, MONO_PATCH_INFO_BB, ins->inst_target_bb);
					if ((cfg->opt & MONO_OPT_BRANCH) &&
					    x86_is_imm8 (ins->inst_target_bb->max_offset - cpos))
						x86_jump8 (code, 0);
					else 
						x86_jump32 (code, 0);
				} 
			}
			break;
		case OP_BR_REG:
			amd64_jump_reg (code, ins->sreg1);
			break;
		case OP_CEQ:
		case OP_LCEQ:
		case OP_ICEQ:
		case OP_CLT:
		case OP_LCLT:
		case OP_ICLT:
		case OP_CLT_UN:
		case OP_LCLT_UN:
		case OP_ICLT_UN:
		case OP_CGT:
		case OP_LCGT:
		case OP_ICGT:
		case OP_CGT_UN:
		case OP_LCGT_UN:
		case OP_ICGT_UN:
			amd64_set_reg (code, cc_table [mono_opcode_to_cond (ins->opcode)], ins->dreg, cc_signed_table [mono_opcode_to_cond (ins->opcode)]);
			amd64_widen_reg (code, ins->dreg, ins->dreg, FALSE, FALSE);
			break;
		case OP_COND_EXC_EQ:
		case OP_COND_EXC_NE_UN:
		case OP_COND_EXC_LT:
		case OP_COND_EXC_LT_UN:
		case OP_COND_EXC_GT:
		case OP_COND_EXC_GT_UN:
		case OP_COND_EXC_GE:
		case OP_COND_EXC_GE_UN:
		case OP_COND_EXC_LE:
		case OP_COND_EXC_LE_UN:
		case OP_COND_EXC_IEQ:
		case OP_COND_EXC_INE_UN:
		case OP_COND_EXC_ILT:
		case OP_COND_EXC_ILT_UN:
		case OP_COND_EXC_IGT:
		case OP_COND_EXC_IGT_UN:
		case OP_COND_EXC_IGE:
		case OP_COND_EXC_IGE_UN:
		case OP_COND_EXC_ILE:
		case OP_COND_EXC_ILE_UN:
			EMIT_COND_SYSTEM_EXCEPTION (cc_table [mono_opcode_to_cond (ins->opcode)], cc_signed_table [mono_opcode_to_cond (ins->opcode)], ins->inst_p1);
			break;
		case OP_COND_EXC_OV:
		case OP_COND_EXC_NO:
		case OP_COND_EXC_C:
		case OP_COND_EXC_NC:
			EMIT_COND_SYSTEM_EXCEPTION (branch_cc_table [ins->opcode - OP_COND_EXC_EQ], 
						    (ins->opcode < OP_COND_EXC_NE_UN), ins->inst_p1);
			break;
		case OP_COND_EXC_IOV:
		case OP_COND_EXC_INO:
		case OP_COND_EXC_IC:
		case OP_COND_EXC_INC:
			EMIT_COND_SYSTEM_EXCEPTION (branch_cc_table [ins->opcode - OP_COND_EXC_IEQ], 
						    (ins->opcode < OP_COND_EXC_INE_UN), ins->inst_p1);
			break;

		case CEE_BEQ:
		case CEE_BNE_UN:
		case CEE_BLT:
		case CEE_BLT_UN:
		case CEE_BGT:
		case CEE_BGT_UN:
		case CEE_BGE:
		case CEE_BGE_UN:
		case CEE_BLE:
		case CEE_BLE_UN:
			EMIT_COND_BRANCH (ins, cc_table [mono_opcode_to_cond (ins->opcode)], cc_signed_table [mono_opcode_to_cond (ins->opcode)]);
			break;

		/* floating point opcodes */
		case OP_R8CONST: {
			double d = *(double *)ins->inst_p0;

			if (use_sse2) {
				if ((d == 0.0) && (mono_signbit (d) == 0)) {
					amd64_sse_xorpd_reg_reg (code, ins->dreg, ins->dreg);
				}
				else {
					mono_add_patch_info (cfg, offset, MONO_PATCH_INFO_R8, ins->inst_p0);
					amd64_sse_movsd_reg_membase (code, ins->dreg, AMD64_RIP, 0);
				}
			}
			else if ((d == 0.0) && (mono_signbit (d) == 0)) {
				amd64_fldz (code);
			} else if (d == 1.0) {
				x86_fld1 (code);
			} else {
				mono_add_patch_info (cfg, offset, MONO_PATCH_INFO_R8, ins->inst_p0);
				amd64_fld_membase (code, AMD64_RIP, 0, TRUE);
			}
			break;
		}
		case OP_R4CONST: {
			float f = *(float *)ins->inst_p0;

			if (use_sse2) {
				if ((f == 0.0) && (mono_signbit (f) == 0)) {
					amd64_sse_xorpd_reg_reg (code, ins->dreg, ins->dreg);
				}
				else {
					mono_add_patch_info (cfg, offset, MONO_PATCH_INFO_R4, ins->inst_p0);
					amd64_sse_movss_reg_membase (code, ins->dreg, AMD64_RIP, 0);
					amd64_sse_cvtss2sd_reg_reg (code, ins->dreg, ins->dreg);
				}
			}
			else if ((f == 0.0) && (mono_signbit (f) == 0)) {
				amd64_fldz (code);
			} else if (f == 1.0) {
				x86_fld1 (code);
			} else {
				mono_add_patch_info (cfg, offset, MONO_PATCH_INFO_R4, ins->inst_p0);
				amd64_fld_membase (code, AMD64_RIP, 0, FALSE);
			}
			break;
		}
		case OP_STORER8_MEMBASE_REG:
			if (use_sse2)
				amd64_sse_movsd_membase_reg (code, ins->inst_destbasereg, ins->inst_offset, ins->sreg1);
			else
				amd64_fst_membase (code, ins->inst_destbasereg, ins->inst_offset, TRUE, TRUE);
			break;
		case OP_LOADR8_SPILL_MEMBASE:
			if (use_sse2)
				g_assert_not_reached ();
			amd64_fld_membase (code, ins->inst_basereg, ins->inst_offset, TRUE);
			amd64_fxch (code, 1);
			break;
		case OP_LOADR8_MEMBASE:
			if (use_sse2)
				amd64_sse_movsd_reg_membase (code, ins->dreg, ins->inst_basereg, ins->inst_offset);
			else
				amd64_fld_membase (code, ins->inst_basereg, ins->inst_offset, TRUE);
			break;
		case OP_STORER4_MEMBASE_REG:
			if (use_sse2) {
				/* This requires a double->single conversion */
				amd64_sse_cvtsd2ss_reg_reg (code, AMD64_XMM15, ins->sreg1);
				amd64_sse_movss_membase_reg (code, ins->inst_destbasereg, ins->inst_offset, AMD64_XMM15);
			}
			else
				amd64_fst_membase (code, ins->inst_destbasereg, ins->inst_offset, FALSE, TRUE);
			break;
		case OP_LOADR4_MEMBASE:
			if (use_sse2) {
				amd64_sse_movss_reg_membase (code, ins->dreg, ins->inst_basereg, ins->inst_offset);
				amd64_sse_cvtss2sd_reg_reg (code, ins->dreg, ins->dreg);
			}
			else
				amd64_fld_membase (code, ins->inst_basereg, ins->inst_offset, FALSE);
			break;
		case CEE_CONV_R4: /* FIXME: change precision */
		case OP_ICONV_TO_R4:
		case OP_ICONV_TO_R8:
		case CEE_CONV_R8:
			if (use_sse2)
				amd64_sse_cvtsi2sd_reg_reg_size (code, ins->dreg, ins->sreg1, 4);
			else {
				amd64_push_reg (code, ins->sreg1);
				amd64_fild_membase (code, AMD64_RSP, 0, FALSE);
				amd64_alu_reg_imm (code, X86_ADD, AMD64_RSP, 8);
			}
			break;
		case CEE_CONV_R_UN:
			/* Emulated */
			g_assert_not_reached ();
			break;
		case OP_LCONV_TO_R4: /* FIXME: change precision */
		case OP_LCONV_TO_R8:
			if (use_sse2)
				amd64_sse_cvtsi2sd_reg_reg (code, ins->dreg, ins->sreg1);
			else {
				amd64_push_reg (code, ins->sreg1);
				amd64_fild_membase (code, AMD64_RSP, 0, TRUE);
				amd64_alu_reg_imm (code, X86_ADD, AMD64_RSP, 8);
			}
			break;
		case OP_X86_FP_LOAD_I8:
			if (use_sse2)
				g_assert_not_reached ();
			amd64_fild_membase (code, ins->inst_basereg, ins->inst_offset, TRUE);
			break;
		case OP_X86_FP_LOAD_I4:
			if (use_sse2)
				g_assert_not_reached ();
			amd64_fild_membase (code, ins->inst_basereg, ins->inst_offset, FALSE);
			break;
		case OP_FCONV_TO_R8:
			/* Nothing to do */
			break;
		case OP_FCONV_TO_R4:
			/* FIXME: nothing to do ?? */
			break;
		case OP_FCONV_TO_I1:
			code = emit_float_to_int (cfg, code, ins->dreg, ins->sreg1, 1, TRUE);
			break;
		case OP_FCONV_TO_U1:
			code = emit_float_to_int (cfg, code, ins->dreg, ins->sreg1, 1, FALSE);
			break;
		case OP_FCONV_TO_I2:
			code = emit_float_to_int (cfg, code, ins->dreg, ins->sreg1, 2, TRUE);
			break;
		case OP_FCONV_TO_U2:
			code = emit_float_to_int (cfg, code, ins->dreg, ins->sreg1, 2, FALSE);
			break;
		case OP_FCONV_TO_U4:
			code = emit_float_to_int (cfg, code, ins->dreg, ins->sreg1, 4, FALSE);			
			break;
		case OP_FCONV_TO_I4:
		case OP_FCONV_TO_I:
			code = emit_float_to_int (cfg, code, ins->dreg, ins->sreg1, 4, TRUE);
			break;
		case OP_FCONV_TO_I8:
			code = emit_float_to_int (cfg, code, ins->dreg, ins->sreg1, 8, TRUE);
			break;
		case OP_LCONV_TO_R_UN: { 
			static guint8 mn[] = { 0x00, 0x00, 0x00, 0x00, 0x00, 0x00, 0x00, 0x80, 0x3f, 0x40 };
			guint8 *br;

			if (use_sse2)
				g_assert_not_reached ();

			/* load 64bit integer to FP stack */
			amd64_push_imm (code, 0);
			amd64_push_reg (code, ins->sreg2);
			amd64_push_reg (code, ins->sreg1);
			amd64_fild_membase (code, AMD64_RSP, 0, TRUE);
			/* store as 80bit FP value */
			x86_fst80_membase (code, AMD64_RSP, 0);
			
			/* test if lreg is negative */
			amd64_test_reg_reg (code, ins->sreg2, ins->sreg2);
			br = code; x86_branch8 (code, X86_CC_GEZ, 0, TRUE);
	
			/* add correction constant mn */
			x86_fld80_mem (code, mn);
			x86_fld80_membase (code, AMD64_RSP, 0);
			amd64_fp_op_reg (code, X86_FADD, 1, TRUE);
			x86_fst80_membase (code, AMD64_RSP, 0);

			amd64_patch (br, code);

			x86_fld80_membase (code, AMD64_RSP, 0);
			amd64_alu_reg_imm (code, X86_ADD, AMD64_RSP, 12);

			break;
		}
		case CEE_CONV_OVF_U4:
			amd64_alu_reg_imm (code, X86_CMP, ins->sreg1, 0);
			EMIT_COND_SYSTEM_EXCEPTION (X86_CC_LT, TRUE, "OverflowException");
			amd64_mov_reg_reg (code, ins->dreg, ins->sreg1, 8);
			break;
		case CEE_CONV_OVF_I4_UN:
			amd64_alu_reg_imm (code, X86_CMP, ins->sreg1, 0x7fffffff);
			EMIT_COND_SYSTEM_EXCEPTION (X86_CC_GT, FALSE, "OverflowException");
			amd64_mov_reg_reg (code, ins->dreg, ins->sreg1, 8);
			break;
		case OP_FMOVE:
			if (use_sse2 && (ins->dreg != ins->sreg1))
				amd64_sse_movsd_reg_reg (code, ins->dreg, ins->sreg1);
			break;
		case OP_FADD:
			if (use_sse2)
				amd64_sse_addsd_reg_reg (code, ins->dreg, ins->sreg2);
			else
				amd64_fp_op_reg (code, X86_FADD, 1, TRUE);
			break;
		case OP_FSUB:
			if (use_sse2)
				amd64_sse_subsd_reg_reg (code, ins->dreg, ins->sreg2);
			else
				amd64_fp_op_reg (code, X86_FSUB, 1, TRUE);
			break;		
		case OP_FMUL:
			if (use_sse2)
				amd64_sse_mulsd_reg_reg (code, ins->dreg, ins->sreg2);
			else
				amd64_fp_op_reg (code, X86_FMUL, 1, TRUE);
			break;		
		case OP_FDIV:
			if (use_sse2)
				amd64_sse_divsd_reg_reg (code, ins->dreg, ins->sreg2);
			else
				amd64_fp_op_reg (code, X86_FDIV, 1, TRUE);
			break;		
		case OP_FNEG:
			if (use_sse2) {
				static double r8_0 = -0.0;

				g_assert (ins->sreg1 == ins->dreg);
					
				mono_add_patch_info (cfg, offset, MONO_PATCH_INFO_R8, &r8_0);
				amd64_sse_xorpd_reg_membase (code, ins->dreg, AMD64_RIP, 0);
			}
			else
				amd64_fchs (code);
			break;		
		case OP_SIN:
			if (use_sse2) {
				EMIT_SSE2_FPFUNC (code, fsin, ins->dreg, ins->sreg1);
			}
			else {
				amd64_fsin (code);
				amd64_fldz (code);
				amd64_fp_op_reg (code, X86_FADD, 1, TRUE);
			}
			break;		
		case OP_COS:
			if (use_sse2) {
				EMIT_SSE2_FPFUNC (code, fcos, ins->dreg, ins->sreg1);
			}
			else {
				amd64_fcos (code);
				amd64_fldz (code);
				amd64_fp_op_reg (code, X86_FADD, 1, TRUE);
			}
			break;		
		case OP_ABS:
			if (use_sse2) {
				EMIT_SSE2_FPFUNC (code, fabs, ins->dreg, ins->sreg1);
			}
			else
				amd64_fabs (code);
			break;		
		case OP_TAN: {
			/* 
			 * it really doesn't make sense to inline all this code,
			 * it's here just to show that things may not be as simple 
			 * as they appear.
			 */
			guchar *check_pos, *end_tan, *pop_jump;
			if (use_sse2)
				g_assert_not_reached ();
			amd64_push_reg (code, AMD64_RAX);
			amd64_fptan (code);
			amd64_fnstsw (code);
			amd64_test_reg_imm (code, AMD64_RAX, X86_FP_C2);
			check_pos = code;
			x86_branch8 (code, X86_CC_NE, 0, FALSE);
			amd64_fstp (code, 0); /* pop the 1.0 */
			end_tan = code;
			x86_jump8 (code, 0);
			amd64_fldpi (code);
			amd64_fp_op (code, X86_FADD, 0);
			amd64_fxch (code, 1);
			x86_fprem1 (code);
			amd64_fstsw (code);
			amd64_test_reg_imm (code, AMD64_RAX, X86_FP_C2);
			pop_jump = code;
			x86_branch8 (code, X86_CC_NE, 0, FALSE);
			amd64_fstp (code, 1);
			amd64_fptan (code);
			amd64_patch (pop_jump, code);
			amd64_fstp (code, 0); /* pop the 1.0 */
			amd64_patch (check_pos, code);
			amd64_patch (end_tan, code);
			amd64_fldz (code);
			amd64_fp_op_reg (code, X86_FADD, 1, TRUE);
			amd64_pop_reg (code, AMD64_RAX);
			break;
		}
		case OP_ATAN:
			if (use_sse2)
				g_assert_not_reached ();
			x86_fld1 (code);
			amd64_fpatan (code);
			amd64_fldz (code);
			amd64_fp_op_reg (code, X86_FADD, 1, TRUE);
			break;		
		case OP_SQRT:
			if (use_sse2) {
				EMIT_SSE2_FPFUNC (code, fsqrt, ins->dreg, ins->sreg1);
			}
			else
				amd64_fsqrt (code);
			break;		
		case OP_X86_FPOP:
			if (!use_sse2)
				amd64_fstp (code, 0);
			break;		
		case OP_FREM: {
			guint8 *l1, *l2;

			if (use_sse2)
				g_assert_not_reached ();
			amd64_push_reg (code, AMD64_RAX);
			/* we need to exchange ST(0) with ST(1) */
			amd64_fxch (code, 1);

			/* this requires a loop, because fprem somtimes 
			 * returns a partial remainder */
			l1 = code;
			/* looks like MS is using fprem instead of the IEEE compatible fprem1 */
			/* x86_fprem1 (code); */
			amd64_fprem (code);
			amd64_fnstsw (code);
			amd64_alu_reg_imm (code, X86_AND, AMD64_RAX, X86_FP_C2);
			l2 = code + 2;
			x86_branch8 (code, X86_CC_NE, l1 - l2, FALSE);

			/* pop result */
			amd64_fstp (code, 1);

			amd64_pop_reg (code, AMD64_RAX);
			break;
		}
		case OP_FCOMPARE:
			if (use_sse2) {
				/* 
				 * The two arguments are swapped because the fbranch instructions
				 * depend on this for the non-sse case to work.
				 */
				amd64_sse_comisd_reg_reg (code, ins->sreg2, ins->sreg1);
				break;
			}
			if (cfg->opt & MONO_OPT_FCMOV) {
				amd64_fcomip (code, 1);
				amd64_fstp (code, 0);
				break;
			}
			/* this overwrites EAX */
			EMIT_FPCOMPARE(code);
			amd64_alu_reg_imm (code, X86_AND, AMD64_RAX, X86_FP_CC_MASK);
			break;
		case OP_FCEQ:
			if (use_sse2 || (cfg->opt & MONO_OPT_FCMOV)) {
				/* zeroing the register at the start results in 
				 * shorter and faster code (we can also remove the widening op)
				 */
				guchar *unordered_check;
				amd64_alu_reg_reg (code, X86_XOR, ins->dreg, ins->dreg);
				
				if (use_sse2)
					amd64_sse_comisd_reg_reg (code, ins->sreg1, ins->sreg2);
				else {
					amd64_fcomip (code, 1);
					amd64_fstp (code, 0);
				}
				unordered_check = code;
				x86_branch8 (code, X86_CC_P, 0, FALSE);
				amd64_set_reg (code, X86_CC_EQ, ins->dreg, FALSE);
				amd64_patch (unordered_check, code);
				break;
			}
			if (ins->dreg != AMD64_RAX) 
				amd64_push_reg (code, AMD64_RAX);

			EMIT_FPCOMPARE(code);
			amd64_alu_reg_imm (code, X86_AND, AMD64_RAX, X86_FP_CC_MASK);
			amd64_alu_reg_imm (code, X86_CMP, AMD64_RAX, 0x4000);
			amd64_set_reg (code, X86_CC_EQ, ins->dreg, TRUE);
			amd64_widen_reg (code, ins->dreg, ins->dreg, FALSE, FALSE);

			if (ins->dreg != AMD64_RAX) 
				amd64_pop_reg (code, AMD64_RAX);
			break;
		case OP_FCLT:
		case OP_FCLT_UN:
			if (use_sse2 || (cfg->opt & MONO_OPT_FCMOV)) {
				/* zeroing the register at the start results in 
				 * shorter and faster code (we can also remove the widening op)
				 */
				amd64_alu_reg_reg (code, X86_XOR, ins->dreg, ins->dreg);
				if (use_sse2)
					amd64_sse_comisd_reg_reg (code, ins->sreg2, ins->sreg1);
				else {
					amd64_fcomip (code, 1);
					amd64_fstp (code, 0);
				}
				if (ins->opcode == OP_FCLT_UN) {
					guchar *unordered_check = code;
					guchar *jump_to_end;
					x86_branch8 (code, X86_CC_P, 0, FALSE);
					amd64_set_reg (code, X86_CC_GT, ins->dreg, FALSE);
					jump_to_end = code;
					x86_jump8 (code, 0);
					amd64_patch (unordered_check, code);
					amd64_inc_reg (code, ins->dreg);
					amd64_patch (jump_to_end, code);
				} else {
					amd64_set_reg (code, X86_CC_GT, ins->dreg, FALSE);
				}
				break;
			}
			if (ins->dreg != AMD64_RAX) 
				amd64_push_reg (code, AMD64_RAX);

			EMIT_FPCOMPARE(code);
			amd64_alu_reg_imm (code, X86_AND, AMD64_RAX, X86_FP_CC_MASK);
			if (ins->opcode == OP_FCLT_UN) {
				guchar *is_not_zero_check, *end_jump;
				is_not_zero_check = code;
				x86_branch8 (code, X86_CC_NZ, 0, TRUE);
				end_jump = code;
				x86_jump8 (code, 0);
				amd64_patch (is_not_zero_check, code);
				amd64_alu_reg_imm (code, X86_CMP, AMD64_RAX, X86_FP_CC_MASK);

				amd64_patch (end_jump, code);
			}
			amd64_set_reg (code, X86_CC_EQ, ins->dreg, TRUE);
			amd64_widen_reg (code, ins->dreg, ins->dreg, FALSE, FALSE);

			if (ins->dreg != AMD64_RAX) 
				amd64_pop_reg (code, AMD64_RAX);
			break;
		case OP_FCGT:
		case OP_FCGT_UN:
			if (use_sse2 || (cfg->opt & MONO_OPT_FCMOV)) {
				/* zeroing the register at the start results in 
				 * shorter and faster code (we can also remove the widening op)
				 */
				guchar *unordered_check;
				amd64_alu_reg_reg (code, X86_XOR, ins->dreg, ins->dreg);
				if (use_sse2)
					amd64_sse_comisd_reg_reg (code, ins->sreg2, ins->sreg1);
				else {
					amd64_fcomip (code, 1);
					amd64_fstp (code, 0);
				}
				if (ins->opcode == OP_FCGT) {
					unordered_check = code;
					x86_branch8 (code, X86_CC_P, 0, FALSE);
					amd64_set_reg (code, X86_CC_LT, ins->dreg, FALSE);
					amd64_patch (unordered_check, code);
				} else {
					amd64_set_reg (code, X86_CC_LT, ins->dreg, FALSE);
				}
				break;
			}
			if (ins->dreg != AMD64_RAX) 
				amd64_push_reg (code, AMD64_RAX);

			EMIT_FPCOMPARE(code);
			amd64_alu_reg_imm (code, X86_AND, AMD64_RAX, X86_FP_CC_MASK);
			amd64_alu_reg_imm (code, X86_CMP, AMD64_RAX, X86_FP_C0);
			if (ins->opcode == OP_FCGT_UN) {
				guchar *is_not_zero_check, *end_jump;
				is_not_zero_check = code;
				x86_branch8 (code, X86_CC_NZ, 0, TRUE);
				end_jump = code;
				x86_jump8 (code, 0);
				amd64_patch (is_not_zero_check, code);
				amd64_alu_reg_imm (code, X86_CMP, AMD64_RAX, X86_FP_CC_MASK);

				amd64_patch (end_jump, code);
			}
			amd64_set_reg (code, X86_CC_EQ, ins->dreg, TRUE);
			amd64_widen_reg (code, ins->dreg, ins->dreg, FALSE, FALSE);

			if (ins->dreg != AMD64_RAX) 
				amd64_pop_reg (code, AMD64_RAX);
			break;
		case OP_FCLT_MEMBASE:
		case OP_FCGT_MEMBASE:
		case OP_FCLT_UN_MEMBASE:
		case OP_FCGT_UN_MEMBASE:
		case OP_FCEQ_MEMBASE: {
			guchar *unordered_check, *jump_to_end;
			int x86_cond;
			g_assert (use_sse2);

			amd64_alu_reg_reg (code, X86_XOR, ins->dreg, ins->dreg);
			amd64_sse_comisd_reg_membase (code, ins->sreg1, ins->sreg2, ins->inst_offset);

			switch (ins->opcode) {
			case OP_FCEQ_MEMBASE:
				x86_cond = X86_CC_EQ;
				break;
			case OP_FCLT_MEMBASE:
			case OP_FCLT_UN_MEMBASE:
				x86_cond = X86_CC_LT;
				break;
			case OP_FCGT_MEMBASE:
			case OP_FCGT_UN_MEMBASE:
				x86_cond = X86_CC_GT;
				break;
			default:
				g_assert_not_reached ();
			}

			unordered_check = code;
			x86_branch8 (code, X86_CC_P, 0, FALSE);
			amd64_set_reg (code, x86_cond, ins->dreg, FALSE);

			switch (ins->opcode) {
			case OP_FCEQ_MEMBASE:
			case OP_FCLT_MEMBASE:
			case OP_FCGT_MEMBASE:
				amd64_patch (unordered_check, code);
				break;
			case OP_FCLT_UN_MEMBASE:
			case OP_FCGT_UN_MEMBASE:
				jump_to_end = code;
				x86_jump8 (code, 0);
				amd64_patch (unordered_check, code);
				amd64_inc_reg (code, ins->dreg);
				amd64_patch (jump_to_end, code);
				break;
			default:
				break;
			}
			break;
		}
		case OP_FBEQ:
			if (use_sse2 || (cfg->opt & MONO_OPT_FCMOV)) {
				guchar *jump = code;
				x86_branch8 (code, X86_CC_P, 0, TRUE);
				EMIT_COND_BRANCH (ins, X86_CC_EQ, FALSE);
				amd64_patch (jump, code);
				break;
			}
			amd64_alu_reg_imm (code, X86_CMP, AMD64_RAX, 0x4000);
			EMIT_COND_BRANCH (ins, X86_CC_EQ, TRUE);
			break;
		case OP_FBNE_UN:
			/* Branch if C013 != 100 */
			if (use_sse2 || (cfg->opt & MONO_OPT_FCMOV)) {
				/* branch if !ZF or (PF|CF) */
				EMIT_COND_BRANCH (ins, X86_CC_NE, FALSE);
				EMIT_COND_BRANCH (ins, X86_CC_P, FALSE);
				EMIT_COND_BRANCH (ins, X86_CC_B, FALSE);
				break;
			}
			amd64_alu_reg_imm (code, X86_CMP, AMD64_RAX, X86_FP_C3);
			EMIT_COND_BRANCH (ins, X86_CC_NE, FALSE);
			break;
		case OP_FBLT:
			if (use_sse2 || (cfg->opt & MONO_OPT_FCMOV)) {
				EMIT_COND_BRANCH (ins, X86_CC_GT, FALSE);
				break;
			}
			EMIT_COND_BRANCH (ins, X86_CC_EQ, FALSE);
			break;
		case OP_FBLT_UN:
			if (use_sse2 || (cfg->opt & MONO_OPT_FCMOV)) {
				EMIT_COND_BRANCH (ins, X86_CC_P, FALSE);
				EMIT_COND_BRANCH (ins, X86_CC_GT, FALSE);
				break;
			}
			if (ins->opcode == OP_FBLT_UN) {
				guchar *is_not_zero_check, *end_jump;
				is_not_zero_check = code;
				x86_branch8 (code, X86_CC_NZ, 0, TRUE);
				end_jump = code;
				x86_jump8 (code, 0);
				amd64_patch (is_not_zero_check, code);
				amd64_alu_reg_imm (code, X86_CMP, AMD64_RAX, X86_FP_CC_MASK);

				amd64_patch (end_jump, code);
			}
			EMIT_COND_BRANCH (ins, X86_CC_EQ, FALSE);
			break;
		case OP_FBGT:
		case OP_FBGT_UN:
			if (use_sse2 || (cfg->opt & MONO_OPT_FCMOV)) {
				if (ins->opcode == OP_FBGT) {
					guchar *br1;

					/* skip branch if C1=1 */
					br1 = code;
					x86_branch8 (code, X86_CC_P, 0, FALSE);
					/* branch if (C0 | C3) = 1 */
					EMIT_COND_BRANCH (ins, X86_CC_LT, FALSE);
					amd64_patch (br1, code);
					break;
				} else {
					EMIT_COND_BRANCH (ins, X86_CC_LT, FALSE);
				}
				break;
			}
			amd64_alu_reg_imm (code, X86_CMP, AMD64_RAX, X86_FP_C0);
			if (ins->opcode == OP_FBGT_UN) {
				guchar *is_not_zero_check, *end_jump;
				is_not_zero_check = code;
				x86_branch8 (code, X86_CC_NZ, 0, TRUE);
				end_jump = code;
				x86_jump8 (code, 0);
				amd64_patch (is_not_zero_check, code);
				amd64_alu_reg_imm (code, X86_CMP, AMD64_RAX, X86_FP_CC_MASK);

				amd64_patch (end_jump, code);
			}
			EMIT_COND_BRANCH (ins, X86_CC_EQ, FALSE);
			break;
		case OP_FBGE:
			/* Branch if C013 == 100 or 001 */
			if (use_sse2 || (cfg->opt & MONO_OPT_FCMOV)) {
				guchar *br1;

				/* skip branch if C1=1 */
				br1 = code;
				x86_branch8 (code, X86_CC_P, 0, FALSE);
				/* branch if (C0 | C3) = 1 */
				EMIT_COND_BRANCH (ins, X86_CC_BE, FALSE);
				amd64_patch (br1, code);
				break;
			}
			amd64_alu_reg_imm (code, X86_CMP, AMD64_RAX, X86_FP_C0);
			EMIT_COND_BRANCH (ins, X86_CC_EQ, FALSE);
			amd64_alu_reg_imm (code, X86_CMP, AMD64_RAX, X86_FP_C3);
			EMIT_COND_BRANCH (ins, X86_CC_EQ, FALSE);
			break;
		case OP_FBGE_UN:
			/* Branch if C013 == 000 */
			if (use_sse2 || (cfg->opt & MONO_OPT_FCMOV)) {
				EMIT_COND_BRANCH (ins, X86_CC_LE, FALSE);
				break;
			}
			EMIT_COND_BRANCH (ins, X86_CC_NE, FALSE);
			break;
		case OP_FBLE:
			/* Branch if C013=000 or 100 */
			if (use_sse2 || (cfg->opt & MONO_OPT_FCMOV)) {
				guchar *br1;

				/* skip branch if C1=1 */
				br1 = code;
				x86_branch8 (code, X86_CC_P, 0, FALSE);
				/* branch if C0=0 */
				EMIT_COND_BRANCH (ins, X86_CC_NB, FALSE);
				amd64_patch (br1, code);
				break;
			}
			amd64_alu_reg_imm (code, X86_AND, AMD64_RAX, (X86_FP_C0|X86_FP_C1));
			amd64_alu_reg_imm (code, X86_CMP, AMD64_RAX, 0);
			EMIT_COND_BRANCH (ins, X86_CC_EQ, FALSE);
			break;
		case OP_FBLE_UN:
			/* Branch if C013 != 001 */
			if (use_sse2 || (cfg->opt & MONO_OPT_FCMOV)) {
				EMIT_COND_BRANCH (ins, X86_CC_P, FALSE);
				EMIT_COND_BRANCH (ins, X86_CC_GE, FALSE);
				break;
			}
			amd64_alu_reg_imm (code, X86_CMP, AMD64_RAX, X86_FP_C0);
			EMIT_COND_BRANCH (ins, X86_CC_NE, FALSE);
			break;
		case OP_CKFINITE:
			if (use_sse2) {
				/* Transfer value to the fp stack */
				amd64_alu_reg_imm (code, X86_SUB, AMD64_RSP, 16);
				amd64_movsd_membase_reg (code, AMD64_RSP, 0, ins->sreg1);
				amd64_fld_membase (code, AMD64_RSP, 0, TRUE);
			}
			amd64_push_reg (code, AMD64_RAX);
			amd64_fxam (code);
			amd64_fnstsw (code);
			amd64_alu_reg_imm (code, X86_AND, AMD64_RAX, 0x4100);
			amd64_alu_reg_imm (code, X86_CMP, AMD64_RAX, X86_FP_C0);
			amd64_pop_reg (code, AMD64_RAX);
			if (use_sse2) {
				amd64_fstp (code, 0);
			}				
			EMIT_COND_SYSTEM_EXCEPTION (X86_CC_EQ, FALSE, "ArithmeticException");
			if (use_sse2)
				amd64_alu_reg_imm (code, X86_ADD, AMD64_RSP, 16);
			break;
		case OP_TLS_GET: {
			code = emit_tls_get (code, ins->dreg, ins->inst_offset);
			break;
		}
		case OP_MEMORY_BARRIER: {
			/* Not needed on amd64 */
			break;
		}
		case OP_ATOMIC_ADD_I4:
		case OP_ATOMIC_ADD_I8: {
			int dreg = ins->dreg;
			guint32 size = (ins->opcode == OP_ATOMIC_ADD_I4) ? 4 : 8;

			if (dreg == ins->inst_basereg)
				dreg = AMD64_R11;
			
			if (dreg != ins->sreg2)
				amd64_mov_reg_reg (code, ins->dreg, ins->sreg2, size);

			x86_prefix (code, X86_LOCK_PREFIX);
			amd64_xadd_membase_reg (code, ins->inst_basereg, ins->inst_offset, dreg, size);

			if (dreg != ins->dreg)
				amd64_mov_reg_reg (code, ins->dreg, dreg, size);

			break;
		}
		case OP_ATOMIC_ADD_NEW_I4:
		case OP_ATOMIC_ADD_NEW_I8: {
			int dreg = ins->dreg;
			guint32 size = (ins->opcode == OP_ATOMIC_ADD_NEW_I4) ? 4 : 8;

			if ((dreg == ins->sreg2) || (dreg == ins->inst_basereg))
				dreg = AMD64_R11;

			amd64_mov_reg_reg (code, dreg, ins->sreg2, size);
			amd64_prefix (code, X86_LOCK_PREFIX);
			amd64_xadd_membase_reg (code, ins->inst_basereg, ins->inst_offset, dreg, size);
			/* dreg contains the old value, add with sreg2 value */
			amd64_alu_reg_reg_size (code, X86_ADD, dreg, ins->sreg2, size);
			
			if (ins->dreg != dreg)
				amd64_mov_reg_reg (code, ins->dreg, dreg, size);

			break;
		}
		case OP_ATOMIC_EXCHANGE_I4:
		case OP_ATOMIC_EXCHANGE_I8: {
			guchar *br[2];
			int sreg2 = ins->sreg2;
			int breg = ins->inst_basereg;
			guint32 size = (ins->opcode == OP_ATOMIC_EXCHANGE_I4) ? 4 : 8;

			/* 
			 * See http://msdn.microsoft.com/msdnmag/issues/0700/Win32/ for
			 * an explanation of how this works.
			 */

			/* cmpxchg uses eax as comperand, need to make sure we can use it
			 * hack to overcome limits in x86 reg allocator 
			 * (req: dreg == eax and sreg2 != eax and breg != eax) 
			 */
			/* The pushes invalidate rsp */
			if ((breg == AMD64_RAX) || (breg == AMD64_RSP)) {
				amd64_mov_reg_reg (code, AMD64_R11, breg, 8);
				breg = AMD64_R11;
			}

			if (ins->dreg != AMD64_RAX)
				amd64_push_reg (code, AMD64_RAX);
			
			/* We need the EAX reg for the cmpxchg */
			if (ins->sreg2 == AMD64_RAX) {
				amd64_push_reg (code, AMD64_RDX);
				amd64_mov_reg_reg (code, AMD64_RDX, AMD64_RAX, size);
				sreg2 = AMD64_RDX;
			}

			amd64_mov_reg_membase (code, AMD64_RAX, breg, ins->inst_offset, size);

			br [0] = code; amd64_prefix (code, X86_LOCK_PREFIX);
			amd64_cmpxchg_membase_reg_size (code, breg, ins->inst_offset, sreg2, size);
			br [1] = code; amd64_branch8 (code, X86_CC_NE, -1, FALSE);
			amd64_patch (br [1], br [0]);

			if (ins->dreg != AMD64_RAX) {
				amd64_mov_reg_reg (code, ins->dreg, AMD64_RAX, size);
				amd64_pop_reg (code, AMD64_RAX);
			}

			if (ins->sreg2 != sreg2)
				amd64_pop_reg (code, AMD64_RDX);

			break;
		}
		default:
			g_warning ("unknown opcode %s in %s()\n", mono_inst_name (ins->opcode), __FUNCTION__);
			g_assert_not_reached ();
		}

		if ((code - cfg->native_code - offset) > max_len) {
			g_warning ("wrong maximal instruction length of instruction %s (expected %d, got %ld)",
				   mono_inst_name (ins->opcode), max_len, code - cfg->native_code - offset);
			g_assert_not_reached ();
		}
	       
		cpos += max_len;

		last_ins = ins;
		last_offset = offset;
		
		ins = ins->next;
	}

	cfg->code_len = code - cfg->native_code;
}

void
mono_arch_register_lowlevel_calls (void)
{
}

void
mono_arch_patch_code (MonoMethod *method, MonoDomain *domain, guint8 *code, MonoJumpInfo *ji, gboolean run_cctors)
{
	MonoJumpInfo *patch_info;
	gboolean compile_aot = !run_cctors;

	for (patch_info = ji; patch_info; patch_info = patch_info->next) {
		unsigned char *ip = patch_info->ip.i + code;
		const unsigned char *target;

		target = mono_resolve_patch_target (method, domain, code, patch_info, run_cctors);

		if (compile_aot) {
			switch (patch_info->type) {
			case MONO_PATCH_INFO_BB:
			case MONO_PATCH_INFO_LABEL:
				break;
			default:
				/* No need to patch these */
				continue;
			}
		}

		switch (patch_info->type) {
		case MONO_PATCH_INFO_NONE:
			continue;
		case MONO_PATCH_INFO_METHOD_REL:
		case MONO_PATCH_INFO_R8:
		case MONO_PATCH_INFO_R4:
			g_assert_not_reached ();
			continue;
		case MONO_PATCH_INFO_BB:
			break;
		default:
			break;
		}

		/* 
		 * Debug code to help track down problems where the target of a near call is
		 * is not valid.
		 */
		if (amd64_is_near_call (ip)) {
			gint64 disp = (guint8*)target - (guint8*)ip;

			if (!amd64_is_imm32 (disp)) {
				printf ("TYPE: %d\n", patch_info->type);
				switch (patch_info->type) {
				case MONO_PATCH_INFO_INTERNAL_METHOD:
					printf ("V: %s\n", patch_info->data.name);
					break;
				case MONO_PATCH_INFO_METHOD_JUMP:
				case MONO_PATCH_INFO_METHOD:
					printf ("V: %s\n", patch_info->data.method->name);
					break;
				default:
					break;
				}
			}
		}

		amd64_patch (ip, (gpointer)target);
	}
}

guint8 *
mono_arch_emit_prolog (MonoCompile *cfg)
{
	MonoMethod *method = cfg->method;
	MonoBasicBlock *bb;
	MonoMethodSignature *sig;
	MonoInst *inst;
	int alloc_size, pos, max_offset, i, quad;
	guint8 *code;
	CallInfo *cinfo;
	gint32 lmf_offset = cfg->arch.lmf_offset;

	cfg->code_size =  MAX (((MonoMethodNormal *)method)->header->code_size * 4, 512);
	code = cfg->native_code = g_malloc (cfg->code_size);

	/* Amount of stack space allocated by register saving code */
	pos = 0;

	/* 
	 * The prolog consists of the following parts:
	 * FP present:
	 * - push rbp, mov rbp, rsp
	 * - save callee saved regs using pushes
	 * - allocate frame
	 * - save lmf if needed
	 * FP not present:
	 * - allocate frame
	 * - save lmf if needed
	 * - save callee saved regs using moves
	 */

	if (!cfg->arch.omit_fp) {
		amd64_push_reg (code, AMD64_RBP);
		amd64_mov_reg_reg (code, AMD64_RBP, AMD64_RSP, sizeof (gpointer));
	}

	/* Save callee saved registers */
	if (!cfg->arch.omit_fp && !method->save_lmf) {
		for (i = 0; i < AMD64_NREG; ++i)
			if (AMD64_IS_CALLEE_SAVED_REG (i) && (cfg->used_int_regs & (1 << i))) {
				amd64_push_reg (code, i);
				pos += sizeof (gpointer);
			}
	}

	alloc_size = ALIGN_TO (cfg->stack_offset, MONO_ARCH_FRAME_ALIGNMENT);

	alloc_size -= pos;

	if (cfg->arch.omit_fp)
		/* 
		 * On enter, the stack is misaligned by the the pushing of the return
		 * address. It is either made aligned by the pushing of %rbp, or by
		 * this.
		 */
		alloc_size += 8;

	cfg->arch.stack_alloc_size = alloc_size;

	/* Allocate stack frame */
	if (alloc_size) {
		/* See mono_emit_stack_alloc */
#if defined(PLATFORM_WIN32) || defined(MONO_ARCH_SIGSEGV_ON_ALTSTACK)
		guint32 remaining_size = alloc_size;
		while (remaining_size >= 0x1000) {
			amd64_alu_reg_imm (code, X86_SUB, AMD64_RSP, 0x1000);
			amd64_test_membase_reg (code, AMD64_RSP, 0, AMD64_RSP);
			remaining_size -= 0x1000;
		}
		if (remaining_size)
			amd64_alu_reg_imm (code, X86_SUB, AMD64_RSP, remaining_size);
#else
		amd64_alu_reg_imm (code, X86_SUB, AMD64_RSP, alloc_size);
#endif
	}

	/* Stack alignment check */
#if 0
	{
		amd64_mov_reg_reg (code, AMD64_RAX, AMD64_RSP, 8);
		amd64_alu_reg_imm (code, X86_AND, AMD64_RAX, 0xf);
		amd64_alu_reg_imm (code, X86_CMP, AMD64_RAX, 0);
		x86_branch8 (code, X86_CC_EQ, 2, FALSE);
		amd64_breakpoint (code);
	}
#endif

	/* Save LMF */
	if (method->save_lmf) {
		/* Save ip */
		amd64_lea_membase (code, AMD64_R11, AMD64_RIP, 0);
		amd64_mov_membase_reg (code, cfg->frame_reg, lmf_offset + G_STRUCT_OFFSET (MonoLMF, rip), AMD64_R11, 8);
		/* Save fp */
		amd64_mov_membase_reg (code, cfg->frame_reg, lmf_offset + G_STRUCT_OFFSET (MonoLMF, ebp), AMD64_RBP, 8);
		/* Save sp */
		amd64_mov_membase_reg (code, cfg->frame_reg, lmf_offset + G_STRUCT_OFFSET (MonoLMF, rsp), AMD64_RSP, 8);
		/* Skip method (only needed for trampoline LMF frames) */
		/* Save callee saved regs */
		amd64_mov_membase_reg (code, cfg->frame_reg, lmf_offset + G_STRUCT_OFFSET (MonoLMF, rbx), AMD64_RBX, 8);
		amd64_mov_membase_reg (code, cfg->frame_reg, lmf_offset + G_STRUCT_OFFSET (MonoLMF, r12), AMD64_R12, 8);
		amd64_mov_membase_reg (code, cfg->frame_reg, lmf_offset + G_STRUCT_OFFSET (MonoLMF, r13), AMD64_R13, 8);
		amd64_mov_membase_reg (code, cfg->frame_reg, lmf_offset + G_STRUCT_OFFSET (MonoLMF, r14), AMD64_R14, 8);
		amd64_mov_membase_reg (code, cfg->frame_reg, lmf_offset + G_STRUCT_OFFSET (MonoLMF, r15), AMD64_R15, 8);
	}

	/* Save callee saved registers */
	if (cfg->arch.omit_fp && !method->save_lmf) {
		gint32 save_area_offset = 0;

		/* Save caller saved registers after sp is adjusted */
		/* The registers are saved at the bottom of the frame */
		/* FIXME: Optimize this so the regs are saved at the end of the frame in increasing order */
		for (i = 0; i < AMD64_NREG; ++i)
			if (AMD64_IS_CALLEE_SAVED_REG (i) && (cfg->used_int_regs & (1 << i))) {
				amd64_mov_membase_reg (code, AMD64_RSP, save_area_offset, i, 8);
				save_area_offset += 8;
			}
	}

	/* compute max_offset in order to use short forward jumps */
	max_offset = 0;
	if (cfg->opt & MONO_OPT_BRANCH) {
		for (bb = cfg->bb_entry; bb; bb = bb->next_bb) {
			MonoInst *ins = bb->code;
			bb->max_offset = max_offset;

			if (cfg->prof_options & MONO_PROFILE_COVERAGE)
				max_offset += 6;
			/* max alignment for loops */
			if ((cfg->opt & MONO_OPT_LOOP) && bb_is_loop_start (bb))
				max_offset += LOOP_ALIGNMENT;

			while (ins) {
				if (ins->opcode == OP_LABEL)
					ins->inst_c1 = max_offset;
				
				max_offset += ((guint8 *)ins_get_spec (ins->opcode))[MONO_INST_LEN];
				ins = ins->next;
			}
		}
	}

	sig = mono_method_signature (method);
	pos = 0;

	cinfo = cfg->arch.cinfo;

	if (sig->ret->type != MONO_TYPE_VOID) {
		/* Save volatile arguments to the stack */
		if (cfg->new_ir) {
			if (cfg->vret_addr && (cfg->vret_addr->opcode != OP_REGVAR))
				amd64_mov_membase_reg (code, cfg->vret_addr->inst_basereg, cfg->vret_addr->inst_offset, cinfo->ret.reg, 8);
		} else {
			if ((cinfo->ret.storage == ArgInIReg) && (cfg->ret->opcode != OP_REGVAR))
				amd64_mov_membase_reg (code, cfg->ret->inst_basereg, cfg->ret->inst_offset, cinfo->ret.reg, 8);
		}
	}

	/* Keep this in sync with emit_load_volatile_arguments */
	for (i = 0; i < sig->param_count + sig->hasthis; ++i) {
		ArgInfo *ainfo = cinfo->args + i;
		gint32 stack_offset;
		MonoType *arg_type;
		inst = cfg->new_ir ? cfg->args [i] : cfg->varinfo [i];

		if (sig->hasthis && (i == 0))
			arg_type = &mono_defaults.object_class->byval_arg;
		else
			arg_type = sig->params [i - sig->hasthis];

		stack_offset = ainfo->offset + ARGS_OFFSET;

		/* Save volatile arguments to the stack */
		if (inst->opcode != OP_REGVAR) {
			switch (ainfo->storage) {
			case ArgInIReg: {
				guint32 size = 8;

				/* FIXME: I1 etc */
				/*
				if (stack_offset & 0x1)
					size = 1;
				else if (stack_offset & 0x2)
					size = 2;
				else if (stack_offset & 0x4)
					size = 4;
				else
					size = 8;
				*/
				amd64_mov_membase_reg (code, inst->inst_basereg, inst->inst_offset, ainfo->reg, size);
				break;
			}
			case ArgInFloatSSEReg:
				amd64_movss_membase_reg (code, inst->inst_basereg, inst->inst_offset, ainfo->reg);
				break;
			case ArgInDoubleSSEReg:
				amd64_movsd_membase_reg (code, inst->inst_basereg, inst->inst_offset, ainfo->reg);
				break;
			case ArgValuetypeInReg:
				for (quad = 0; quad < 2; quad ++) {
					switch (ainfo->pair_storage [quad]) {
					case ArgInIReg:
						amd64_mov_membase_reg (code, inst->inst_basereg, inst->inst_offset + (quad * sizeof (gpointer)), ainfo->pair_regs [quad], sizeof (gpointer));
						break;
					case ArgInFloatSSEReg:
						amd64_movss_membase_reg (code, inst->inst_basereg, inst->inst_offset + (quad * sizeof (gpointer)), ainfo->pair_regs [quad]);
						break;
					case ArgInDoubleSSEReg:
						amd64_movsd_membase_reg (code, inst->inst_basereg, inst->inst_offset + (quad * sizeof (gpointer)), ainfo->pair_regs [quad]);
						break;
					case ArgNone:
						break;
					default:
						g_assert_not_reached ();
					}
				}
				break;
			default:
				break;
			}
		}

		if (inst->opcode == OP_REGVAR) {
			/* Argument allocated to (non-volatile) register */
			switch (ainfo->storage) {
			case ArgInIReg:
				amd64_mov_reg_reg (code, inst->dreg, ainfo->reg, 8);
				break;
			case ArgOnStack:
				amd64_mov_reg_membase (code, inst->dreg, AMD64_RBP, ARGS_OFFSET + ainfo->offset, 8);
				break;
			default:
				g_assert_not_reached ();
			}
		}
	}

	/* Might need to attach the thread to the JIT */
	if (method->wrapper_type == MONO_WRAPPER_NATIVE_TO_MANAGED) {
		guint64 domain = (guint64)cfg->domain;

		/* 
		 * The call might clobber argument registers, but they are already
		 * saved to the stack/global regs.
		 */
		if (lmf_addr_tls_offset != -1) {
			guint8 *buf;

			code = emit_tls_get ( code, AMD64_RAX, lmf_addr_tls_offset);
			amd64_test_reg_reg (code, AMD64_RAX, AMD64_RAX);
			buf = code;
			x86_branch8 (code, X86_CC_NE, 0, 0);
			if ((domain >> 32) == 0)
				amd64_mov_reg_imm_size (code, AMD64_RDI, domain, 4);
			else
				amd64_mov_reg_imm_size (code, AMD64_RDI, domain, 8);
			code = emit_call (cfg, code, MONO_PATCH_INFO_INTERNAL_METHOD, (gpointer)"mono_jit_thread_attach");
			amd64_patch (buf, code);
		} else {
			g_assert (!cfg->compile_aot);
			if ((domain >> 32) == 0)
				amd64_mov_reg_imm_size (code, AMD64_RDI, domain, 4);
			else
				amd64_mov_reg_imm_size (code, AMD64_RDI, domain, 8);
			code = emit_call (cfg, code, MONO_PATCH_INFO_INTERNAL_METHOD, (gpointer)"mono_jit_thread_attach");
		}
	}

	if (method->save_lmf) {
		if ((lmf_tls_offset != -1) && !optimize_for_xen) {
			/*
			 * Optimized version which uses the mono_lmf TLS variable instead of indirection
			 * through the mono_lmf_addr TLS variable.
			 */
			/* %rax = previous_lmf */
			x86_prefix (code, X86_FS_PREFIX);
			amd64_mov_reg_mem (code, AMD64_RAX, lmf_tls_offset, 8);

			/* Save previous_lmf */
			amd64_mov_membase_reg (code, cfg->frame_reg, lmf_offset + G_STRUCT_OFFSET (MonoLMF, previous_lmf), AMD64_RAX, 8);
			/* Set new lmf */
			amd64_lea_membase (code, AMD64_R11, cfg->frame_reg, lmf_offset);
			x86_prefix (code, X86_FS_PREFIX);
			amd64_mov_mem_reg (code, lmf_tls_offset, AMD64_R11, 8);
		} else {
			if (lmf_addr_tls_offset != -1) {
				/* Load lmf quicky using the FS register */
				code = emit_tls_get (code, AMD64_RAX, lmf_addr_tls_offset);
			}
			else {
				/* 
				 * The call might clobber argument registers, but they are already
				 * saved to the stack/global regs.
				 */
				code = emit_call (cfg, code, MONO_PATCH_INFO_INTERNAL_METHOD, 
								  (gpointer)"mono_get_lmf_addr");		
			}

			/* Save lmf_addr */
			amd64_mov_membase_reg (code, cfg->frame_reg, lmf_offset + G_STRUCT_OFFSET (MonoLMF, lmf_addr), AMD64_RAX, 8);
			/* Save previous_lmf */
			amd64_mov_reg_membase (code, AMD64_R11, AMD64_RAX, 0, 8);
			amd64_mov_membase_reg (code, cfg->frame_reg, lmf_offset + G_STRUCT_OFFSET (MonoLMF, previous_lmf), AMD64_R11, 8);
			/* Set new lmf */
			amd64_lea_membase (code, AMD64_R11, cfg->frame_reg, lmf_offset);
			amd64_mov_membase_reg (code, AMD64_RAX, 0, AMD64_R11, 8);
		}
	}

	if (mono_jit_trace_calls != NULL && mono_trace_eval (method))
		code = mono_arch_instrument_prolog (cfg, mono_trace_enter_method, code, TRUE);

	cfg->code_len = code - cfg->native_code;

	g_assert (cfg->code_len < cfg->code_size);

	return code;
}

void
mono_arch_emit_epilog (MonoCompile *cfg)
{
	MonoMethod *method = cfg->method;
	int quad, pos, i;
	guint8 *code;
	int max_epilog_size = 16;
	CallInfo *cinfo;
	gint32 lmf_offset = cfg->arch.lmf_offset;
	
	if (cfg->method->save_lmf)
		max_epilog_size += 256;
	
	if (mono_jit_trace_calls != NULL)
		max_epilog_size += 50;

	if (cfg->prof_options & MONO_PROFILE_ENTER_LEAVE)
		max_epilog_size += 50;

	max_epilog_size += (AMD64_NREG * 2);

	while (cfg->code_len + max_epilog_size > (cfg->code_size - 16)) {
		cfg->code_size *= 2;
		cfg->native_code = g_realloc (cfg->native_code, cfg->code_size);
		mono_jit_stats.code_reallocs++;
	}

	code = cfg->native_code + cfg->code_len;

	if (mono_jit_trace_calls != NULL && mono_trace_eval (method))
		code = mono_arch_instrument_epilog (cfg, mono_trace_leave_method, code, TRUE);

	/* the code restoring the registers must be kept in sync with OP_JMP */
	pos = 0;
	
	if (method->save_lmf) {
		if ((lmf_tls_offset != -1) && !optimize_for_xen) {
			/*
			 * Optimized version which uses the mono_lmf TLS variable instead of indirection
			 * through the mono_lmf_addr TLS variable.
			 */
			/* reg = previous_lmf */
			amd64_mov_reg_membase (code, AMD64_R11, cfg->frame_reg, lmf_offset + G_STRUCT_OFFSET (MonoLMF, previous_lmf), 8);
			x86_prefix (code, X86_FS_PREFIX);
			amd64_mov_mem_reg (code, lmf_tls_offset, AMD64_R11, 8);
		} else {
			/* Restore previous lmf */
			amd64_mov_reg_membase (code, AMD64_RCX, cfg->frame_reg, lmf_offset + G_STRUCT_OFFSET (MonoLMF, previous_lmf), 8);
			amd64_mov_reg_membase (code, AMD64_R11, cfg->frame_reg, lmf_offset + G_STRUCT_OFFSET (MonoLMF, lmf_addr), 8);
			amd64_mov_membase_reg (code, AMD64_R11, 0, AMD64_RCX, 8);
		}

		/* Restore caller saved regs */
		if (cfg->used_int_regs & (1 << AMD64_RBP)) {
			amd64_mov_reg_membase (code, AMD64_RBP, cfg->frame_reg, lmf_offset + G_STRUCT_OFFSET (MonoLMF, ebp), 8);
		}
		if (cfg->used_int_regs & (1 << AMD64_RBX)) {
			amd64_mov_reg_membase (code, AMD64_RBX, cfg->frame_reg, lmf_offset + G_STRUCT_OFFSET (MonoLMF, rbx), 8);
		}
		if (cfg->used_int_regs & (1 << AMD64_R12)) {
			amd64_mov_reg_membase (code, AMD64_R12, cfg->frame_reg, lmf_offset + G_STRUCT_OFFSET (MonoLMF, r12), 8);
		}
		if (cfg->used_int_regs & (1 << AMD64_R13)) {
			amd64_mov_reg_membase (code, AMD64_R13, cfg->frame_reg, lmf_offset + G_STRUCT_OFFSET (MonoLMF, r13), 8);
		}
		if (cfg->used_int_regs & (1 << AMD64_R14)) {
			amd64_mov_reg_membase (code, AMD64_R14, cfg->frame_reg, lmf_offset + G_STRUCT_OFFSET (MonoLMF, r14), 8);
		}
		if (cfg->used_int_regs & (1 << AMD64_R15)) {
			amd64_mov_reg_membase (code, AMD64_R15, cfg->frame_reg, lmf_offset + G_STRUCT_OFFSET (MonoLMF, r15), 8);
		}
	} else {

		if (cfg->arch.omit_fp) {
			gint32 save_area_offset = 0;

			for (i = 0; i < AMD64_NREG; ++i)
				if (AMD64_IS_CALLEE_SAVED_REG (i) && (cfg->used_int_regs & (1 << i))) {
					amd64_mov_reg_membase (code, i, AMD64_RSP, save_area_offset, 8);
					save_area_offset += 8;
				}
		}
		else {
			for (i = 0; i < AMD64_NREG; ++i)
				if (AMD64_IS_CALLEE_SAVED_REG (i) && (cfg->used_int_regs & (1 << i)))
					pos -= sizeof (gpointer);

			if (pos) {
				if (pos == - sizeof (gpointer)) {
					/* Only one register, so avoid lea */
					for (i = AMD64_NREG - 1; i > 0; --i)
						if (AMD64_IS_CALLEE_SAVED_REG (i) && (cfg->used_int_regs & (1 << i))) {
							amd64_mov_reg_membase (code, i, AMD64_RBP, pos, 8);
						}
				}
				else {
					amd64_lea_membase (code, AMD64_RSP, AMD64_RBP, pos);

					/* Pop registers in reverse order */
					for (i = AMD64_NREG - 1; i > 0; --i)
						if (AMD64_IS_CALLEE_SAVED_REG (i) && (cfg->used_int_regs & (1 << i))) {
							amd64_pop_reg (code, i);
						}
				}
			}
		}
	}

	/* Load returned vtypes into registers if needed */
	cinfo = cfg->arch.cinfo;
	if (cinfo->ret.storage == ArgValuetypeInReg) {
		ArgInfo *ainfo = &cinfo->ret;
		MonoInst *inst = cfg->ret;

		for (quad = 0; quad < 2; quad ++) {
			switch (ainfo->pair_storage [quad]) {
			case ArgInIReg:
				amd64_mov_reg_membase (code, ainfo->pair_regs [quad], inst->inst_basereg, inst->inst_offset + (quad * sizeof (gpointer)), sizeof (gpointer));
				break;
			case ArgInFloatSSEReg:
				amd64_movss_reg_membase (code, ainfo->pair_regs [quad], inst->inst_basereg, inst->inst_offset + (quad * sizeof (gpointer)));
				break;
			case ArgInDoubleSSEReg:
				amd64_movsd_reg_membase (code, ainfo->pair_regs [quad], inst->inst_basereg, inst->inst_offset + (quad * sizeof (gpointer)));
				break;
			case ArgNone:
				break;
			default:
				g_assert_not_reached ();
			}
		}
	}

	if (cfg->arch.omit_fp) {
		if (cfg->arch.stack_alloc_size)
			amd64_alu_reg_imm (code, X86_ADD, AMD64_RSP, cfg->arch.stack_alloc_size);
	} else {
		amd64_leave (code);
	}
	amd64_ret (code);

	cfg->code_len = code - cfg->native_code;

	g_assert (cfg->code_len < cfg->code_size);

	if (cfg->arch.omit_fp) {
		/* 
		 * Encode the stack size into used_int_regs so the exception handler
		 * can access it.
		 */
		g_assert (cfg->arch.stack_alloc_size < (1 << 16));
		cfg->used_int_regs |= (1 << 31) | (cfg->arch.stack_alloc_size << 16);
	}
}

void
mono_arch_emit_exceptions (MonoCompile *cfg)
{
	MonoJumpInfo *patch_info;
	int nthrows, i;
	guint8 *code;
	MonoClass *exc_classes [16];
	guint8 *exc_throw_start [16], *exc_throw_end [16];
	guint32 code_size = 0;

	/* Compute needed space */
	for (patch_info = cfg->patch_info; patch_info; patch_info = patch_info->next) {
		if (patch_info->type == MONO_PATCH_INFO_EXC)
			code_size += 40;
		if (patch_info->type == MONO_PATCH_INFO_R8)
			code_size += 8 + 15; /* sizeof (double) + alignment */
		if (patch_info->type == MONO_PATCH_INFO_R4)
			code_size += 4 + 15; /* sizeof (float) + alignment */
	}

	while (cfg->code_len + code_size > (cfg->code_size - 16)) {
		cfg->code_size *= 2;
		cfg->native_code = g_realloc (cfg->native_code, cfg->code_size);
		mono_jit_stats.code_reallocs++;
	}

	code = cfg->native_code + cfg->code_len;

	/* add code to raise exceptions */
	nthrows = 0;
	for (patch_info = cfg->patch_info; patch_info; patch_info = patch_info->next) {
		switch (patch_info->type) {
		case MONO_PATCH_INFO_EXC: {
			MonoClass *exc_class;
			guint8 *buf, *buf2;
			guint32 throw_ip;

			amd64_patch (patch_info->ip.i + cfg->native_code, code);

			exc_class = mono_class_from_name (mono_defaults.corlib, "System", patch_info->data.name);
			g_assert (exc_class);
			throw_ip = patch_info->ip.i;

			//x86_breakpoint (code);
			/* Find a throw sequence for the same exception class */
			for (i = 0; i < nthrows; ++i)
				if (exc_classes [i] == exc_class)
					break;
			if (i < nthrows) {
				amd64_mov_reg_imm (code, AMD64_RSI, (exc_throw_end [i] - cfg->native_code) - throw_ip);
				x86_jump_code (code, exc_throw_start [i]);
				patch_info->type = MONO_PATCH_INFO_NONE;
			}
			else {
				buf = code;
				amd64_mov_reg_imm_size (code, AMD64_RSI, 0xf0f0f0f0, 4);
				buf2 = code;

				if (nthrows < 16) {
					exc_classes [nthrows] = exc_class;
					exc_throw_start [nthrows] = code;
				}

				amd64_mov_reg_imm (code, AMD64_RDI, exc_class->type_token);
				patch_info->data.name = "mono_arch_throw_corlib_exception";
				patch_info->type = MONO_PATCH_INFO_INTERNAL_METHOD;
				patch_info->ip.i = code - cfg->native_code;

				code = emit_call_body (cfg, code, patch_info->type, patch_info->data.name);

				amd64_mov_reg_imm (buf, AMD64_RSI, (code - cfg->native_code) - throw_ip);
				while (buf < buf2)
					x86_nop (buf);

				if (nthrows < 16) {
					exc_throw_end [nthrows] = code;
					nthrows ++;
				}
			}
			break;
		}
		default:
			/* do nothing */
			break;
		}
	}

	/* Handle relocations with RIP relative addressing */
	for (patch_info = cfg->patch_info; patch_info; patch_info = patch_info->next) {
		gboolean remove = FALSE;

		switch (patch_info->type) {
		case MONO_PATCH_INFO_R8:
		case MONO_PATCH_INFO_R4: {
			guint8 *pos;

			if (use_sse2) {
				/* The SSE opcodes require a 16 byte alignment */
				code = (guint8*)ALIGN_TO (code, 16);
			} else {
				code = (guint8*)ALIGN_TO (code, 8);
			}

			pos = cfg->native_code + patch_info->ip.i;

			if (use_sse2)
				*(guint32*)(pos + 4) = (guint8*)code - pos - 8;
			else
				*(guint32*)(pos + 3) = (guint8*)code - pos - 7;

			if (patch_info->type == MONO_PATCH_INFO_R8) {
				*(double*)code = *(double*)patch_info->data.target;
				code += sizeof (double);
			} else {
				*(float*)code = *(float*)patch_info->data.target;
				code += sizeof (float);
			}

			remove = TRUE;
			break;
		}
		default:
			break;
		}

		if (remove) {
			if (patch_info == cfg->patch_info)
				cfg->patch_info = patch_info->next;
			else {
				MonoJumpInfo *tmp;

				for (tmp = cfg->patch_info; tmp->next != patch_info; tmp = tmp->next)
					;
				tmp->next = patch_info->next;
			}
		}
	}

	cfg->code_len = code - cfg->native_code;

	g_assert (cfg->code_len < cfg->code_size);

}

void*
mono_arch_instrument_prolog (MonoCompile *cfg, void *func, void *p, gboolean enable_arguments)
{
	guchar *code = p;
	CallInfo *cinfo = NULL;
	MonoMethodSignature *sig;
	MonoInst *inst;
	int i, n, stack_area = 0;

	/* Keep this in sync with mono_arch_get_argument_info */

	if (enable_arguments) {
		/* Allocate a new area on the stack and save arguments there */
		sig = mono_method_signature (cfg->method);

		cinfo = get_call_info (cfg->mempool, sig, FALSE);

		n = sig->param_count + sig->hasthis;

		stack_area = ALIGN_TO (n * 8, 16);

		amd64_alu_reg_imm (code, X86_SUB, AMD64_RSP, stack_area);

		for (i = 0; i < n; ++i) {
			inst = cfg->new_ir ? cfg->args [i] : cfg->varinfo [i];

			if (inst->opcode == OP_REGVAR)
				amd64_mov_membase_reg (code, AMD64_RSP, (i * 8), inst->dreg, 8);
			else {
				amd64_mov_reg_membase (code, AMD64_R11, inst->inst_basereg, inst->inst_offset, 8);
				amd64_mov_membase_reg (code, AMD64_RSP, (i * 8), AMD64_R11, 8);
			}
		}
	}

	mono_add_patch_info (cfg, code-cfg->native_code, MONO_PATCH_INFO_METHODCONST, cfg->method);
	amd64_set_reg_template (code, AMD64_RDI);
	amd64_mov_reg_reg (code, AMD64_RSI, AMD64_RSP, 8);
	code = emit_call (cfg, code, MONO_PATCH_INFO_ABS, (gpointer)func);

	if (enable_arguments) {
		amd64_alu_reg_imm (code, X86_ADD, AMD64_RSP, stack_area);
	}

	return code;
}

enum {
	SAVE_NONE,
	SAVE_STRUCT,
	SAVE_EAX,
	SAVE_EAX_EDX,
	SAVE_XMM
};

void*
mono_arch_instrument_epilog (MonoCompile *cfg, void *func, void *p, gboolean enable_arguments)
{
	guchar *code = p;
	int save_mode = SAVE_NONE;
	MonoMethod *method = cfg->method;
	int rtype = mono_type_get_underlying_type (mono_method_signature (method)->ret)->type;
	
	switch (rtype) {
	case MONO_TYPE_VOID:
		/* special case string .ctor icall */
		if (strcmp (".ctor", method->name) && method->klass == mono_defaults.string_class)
			save_mode = SAVE_EAX;
		else
			save_mode = SAVE_NONE;
		break;
	case MONO_TYPE_I8:
	case MONO_TYPE_U8:
		save_mode = SAVE_EAX;
		break;
	case MONO_TYPE_R4:
	case MONO_TYPE_R8:
		save_mode = SAVE_XMM;
		break;
	case MONO_TYPE_GENERICINST:
		if (!mono_type_generic_inst_is_valuetype (mono_method_signature (method)->ret)) {
			save_mode = SAVE_EAX;
			break;
		}
		/* Fall through */
	case MONO_TYPE_VALUETYPE:
		save_mode = SAVE_STRUCT;
		break;
	default:
		save_mode = SAVE_EAX;
		break;
	}

	/* Save the result and copy it into the proper argument register */
	switch (save_mode) {
	case SAVE_EAX:
		amd64_push_reg (code, AMD64_RAX);
		/* Align stack */
		amd64_alu_reg_imm (code, X86_SUB, AMD64_RSP, 8);
		if (enable_arguments)
			amd64_mov_reg_reg (code, AMD64_RSI, AMD64_RAX, 8);
		break;
	case SAVE_STRUCT:
		/* FIXME: */
		if (enable_arguments)
			amd64_mov_reg_imm (code, AMD64_RSI, 0);
		break;
	case SAVE_XMM:
		amd64_alu_reg_imm (code, X86_SUB, AMD64_RSP, 8);
		amd64_movsd_membase_reg (code, AMD64_RSP, 0, AMD64_XMM0);
		/* Align stack */
		amd64_alu_reg_imm (code, X86_SUB, AMD64_RSP, 8);
		/* 
		 * The result is already in the proper argument register so no copying
		 * needed.
		 */
		break;
	case SAVE_NONE:
		break;
	default:
		g_assert_not_reached ();
	}

	/* Set %al since this is a varargs call */
	if (save_mode == SAVE_XMM)
		amd64_mov_reg_imm (code, AMD64_RAX, 1);
	else
		amd64_mov_reg_imm (code, AMD64_RAX, 0);

	mono_add_patch_info (cfg, code-cfg->native_code, MONO_PATCH_INFO_METHODCONST, method);
	amd64_set_reg_template (code, AMD64_RDI);
	code = emit_call (cfg, code, MONO_PATCH_INFO_ABS, (gpointer)func);

	/* Restore result */
	switch (save_mode) {
	case SAVE_EAX:
		amd64_alu_reg_imm (code, X86_ADD, AMD64_RSP, 8);
		amd64_pop_reg (code, AMD64_RAX);
		break;
	case SAVE_STRUCT:
		/* FIXME: */
		break;
	case SAVE_XMM:
		amd64_alu_reg_imm (code, X86_ADD, AMD64_RSP, 8);
		amd64_movsd_reg_membase (code, AMD64_XMM0, AMD64_RSP, 0);
		amd64_alu_reg_imm (code, X86_ADD, AMD64_RSP, 8);
		break;
	case SAVE_NONE:
		break;
	default:
		g_assert_not_reached ();
	}

	return code;
}

void
mono_arch_flush_icache (guint8 *code, gint size)
{
	/* Not needed */
}

void
mono_arch_flush_register_windows (void)
{
}

gboolean 
mono_arch_is_inst_imm (gint64 imm)
{
	return amd64_is_imm32 (imm);
}

#define IS_REX(inst) (((inst) >= 0x40) && ((inst) <= 0x4f))

/*
 * Determine whenever the trap whose info is in SIGINFO is caused by
 * integer overflow.
 */
gboolean
mono_arch_is_int_overflow (void *sigctx, void *info)
{
	MonoContext ctx;
	guint8* rip;
	int reg;
	gint64 value;

	mono_arch_sigctx_to_monoctx (sigctx, &ctx);

	rip = (guint8*)ctx.rip;

	if (IS_REX (rip [0])) {
		reg = amd64_rex_b (rip [0]);
		rip ++;
	}
	else
		reg = 0;

	if ((rip [0] == 0xf7) && (x86_modrm_mod (rip [1]) == 0x3) && (x86_modrm_reg (rip [1]) == 0x7)) {
		/* idiv REG */
		reg += x86_modrm_rm (rip [1]);

		switch (reg) {
		case AMD64_RAX:
			value = ctx.rax;
			break;
		case AMD64_RBX:
			value = ctx.rbx;
			break;
		case AMD64_RCX:
			value = ctx.rcx;
			break;
		case AMD64_RDX:
			value = ctx.rdx;
			break;
		case AMD64_RBP:
			value = ctx.rbp;
			break;
		case AMD64_RSP:
			value = ctx.rsp;
			break;
		case AMD64_RSI:
			value = ctx.rsi;
			break;
		case AMD64_RDI:
			value = ctx.rdi;
			break;
		case AMD64_R12:
			value = ctx.r12;
			break;
		case AMD64_R13:
			value = ctx.r13;
			break;
		case AMD64_R14:
			value = ctx.r14;
			break;
		case AMD64_R15:
			value = ctx.r15;
			break;
		default:
			g_assert_not_reached ();
			reg = -1;
		}			

		if (value == -1)
			return TRUE;
	}

	return FALSE;
}

guint32
mono_arch_get_patch_offset (guint8 *code)
{
	return 3;
}

gpointer*
mono_arch_get_vcall_slot_addr (guint8* code, gpointer *regs)
{
	guint32 reg;
	guint32 disp;
	guint8 rex = 0;

	/* go to the start of the call instruction
	 *
	 * address_byte = (m << 6) | (o << 3) | reg
	 * call opcode: 0xff address_byte displacement
	 * 0xff m=1,o=2 imm8
	 * 0xff m=2,o=2 imm32
	 */
	code -= 7;

	/* 
	 * A given byte sequence can match more than case here, so we have to be
	 * really careful about the ordering of the cases. Longer sequences
	 * come first.
	 */
	if ((code [-1] == 0x8b) && (amd64_modrm_mod (code [0]) == 0x2) && (code [5] == 0xff) && (amd64_modrm_reg (code [6]) == 0x2) && (amd64_modrm_mod (code [6]) == 0x0)) {
			/*
			 * This is a interface call
			 * 48 8b 80 f0 e8 ff ff   mov    0xffffffffffffe8f0(%rax),%rax
			 * ff 10                  callq  *(%rax)
			 */
		if (IS_REX (code [4]))
			rex = code [4];
		reg = amd64_modrm_rm (code [6]);
		disp = 0;
	}
	else if ((code [0] == 0x41) && (code [1] == 0xff) && (code [2] == 0x15)) {
		/* call OFFSET(%rip) */
		disp = *(guint32*)(code + 3);
		return (gpointer*)(code + disp + 7);
	}
	else if ((code [1] == 0xff) && (amd64_modrm_reg (code [2]) == 0x2) && (amd64_modrm_mod (code [2]) == 0x2)) {
		/* call *[reg+disp32] */
		if (IS_REX (code [0]))
			rex = code [0];
		reg = amd64_modrm_rm (code [2]);
		disp = *(guint32*)(code + 3);
		//printf ("B: [%%r%d+0x%x]\n", reg, disp);
	}
	else if (code [2] == 0xe8) {
		/* call <ADDR> */
		return NULL;
	}
	else if (IS_REX (code [4]) && (code [5] == 0xff) && (amd64_modrm_reg (code [6]) == 0x2) && (amd64_modrm_mod (code [6]) == 0x3)) {
		/* call *%reg */
		return NULL;
	}
	else if ((code [4] == 0xff) && (amd64_modrm_reg (code [5]) == 0x2) && (amd64_modrm_mod (code [5]) == 0x1)) {
		/* call *[reg+disp8] */
		if (IS_REX (code [3]))
			rex = code [3];
		reg = amd64_modrm_rm (code [5]);
		disp = *(guint8*)(code + 6);
		//printf ("B: [%%r%d+0x%x]\n", reg, disp);
	}
	else if ((code [5] == 0xff) && (amd64_modrm_reg (code [6]) == 0x2) && (amd64_modrm_mod (code [6]) == 0x0)) {
			/*
			 * This is a interface call: should check the above code can't catch it earlier 
			 * 8b 40 30   mov    0x30(%eax),%eax
			 * ff 10      call   *(%eax)
			 */
		if (IS_REX (code [4]))
			rex = code [4];
		reg = amd64_modrm_rm (code [6]);
		disp = 0;
	}
	else
		g_assert_not_reached ();

	reg += amd64_rex_b (rex);

	/* R11 is clobbered by the trampoline code */
	g_assert (reg != AMD64_R11);

	return (gpointer)(((guint64)(regs [reg])) + disp);
}

gpointer*
mono_arch_get_delegate_method_ptr_addr (guint8* code, gpointer *regs)
{
	guint32 reg;
	guint32 disp;

	code -= 10;

	if (IS_REX (code [0]) && (code [1] == 0x8b) && (code [3] == 0x48) && (code [4] == 0x8b) && (code [5] == 0x40) && (code [7] == 0x48) && (code [8] == 0xff) && (code [9] == 0xd0)) {
		/* mov REG, %rax; mov <OFFSET>(%rax), %rax; call *%rax */
		reg = amd64_rex_b (code [0]) + amd64_modrm_rm (code [2]);
		disp = code [6];

		if (reg == AMD64_RAX)
			return NULL;
		else
			return (gpointer*)(((guint64)(regs [reg])) + disp);
	}

	return NULL;
}

/*
 * Support for fast access to the thread-local lmf structure using the GS
 * segment register on NPTL + kernel 2.6.x.
 */

static gboolean tls_offset_inited = FALSE;

void
mono_arch_setup_jit_tls_data (MonoJitTlsData *tls)
{
	if (!tls_offset_inited) {
		tls_offset_inited = TRUE;
#ifdef MONO_XEN_OPT
		optimize_for_xen = access ("/proc/xen", F_OK) == 0;
#endif
		appdomain_tls_offset = mono_domain_get_tls_offset ();
  		lmf_tls_offset = mono_get_lmf_tls_offset ();
		lmf_addr_tls_offset = mono_get_lmf_addr_tls_offset ();
		thread_tls_offset = mono_thread_get_tls_offset ();
	}		
}

void
mono_arch_free_jit_tls_data (MonoJitTlsData *tls)
{
}

void
mono_arch_emit_this_vret_args (MonoCompile *cfg, MonoCallInst *inst, int this_reg, int this_type, int vt_reg)
{
	MonoCallInst *call = (MonoCallInst*)inst;
	CallInfo * cinfo = get_call_info (cfg->mempool, inst->signature, FALSE);

	if (vt_reg != -1) {
		MonoInst *vtarg;

		if (cinfo->ret.storage == ArgValuetypeInReg) {
			/*
			 * The valuetype is in RAX:RDX after the call, need to be copied to
			 * the stack. Push the address here, so the call instruction can
			 * access it.
			 */
			MONO_INST_NEW (cfg, vtarg, OP_X86_PUSH);
			vtarg->sreg1 = vt_reg;
			mono_bblock_add_inst (cfg->cbb, vtarg);

			/* Align stack */
			MONO_EMIT_NEW_BIALU_IMM (cfg, OP_SUB_IMM, X86_ESP, X86_ESP, 8);
		}
		else {
			MONO_INST_NEW (cfg, vtarg, OP_MOVE);
			vtarg->sreg1 = vt_reg;
			vtarg->dreg = mono_regstate_next_int (cfg->rs);
			mono_bblock_add_inst (cfg->cbb, vtarg);

			mono_call_inst_add_outarg_reg (cfg, call, vtarg->dreg, cinfo->ret.reg, FALSE);
		}
	}

	/* add the this argument */
	if (this_reg != -1) {
		MonoInst *this;
		MONO_INST_NEW (cfg, this, OP_MOVE);
		this->type = this_type;
		this->sreg1 = this_reg;
		this->dreg = mono_regstate_next_int (cfg->rs);
		mono_bblock_add_inst (cfg->cbb, this);

		mono_call_inst_add_outarg_reg (cfg, call, this->dreg, cinfo->args [0].reg, FALSE);
	}
}

MonoInst*
mono_arch_get_inst_for_method (MonoCompile *cfg, MonoMethod *cmethod, MonoMethodSignature *fsig, MonoInst **args)
{
	MonoInst *ins = NULL;

	if (cmethod->klass == mono_defaults.math_class) {
		if (strcmp (cmethod->name, "Sin") == 0) {
			MONO_INST_NEW (cfg, ins, OP_SIN);
			ins->inst_i0 = args [0];
		} else if (strcmp (cmethod->name, "Cos") == 0) {
			MONO_INST_NEW (cfg, ins, OP_COS);
			ins->inst_i0 = args [0];
		} else if (strcmp (cmethod->name, "Tan") == 0) {
			if (use_sse2)
				return ins;
			MONO_INST_NEW (cfg, ins, OP_TAN);
			ins->inst_i0 = args [0];
		} else if (strcmp (cmethod->name, "Atan") == 0) {
			if (use_sse2)
				return ins;
			MONO_INST_NEW (cfg, ins, OP_ATAN);
			ins->inst_i0 = args [0];
		} else if (strcmp (cmethod->name, "Sqrt") == 0) {
			MONO_INST_NEW (cfg, ins, OP_SQRT);
			ins->inst_i0 = args [0];
		} else if (strcmp (cmethod->name, "Abs") == 0 && fsig->params [0]->type == MONO_TYPE_R8) {
			MONO_INST_NEW (cfg, ins, OP_ABS);
			ins->inst_i0 = args [0];
		}
#if 0
		/* OP_FREM is not IEEE compatible */
		else if (strcmp (cmethod->name, "IEEERemainder") == 0) {
			MONO_INST_NEW (cfg, ins, OP_FREM);
			ins->inst_i0 = args [0];
			ins->inst_i1 = args [1];
		}
#endif
	} else if (cmethod->klass == mono_defaults.thread_class &&
			   strcmp (cmethod->name, "MemoryBarrier") == 0) {
		MONO_INST_NEW (cfg, ins, OP_MEMORY_BARRIER);
	} else if(cmethod->klass->image == mono_defaults.corlib &&
			   (strcmp (cmethod->klass->name_space, "System.Threading") == 0) &&
			   (strcmp (cmethod->klass->name, "Interlocked") == 0)) {

		if (strcmp (cmethod->name, "Increment") == 0) {
			MonoInst *ins_iconst;
			guint32 opcode;

			if (fsig->params [0]->type == MONO_TYPE_I4)
				opcode = OP_ATOMIC_ADD_NEW_I4;
			else if (fsig->params [0]->type == MONO_TYPE_I8)
				opcode = OP_ATOMIC_ADD_NEW_I8;
			else
				g_assert_not_reached ();
			MONO_INST_NEW (cfg, ins, opcode);
			MONO_INST_NEW (cfg, ins_iconst, OP_ICONST);
			ins_iconst->inst_c0 = 1;

			ins->inst_i0 = args [0];
			ins->inst_i1 = ins_iconst;
		} else if (strcmp (cmethod->name, "Decrement") == 0) {
			MonoInst *ins_iconst;
			guint32 opcode;

			if (fsig->params [0]->type == MONO_TYPE_I4)
				opcode = OP_ATOMIC_ADD_NEW_I4;
			else if (fsig->params [0]->type == MONO_TYPE_I8)
				opcode = OP_ATOMIC_ADD_NEW_I8;
			else
				g_assert_not_reached ();
			MONO_INST_NEW (cfg, ins, opcode);
			MONO_INST_NEW (cfg, ins_iconst, OP_ICONST);
			ins_iconst->inst_c0 = -1;

			ins->inst_i0 = args [0];
			ins->inst_i1 = ins_iconst;
		} else if (strcmp (cmethod->name, "Add") == 0) {
			guint32 opcode;

			if (fsig->params [0]->type == MONO_TYPE_I4)
				opcode = OP_ATOMIC_ADD_NEW_I4;
			else if (fsig->params [0]->type == MONO_TYPE_I8)
				opcode = OP_ATOMIC_ADD_NEW_I8;
			else
				g_assert_not_reached ();
			
			MONO_INST_NEW (cfg, ins, opcode);

			ins->inst_i0 = args [0];
			ins->inst_i1 = args [1];
		} else if (strcmp (cmethod->name, "Exchange") == 0) {
			guint32 opcode;

			if (fsig->params [0]->type == MONO_TYPE_I4)
				opcode = OP_ATOMIC_EXCHANGE_I4;
			else if ((fsig->params [0]->type == MONO_TYPE_I8) ||
					 (fsig->params [0]->type == MONO_TYPE_I) ||
					 (fsig->params [0]->type == MONO_TYPE_OBJECT))
				opcode = OP_ATOMIC_EXCHANGE_I8;
			else
				return NULL;

			MONO_INST_NEW (cfg, ins, opcode);

			ins->inst_i0 = args [0];
			ins->inst_i1 = args [1];
		} else if (strcmp (cmethod->name, "Read") == 0 && (fsig->params [0]->type == MONO_TYPE_I8)) {
			/* 64 bit reads are already atomic */
			MONO_INST_NEW (cfg, ins, CEE_LDIND_I8);
			ins->inst_i0 = args [0];
		}

		/* 
		 * Can't implement CompareExchange methods this way since they have
		 * three arguments.
		 */
	}

	return ins;
}

MonoInst*
mono_arch_emit_inst_for_method (MonoCompile *cfg, MonoMethod *cmethod, MonoMethodSignature *fsig, MonoInst **args)
{
	MonoInst *ins = NULL;
	int opcode = 0;

	if (cmethod->klass == mono_defaults.math_class) {
		if (strcmp (cmethod->name, "Sin") == 0) {
			opcode = OP_SIN;
		} else if (strcmp (cmethod->name, "Cos") == 0) {
			opcode = OP_COS;
		} else if (strcmp (cmethod->name, "Tan") == 0) {
			if (use_sse2)
				return ins;
			opcode = OP_TAN;
		} else if (strcmp (cmethod->name, "Atan") == 0) {
			if (use_sse2)
				return ins;
			opcode = OP_ATAN;
		} else if (strcmp (cmethod->name, "Sqrt") == 0) {
			opcode = OP_SQRT;
		} else if (strcmp (cmethod->name, "Abs") == 0 && fsig->params [0]->type == MONO_TYPE_R8) {
			opcode = OP_ABS;
		}
		
		if (opcode) {
			MONO_INST_NEW (cfg, ins, opcode);
			ins->type = STACK_R8;
			ins->dreg = mono_alloc_freg (cfg);
			ins->sreg1 = args [0]->dreg;
			MONO_ADD_INS (cfg->cbb, ins);
		}

#if 0
		/* OP_FREM is not IEEE compatible */
		else if (strcmp (cmethod->name, "IEEERemainder") == 0) {
			MONO_INST_NEW (cfg, ins, OP_FREM);
			ins->inst_i0 = args [0];
			ins->inst_i1 = args [1];
		}
#endif
	}

	/* 
	 * Can't implement CompareExchange methods this way since they have
	 * three arguments.
	 */

	return ins;
}

gboolean
mono_arch_print_tree (MonoInst *tree, int arity)
{
	return 0;
}

MonoInst* mono_arch_get_domain_intrinsic (MonoCompile* cfg)
{
	MonoInst* ins;
	
	if (appdomain_tls_offset == -1)
		return NULL;
	
	MONO_INST_NEW (cfg, ins, OP_TLS_GET);
	ins->inst_offset = appdomain_tls_offset;
	return ins;
}

MonoInst* mono_arch_get_thread_intrinsic (MonoCompile* cfg)
{
	MonoInst* ins;
	
	if (thread_tls_offset == -1)
		return NULL;
	
	MONO_INST_NEW (cfg, ins, OP_TLS_GET);
	ins->inst_offset = thread_tls_offset;
	return ins;
}<|MERGE_RESOLUTION|>--- conflicted
+++ resolved
@@ -2129,27 +2129,6 @@
 	bb->last_ins = last_ins;
 }
 
-<<<<<<< HEAD
-=======
-static inline int
-store_membase_imm_to_store_membase_reg (int opcode)
-{
-	switch (opcode) {
-	case OP_STORE_MEMBASE_IMM:
-		return OP_STORE_MEMBASE_REG;
-	case OP_STOREI4_MEMBASE_IMM:
-		return OP_STOREI4_MEMBASE_REG;
-	case OP_STOREI8_MEMBASE_IMM:
-		return OP_STOREI8_MEMBASE_REG;
-	}
-
-	return -1;
-}
-
-/* FIXME: Add more instructions */
-#define INST_IGNORES_CFLAGS(ins) (((ins)->opcode == CEE_BR) || ((ins)->opcode == OP_STORE_MEMBASE_IMM) || ((ins)->opcode == OP_STOREI8_MEMBASE_REG) || ((ins)->opcode == OP_MOVE) || ((ins)->opcode == OP_ICONST) || ((ins)->opcode == OP_I8CONST) || ((ins)->opcode == OP_LOAD_MEMBASE))
-
->>>>>>> 10c5df46
 static void
 peephole_pass (MonoCompile *cfg, MonoBasicBlock *bb)
 {
@@ -2169,16 +2148,6 @@
 				ins->opcode = cfg->new_ir ? OP_LXOR : CEE_XOR;
 				ins->sreg1 = ins->dreg;
 				ins->sreg2 = ins->dreg;
-<<<<<<< HEAD
-=======
-				/* Fall through */
-			}
-			else
-				break;
-		case CEE_XOR:
-			if ((ins->sreg1 == ins->sreg2) && (ins->sreg1 == ins->dreg)) {
-				MonoInst *ins2;
->>>>>>> 10c5df46
 
 				/* 
 				 * Replace STORE_MEMBASE_IMM 0 with STORE_MEMBASE_REG since 
@@ -2193,31 +2162,12 @@
 					} else if ((ins2->opcode == OP_STOREI1_MEMBASE_IMM) || (ins2->opcode == OP_STOREI2_MEMBASE_IMM) || (ins2->opcode == OP_STOREI8_MEMBASE_REG) || (ins2->opcode == OP_STORE_MEMBASE_REG)) {
 						/* Continue */
 					} else if (((ins2->opcode == OP_ICONST) || (ins2->opcode == OP_I8CONST)) && (ins2->dreg == ins->dreg) && (ins2->inst_c0 == 0)) {
-<<<<<<< HEAD
 						ins2->opcode = OP_NOP;
 						ins2->dreg = ins2->sreg1 = -1;
-=======
-						NULLIFY_INS (ins2);
->>>>>>> 10c5df46
 						/* Continue */
 					} else {
 						break;
 					}
-<<<<<<< HEAD
-=======
-				}
-			}
-			break;
-		case OP_MUL_IMM: 
-			/* remove unnecessary multiplication with 1 */
-			if (ins->inst_imm == 1) {
-				if (ins->dreg != ins->sreg1) {
-					ins->opcode = OP_MOVE;
-				} else {
-					last_ins->next = ins->next;
-					ins = ins->next;
-					continue;
->>>>>>> 10c5df46
 				}
 			}
 			break;
@@ -2322,6 +2272,7 @@
 #endif
 			}
 			break;
+		case OP_LOADU1_MEMBASE:
 		case OP_LOADI1_MEMBASE:
 			/* 
 			 * Note: if reg1 = reg2 the load op is removed
@@ -2346,6 +2297,7 @@
 				}
 			}
 			break;
+		case OP_LOADU2_MEMBASE:
 		case OP_LOADI2_MEMBASE:
 			/* 
 			 * Note: if reg1 = reg2 the load op is removed
@@ -3924,16 +3876,7 @@
 		case OP_LABEL:
 			ins->inst_c0 = code - cfg->native_code;
 			break;
-<<<<<<< HEAD
-<<<<<<< .working
 		case OP_BR:
-=======
-=======
->>>>>>> 10c5df46
-		case CEE_NOP:
-			break;
-		case CEE_BR:
->>>>>>> .merge-right.r72000
 			//g_print ("target: %p, next: %p, curr: %p, last: %p\n", ins->inst_target_bb, bb->next_bb, ins, bb->last_ins);
 			//if ((ins->inst_target_bb == bb->next_bb) && ins == bb->last_ins)
 			//break;
