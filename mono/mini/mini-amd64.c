/*
 * mini-amd64.c: AMD64 backend for the Mono code generator
 *
 * Based on mini-x86.c.
 *
 * Authors:
 *   Paolo Molaro (lupus@ximian.com)
 *   Dietmar Maurer (dietmar@ximian.com)
 *   Patrik Torstensson
 *   Zoltan Varga (vargaz@gmail.com)
 *
 * (C) 2003 Ximian, Inc.
 */
#include "mini.h"
#include <string.h>
#include <math.h>
#ifdef HAVE_UNISTD_H
#include <unistd.h>
#endif

#include <mono/metadata/appdomain.h>
#include <mono/metadata/debug-helpers.h>
#include <mono/metadata/threads.h>
#include <mono/metadata/profiler-private.h>
#include <mono/metadata/mono-debug.h>
#include <mono/utils/mono-math.h>

#include "trace.h"
#include "mini-amd64.h"
#include "inssel.h"
#include "cpu-amd64.h"

/* 
 * Can't define this in mini-amd64.h cause that would turn on the generic code in
 * method-to-ir.c.
 */
#define MONO_ARCH_IMT_REG AMD64_R11

static gint lmf_tls_offset = -1;
static gint lmf_addr_tls_offset = -1;
static gint appdomain_tls_offset = -1;
static gint thread_tls_offset = -1;

#ifdef MONO_XEN_OPT
static gboolean optimize_for_xen = TRUE;
#else
#define optimize_for_xen 0
#endif

#define ALIGN_TO(val,align) ((((guint64)val) + ((align) - 1)) & ~((align) - 1))

#define IS_IMM32(val) ((((guint64)val) >> 32) == 0)

#define IS_REX(inst) (((inst) >= 0x40) && ((inst) <= 0x4f))

#ifdef PLATFORM_WIN32
/* Under windows, the calling convention is never stdcall */
#define CALLCONV_IS_STDCALL(call_conv) (FALSE)
#else
#define CALLCONV_IS_STDCALL(call_conv) ((call_conv) == MONO_CALL_STDCALL)
#endif

/* This mutex protects architecture specific caches */
#define mono_mini_arch_lock() EnterCriticalSection (&mini_arch_mutex)
#define mono_mini_arch_unlock() LeaveCriticalSection (&mini_arch_mutex)
static CRITICAL_SECTION mini_arch_mutex;

MonoBreakpointInfo
mono_breakpoint_info [MONO_BREAKPOINT_ARRAY_SIZE];

#ifdef PLATFORM_WIN32
/* On Win64 always reserve first 32 bytes for first four arguments */
#define ARGS_OFFSET 48
#else
#define ARGS_OFFSET 16
#endif
#define GP_SCRATCH_REG AMD64_R11

/*
 * AMD64 register usage:
 * - callee saved registers are used for global register allocation
 * - %r11 is used for materializing 64 bit constants in opcodes
 * - the rest is used for local allocation
 */

/*
 * Floating point comparison results:
 *                  ZF PF CF
 * A > B            0  0  0
 * A < B            0  0  1
 * A = B            1  0  0
 * A > B            0  0  0
 * UNORDERED        1  1  1
 */

void mini_emit_memcpy2 (MonoCompile *cfg, int destreg, int doffset, int srcreg, int soffset, int size, int align);

const char*
mono_arch_regname (int reg)
{
	switch (reg) {
	case AMD64_RAX: return "%rax";
	case AMD64_RBX: return "%rbx";
	case AMD64_RCX: return "%rcx";
	case AMD64_RDX: return "%rdx";
	case AMD64_RSP: return "%rsp";	
	case AMD64_RBP: return "%rbp";
	case AMD64_RDI: return "%rdi";
	case AMD64_RSI: return "%rsi";
	case AMD64_R8: return "%r8";
	case AMD64_R9: return "%r9";
	case AMD64_R10: return "%r10";
	case AMD64_R11: return "%r11";
	case AMD64_R12: return "%r12";
	case AMD64_R13: return "%r13";
	case AMD64_R14: return "%r14";
	case AMD64_R15: return "%r15";
	}
	return "unknown";
}

static const char * xmmregs [] = {
	"xmm0", "xmm1", "xmm2", "xmm3", "xmm4", "xmm5", "xmm6", "xmm7", "xmm8",
	"xmm9", "xmm10", "xmm11", "xmm12", "xmm13", "xmm14", "xmm15"
};

const char*
mono_arch_fregname (int reg)
{
	if (reg < AMD64_XMM_NREG)
		return xmmregs [reg];
	else
		return "unknown";
}

G_GNUC_UNUSED static void
break_count (void)
{
}

G_GNUC_UNUSED static gboolean
debug_count (void)
{
	static int count = 0;
	count ++;

	if (!getenv ("COUNT"))
		return TRUE;

	if (count == atoi (getenv ("COUNT"))) {
		break_count ();
	}

	if (count > atoi (getenv ("COUNT"))) {
		return FALSE;
	}

	return TRUE;
}

static gboolean
debug_omit_fp (void)
{
#if 0
	return debug_count ();
#else
	return TRUE;
#endif
}

static inline gboolean
amd64_is_near_call (guint8 *code)
{
	/* Skip REX */
	if ((code [0] >= 0x40) && (code [0] <= 0x4f))
		code += 1;

	return code [0] == 0xe8;
}

static inline void 
amd64_patch (unsigned char* code, gpointer target)
{
	guint8 rex = 0;

	/* Skip REX */
	if ((code [0] >= 0x40) && (code [0] <= 0x4f)) {
		rex = code [0];
		code += 1;
	}

	if ((code [0] & 0xf8) == 0xb8) {
		/* amd64_set_reg_template */
		*(guint64*)(code + 1) = (guint64)target;
	}
	else if ((code [0] == 0x8b) && rex && x86_modrm_mod (code [1]) == 0 && x86_modrm_rm (code [1]) == 5) {
		/* mov 0(%rip), %dreg */
		*(guint32*)(code + 2) = (guint32)(guint64)target - 7;
	}
	else if ((code [0] == 0xff) && (code [1] == 0x15)) {
		/* call *<OFFSET>(%rip) */
		*(guint32*)(code + 2) = ((guint32)(guint64)target) - 7;
	}
	else if ((code [0] == 0xe8)) {
		/* call <DISP> */
		gint64 disp = (guint8*)target - (guint8*)code;
		g_assert (amd64_is_imm32 (disp));
		x86_patch (code, (unsigned char*)target);
	}
	else
		x86_patch (code, (unsigned char*)target);
}

void 
mono_amd64_patch (unsigned char* code, gpointer target)
{
	amd64_patch (code, target);
}

typedef enum {
	ArgInIReg,
	ArgInFloatSSEReg,
	ArgInDoubleSSEReg,
	ArgOnStack,
	ArgValuetypeInReg,
	ArgValuetypeAddrInIReg,
	ArgNone /* only in pair_storage */
} ArgStorage;

typedef struct {
	gint16 offset;
	gint8  reg;
	ArgStorage storage;

	/* Only if storage == ArgValuetypeInReg */
	ArgStorage pair_storage [2];
	gint8 pair_regs [2];
} ArgInfo;

typedef struct {
	int nargs;
	guint32 stack_usage;
	guint32 reg_usage;
	guint32 freg_usage;
	gboolean need_stack_align;
	ArgInfo ret;
	ArgInfo sig_cookie;
	ArgInfo args [1];
} CallInfo;

#define DEBUG(a) if (cfg->verbose_level > 1) a

#define NEW_ICONST(cfg,dest,val) do {	\
		(dest) = mono_mempool_alloc0 ((cfg)->mempool, sizeof (MonoInst));	\
		(dest)->opcode = OP_ICONST;	\
		(dest)->inst_c0 = (val);	\
		(dest)->type = STACK_I4;	\
	} while (0)

#ifdef PLATFORM_WIN32
#define PARAM_REGS 4

static AMD64_Reg_No param_regs [] = { AMD64_RCX, AMD64_RDX, AMD64_R8, AMD64_R9 };

static AMD64_Reg_No return_regs [] = { AMD64_RAX, AMD64_RDX };
#else
#define PARAM_REGS 6
 
static AMD64_Reg_No param_regs [] = { AMD64_RDI, AMD64_RSI, AMD64_RDX, AMD64_RCX, AMD64_R8, AMD64_R9 };

 static AMD64_Reg_No return_regs [] = { AMD64_RAX, AMD64_RDX };
#endif

static void inline
add_general (guint32 *gr, guint32 *stack_size, ArgInfo *ainfo)
{
    ainfo->offset = *stack_size;

    if (*gr >= PARAM_REGS) {
		ainfo->storage = ArgOnStack;
		(*stack_size) += sizeof (gpointer);
    }
    else {
		ainfo->storage = ArgInIReg;
		ainfo->reg = param_regs [*gr];
		(*gr) ++;
    }
}

#ifdef PLATFORM_WIN32
#define FLOAT_PARAM_REGS 4
#else
#define FLOAT_PARAM_REGS 8
#endif

static void inline
add_float (guint32 *gr, guint32 *stack_size, ArgInfo *ainfo, gboolean is_double)
{
    ainfo->offset = *stack_size;

    if (*gr >= FLOAT_PARAM_REGS) {
		ainfo->storage = ArgOnStack;
		(*stack_size) += sizeof (gpointer);
    }
    else {
		/* A double register */
		if (is_double)
			ainfo->storage = ArgInDoubleSSEReg;
		else
			ainfo->storage = ArgInFloatSSEReg;
		ainfo->reg = *gr;
		(*gr) += 1;
    }
}

typedef enum ArgumentClass {
	ARG_CLASS_NO_CLASS,
	ARG_CLASS_MEMORY,
	ARG_CLASS_INTEGER,
	ARG_CLASS_SSE
} ArgumentClass;

static ArgumentClass
merge_argument_class_from_type (MonoType *type, ArgumentClass class1)
{
	ArgumentClass class2 = ARG_CLASS_NO_CLASS;
	MonoType *ptype;

	ptype = mono_type_get_underlying_type (type);
	switch (ptype->type) {
	case MONO_TYPE_BOOLEAN:
	case MONO_TYPE_CHAR:
	case MONO_TYPE_I1:
	case MONO_TYPE_U1:
	case MONO_TYPE_I2:
	case MONO_TYPE_U2:
	case MONO_TYPE_I4:
	case MONO_TYPE_U4:
	case MONO_TYPE_I:
	case MONO_TYPE_U:
	case MONO_TYPE_STRING:
	case MONO_TYPE_OBJECT:
	case MONO_TYPE_CLASS:
	case MONO_TYPE_SZARRAY:
	case MONO_TYPE_PTR:
	case MONO_TYPE_FNPTR:
	case MONO_TYPE_ARRAY:
	case MONO_TYPE_I8:
	case MONO_TYPE_U8:
		class2 = ARG_CLASS_INTEGER;
		break;
	case MONO_TYPE_R4:
	case MONO_TYPE_R8:
#ifdef PLATFORM_WIN32
		class2 = ARG_CLASS_INTEGER;
#else
		class2 = ARG_CLASS_SSE;
#endif
		break;

	case MONO_TYPE_TYPEDBYREF:
		g_assert_not_reached ();

	case MONO_TYPE_GENERICINST:
		if (!mono_type_generic_inst_is_valuetype (ptype)) {
			class2 = ARG_CLASS_INTEGER;
			break;
		}
		/* fall through */
	case MONO_TYPE_VALUETYPE: {
		MonoMarshalType *info = mono_marshal_load_type_info (ptype->data.klass);
		int i;

		for (i = 0; i < info->num_fields; ++i) {
			class2 = class1;
			class2 = merge_argument_class_from_type (info->fields [i].field->type, class2);
		}
		break;
	}
	default:
		g_assert_not_reached ();
	}

	/* Merge */
	if (class1 == class2)
		;
	else if (class1 == ARG_CLASS_NO_CLASS)
		class1 = class2;
	else if ((class1 == ARG_CLASS_MEMORY) || (class2 == ARG_CLASS_MEMORY))
		class1 = ARG_CLASS_MEMORY;
	else if ((class1 == ARG_CLASS_INTEGER) || (class2 == ARG_CLASS_INTEGER))
		class1 = ARG_CLASS_INTEGER;
	else
		class1 = ARG_CLASS_SSE;

	return class1;
}

static void
add_valuetype (MonoGenericSharingContext *gsctx, MonoMethodSignature *sig, ArgInfo *ainfo, MonoType *type,
	       gboolean is_return,
	       guint32 *gr, guint32 *fr, guint32 *stack_size)
{
	guint32 size, quad, nquads, i;
	ArgumentClass args [2];
	MonoMarshalType *info;
	MonoClass *klass;

	klass = mono_class_from_mono_type (type);
	if (sig->pinvoke) 
		size = mono_type_native_stack_size (&klass->byval_arg, NULL);
	else 
		size = mini_type_stack_size (gsctx, &klass->byval_arg, NULL);
#ifndef PLATFORM_WIN32
	if (!sig->pinvoke && !disable_vtypes_in_regs && ((is_return && (size == 8)) || (!is_return && (size <= 16)))) {
		/* We pass and return vtypes of size 8 in a register */
	} else if (!sig->pinvoke || (size == 0) || (size > 16)) {
#else
	if (!sig->pinvoke) {
#endif
		/* Allways pass in memory */
		ainfo->offset = *stack_size;
		*stack_size += ALIGN_TO (size, 8);
		ainfo->storage = ArgOnStack;

		return;
	}

	/* FIXME: Handle structs smaller than 8 bytes */
	//if ((size % 8) != 0)
	//	NOT_IMPLEMENTED;

	if (size > 8)
		nquads = 2;
	else
		nquads = 1;

	if (!sig->pinvoke) {
		/* Always pass in 1 or 2 integer registers */
		args [0] = ARG_CLASS_INTEGER;
		args [1] = ARG_CLASS_INTEGER;
		/* Only the simplest cases are supported */
		if (is_return && nquads != 1) {
			args [0] = ARG_CLASS_MEMORY;
			args [1] = ARG_CLASS_MEMORY;
		}
	} else {
		/*
		 * Implement the algorithm from section 3.2.3 of the X86_64 ABI.
		 * The X87 and SSEUP stuff is left out since there are no such types in
		 * the CLR.
		 */
		info = mono_marshal_load_type_info (klass);
		g_assert (info);

#ifndef PLATFORM_WIN32
		if (info->native_size > 16) {
			ainfo->offset = *stack_size;
			*stack_size += ALIGN_TO (info->native_size, 8);
			ainfo->storage = ArgOnStack;

			return;
		}
#else
<<<<<<< .working
		switch (info->native_size) {
		case 1: case 2: case 4: case 8:
			break;
		default:
			ainfo->offset = *stack_size;
			*stack_size += ALIGN_TO (info->native_size, 16);
			ainfo->storage = ArgOnStack;
			return;
		}
=======
	switch (info->native_size) {
	case 1: case 2: case 4: case 8:
		break;
	default:
		if (is_return) {
			ainfo->storage = ArgOnStack;
			ainfo->offset = *stack_size;
			*stack_size += ALIGN_TO (info->native_size, 8);
		}
		else {
			ainfo->storage = ArgValuetypeAddrInIReg;

			if (*gr < PARAM_REGS) {
				ainfo->pair_storage [0] = ArgInIReg;
				ainfo->pair_regs [0] = param_regs [*gr];
				(*gr) ++;
			} 
			else {
				ainfo->pair_storage [0] = ArgOnStack;
				ainfo->offset = *stack_size;
				*stack_size += 8;
			}
		}

		return;
	}
>>>>>>> .merge-right.r106666
#endif

		args [0] = ARG_CLASS_NO_CLASS;
		args [1] = ARG_CLASS_NO_CLASS;
		for (quad = 0; quad < nquads; ++quad) {
			int size;
			guint32 align;
			ArgumentClass class1;
		
			if (info->num_fields == 0)
				class1 = ARG_CLASS_MEMORY;
			else
				class1 = ARG_CLASS_NO_CLASS;
			for (i = 0; i < info->num_fields; ++i) {
				size = mono_marshal_type_size (info->fields [i].field->type, 
											   info->fields [i].mspec, 
											   &align, TRUE, klass->unicode);
				if ((info->fields [i].offset < 8) && (info->fields [i].offset + size) > 8) {
					/* Unaligned field */
					NOT_IMPLEMENTED;
				}

				/* Skip fields in other quad */
				if ((quad == 0) && (info->fields [i].offset >= 8))
					continue;
				if ((quad == 1) && (info->fields [i].offset < 8))
					continue;

				class1 = merge_argument_class_from_type (info->fields [i].field->type, class1);
			}
			g_assert (class1 != ARG_CLASS_NO_CLASS);
			args [quad] = class1;
		}
	}

	/* Post merger cleanup */
	if ((args [0] == ARG_CLASS_MEMORY) || (args [1] == ARG_CLASS_MEMORY))
		args [0] = args [1] = ARG_CLASS_MEMORY;

	/* Allocate registers */
	{
		int orig_gr = *gr;
		int orig_fr = *fr;

		ainfo->storage = ArgValuetypeInReg;
		ainfo->pair_storage [0] = ainfo->pair_storage [1] = ArgNone;
		for (quad = 0; quad < nquads; ++quad) {
			switch (args [quad]) {
			case ARG_CLASS_INTEGER:
				if (*gr >= PARAM_REGS)
					args [quad] = ARG_CLASS_MEMORY;
				else {
					ainfo->pair_storage [quad] = ArgInIReg;
					if (is_return)
						ainfo->pair_regs [quad] = return_regs [*gr];
					else
						ainfo->pair_regs [quad] = param_regs [*gr];
					(*gr) ++;
				}
				break;
			case ARG_CLASS_SSE:
				if (*fr >= FLOAT_PARAM_REGS)
					args [quad] = ARG_CLASS_MEMORY;
				else {
					ainfo->pair_storage [quad] = ArgInDoubleSSEReg;
					ainfo->pair_regs [quad] = *fr;
					(*fr) ++;
				}
				break;
			case ARG_CLASS_MEMORY:
				break;
			default:
				g_assert_not_reached ();
			}
		}

		if ((args [0] == ARG_CLASS_MEMORY) || (args [1] == ARG_CLASS_MEMORY)) {
			/* Revert possible register assignments */
			*gr = orig_gr;
			*fr = orig_fr;

			ainfo->offset = *stack_size;
			if (sig->pinvoke)
				*stack_size += ALIGN_TO (info->native_size, 8);
			else
				*stack_size += nquads * sizeof (gpointer);
			ainfo->storage = ArgOnStack;
		}
	}
}

/*
 * get_call_info:
 *
 *  Obtain information about a call according to the calling convention.
 * For AMD64, see the "System V ABI, x86-64 Architecture Processor Supplement 
 * Draft Version 0.23" document for more information.
 */
static CallInfo*
get_call_info (MonoGenericSharingContext *gsctx, MonoMemPool *mp, MonoMethodSignature *sig, gboolean is_pinvoke)
{
	guint32 i, gr, fr;
	MonoType *ret_type;
	int n = sig->hasthis + sig->param_count;
	guint32 stack_size = 0;
	CallInfo *cinfo;

	if (mp)
		cinfo = mono_mempool_alloc0 (mp, sizeof (CallInfo) + (sizeof (ArgInfo) * n));
	else
		cinfo = g_malloc0 (sizeof (CallInfo) + (sizeof (ArgInfo) * n));

	gr = 0;
	fr = 0;

	/* return value */
	{
		ret_type = mono_type_get_underlying_type (sig->ret);
		ret_type = mini_get_basic_type_from_generic (gsctx, ret_type);
		switch (ret_type->type) {
		case MONO_TYPE_BOOLEAN:
		case MONO_TYPE_I1:
		case MONO_TYPE_U1:
		case MONO_TYPE_I2:
		case MONO_TYPE_U2:
		case MONO_TYPE_CHAR:
		case MONO_TYPE_I4:
		case MONO_TYPE_U4:
		case MONO_TYPE_I:
		case MONO_TYPE_U:
		case MONO_TYPE_PTR:
		case MONO_TYPE_FNPTR:
		case MONO_TYPE_CLASS:
		case MONO_TYPE_OBJECT:
		case MONO_TYPE_SZARRAY:
		case MONO_TYPE_ARRAY:
		case MONO_TYPE_STRING:
			cinfo->ret.storage = ArgInIReg;
			cinfo->ret.reg = AMD64_RAX;
			break;
		case MONO_TYPE_U8:
		case MONO_TYPE_I8:
			cinfo->ret.storage = ArgInIReg;
			cinfo->ret.reg = AMD64_RAX;
			break;
		case MONO_TYPE_R4:
			cinfo->ret.storage = ArgInFloatSSEReg;
			cinfo->ret.reg = AMD64_XMM0;
			break;
		case MONO_TYPE_R8:
			cinfo->ret.storage = ArgInDoubleSSEReg;
			cinfo->ret.reg = AMD64_XMM0;
			break;
		case MONO_TYPE_GENERICINST:
			if (!mono_type_generic_inst_is_valuetype (sig->ret)) {
				cinfo->ret.storage = ArgInIReg;
				cinfo->ret.reg = AMD64_RAX;
				break;
			}
			/* fall through */
		case MONO_TYPE_VALUETYPE: {
			guint32 tmp_gr = 0, tmp_fr = 0, tmp_stacksize = 0;

			add_valuetype (gsctx, sig, &cinfo->ret, sig->ret, TRUE, &tmp_gr, &tmp_fr, &tmp_stacksize);
			if (cinfo->ret.storage == ArgOnStack)
				/* The caller passes the address where the value is stored */
				add_general (&gr, &stack_size, &cinfo->ret);
			break;
		}
		case MONO_TYPE_TYPEDBYREF:
			/* Same as a valuetype with size 24 */
			add_general (&gr, &stack_size, &cinfo->ret);
			;
			break;
		case MONO_TYPE_VOID:
			break;
		default:
			g_error ("Can't handle as return value 0x%x", sig->ret->type);
		}
	}

	/* this */
	if (sig->hasthis)
		add_general (&gr, &stack_size, cinfo->args + 0);

	if (!sig->pinvoke && (sig->call_convention == MONO_CALL_VARARG) && (n == 0)) {
		gr = PARAM_REGS;
		fr = FLOAT_PARAM_REGS;
		
		/* Emit the signature cookie just before the implicit arguments */
		add_general (&gr, &stack_size, &cinfo->sig_cookie);
	}

	for (i = 0; i < sig->param_count; ++i) {
		ArgInfo *ainfo = &cinfo->args [sig->hasthis + i];
		MonoType *ptype;

		if (!sig->pinvoke && (sig->call_convention == MONO_CALL_VARARG) && (i == sig->sentinelpos)) {
			/* We allways pass the sig cookie on the stack for simplicity */
			/* 
			 * Prevent implicit arguments + the sig cookie from being passed 
			 * in registers.
			 */
			gr = PARAM_REGS;
			fr = FLOAT_PARAM_REGS;

			/* Emit the signature cookie just before the implicit arguments */
			add_general (&gr, &stack_size, &cinfo->sig_cookie);
		}

		if (sig->params [i]->byref) {
			add_general (&gr, &stack_size, ainfo);
			continue;
		}
		ptype = mono_type_get_underlying_type (sig->params [i]);
		ptype = mini_get_basic_type_from_generic (gsctx, ptype);
		switch (ptype->type) {
		case MONO_TYPE_BOOLEAN:
		case MONO_TYPE_I1:
		case MONO_TYPE_U1:
			add_general (&gr, &stack_size, ainfo);
			break;
		case MONO_TYPE_I2:
		case MONO_TYPE_U2:
		case MONO_TYPE_CHAR:
			add_general (&gr, &stack_size, ainfo);
			break;
		case MONO_TYPE_I4:
		case MONO_TYPE_U4:
			add_general (&gr, &stack_size, ainfo);
			break;
		case MONO_TYPE_I:
		case MONO_TYPE_U:
		case MONO_TYPE_PTR:
		case MONO_TYPE_FNPTR:
		case MONO_TYPE_CLASS:
		case MONO_TYPE_OBJECT:
		case MONO_TYPE_STRING:
		case MONO_TYPE_SZARRAY:
		case MONO_TYPE_ARRAY:
			add_general (&gr, &stack_size, ainfo);
			break;
		case MONO_TYPE_GENERICINST:
			if (!mono_type_generic_inst_is_valuetype (ptype)) {
				add_general (&gr, &stack_size, ainfo);
				break;
			}
			/* fall through */
		case MONO_TYPE_VALUETYPE:
			add_valuetype (gsctx, sig, ainfo, sig->params [i], FALSE, &gr, &fr, &stack_size);
			break;
		case MONO_TYPE_TYPEDBYREF:
			stack_size += sizeof (MonoTypedRef);
			ainfo->storage = ArgOnStack;
			break;
		case MONO_TYPE_U8:
		case MONO_TYPE_I8:
			add_general (&gr, &stack_size, ainfo);
			break;
		case MONO_TYPE_R4:
			add_float (&fr, &stack_size, ainfo, FALSE);
			break;
		case MONO_TYPE_R8:
			add_float (&fr, &stack_size, ainfo, TRUE);
			break;
		default:
			g_assert_not_reached ();
		}
	}

	if (!sig->pinvoke && (sig->call_convention == MONO_CALL_VARARG) && (n > 0) && (sig->sentinelpos == sig->param_count)) {
		gr = PARAM_REGS;
		fr = FLOAT_PARAM_REGS;
		
		/* Emit the signature cookie just before the implicit arguments */
		add_general (&gr, &stack_size, &cinfo->sig_cookie);
	}

#ifdef PLATFORM_WIN32
	// There always is 32 bytes reserved on the stack when calling on Winx64
	stack_size += 0x20;
#endif

	if (stack_size & 0x8) {
		/* The AMD64 ABI requires each stack frame to be 16 byte aligned */
		cinfo->need_stack_align = TRUE;
		stack_size += 8;
	}

	cinfo->stack_usage = stack_size;
	cinfo->reg_usage = gr;
	cinfo->freg_usage = fr;
	return cinfo;
}

/*
 * mono_arch_get_argument_info:
 * @csig:  a method signature
 * @param_count: the number of parameters to consider
 * @arg_info: an array to store the result infos
 *
 * Gathers information on parameters such as size, alignment and
 * padding. arg_info should be large enought to hold param_count + 1 entries. 
 *
 * Returns the size of the argument area on the stack.
 */
int
mono_arch_get_argument_info (MonoMethodSignature *csig, int param_count, MonoJitArgumentInfo *arg_info)
{
	int k;
	CallInfo *cinfo = get_call_info (NULL, NULL, csig, FALSE);
	guint32 args_size = cinfo->stack_usage;

	/* The arguments are saved to a stack area in mono_arch_instrument_prolog */
	if (csig->hasthis) {
		arg_info [0].offset = 0;
	}

	for (k = 0; k < param_count; k++) {
		arg_info [k + 1].offset = ((k + csig->hasthis) * 8);
		/* FIXME: */
		arg_info [k + 1].size = 0;
	}

	g_free (cinfo);

	return args_size;
}

static int 
cpuid (int id, int* p_eax, int* p_ebx, int* p_ecx, int* p_edx)
{
#ifndef _MSC_VER
	__asm__ __volatile__ ("cpuid"
		: "=a" (*p_eax), "=b" (*p_ebx), "=c" (*p_ecx), "=d" (*p_edx)
		: "a" (id));
#else
	int info[4];
	__cpuid(info, id);
	*p_eax = info[0];
	*p_ebx = info[1];
	*p_ecx = info[2];
	*p_edx = info[3];
#endif
	return 1;
}

/*
 * Initialize the cpu to execute managed code.
 */
void
mono_arch_cpu_init (void)
{
#ifndef _MSC_VER
	guint16 fpcw;

	/* spec compliance requires running with double precision */
	__asm__  __volatile__ ("fnstcw %0\n": "=m" (fpcw));
	fpcw &= ~X86_FPCW_PRECC_MASK;
	fpcw |= X86_FPCW_PREC_DOUBLE;
	__asm__  __volatile__ ("fldcw %0\n": : "m" (fpcw));
	__asm__  __volatile__ ("fnstcw %0\n": "=m" (fpcw));
#else
	/* TODO: This is crashing on Win64 right now.
	* _control87 (_PC_53, MCW_PC);
	*/
#endif
}

/*
 * Initialize architecture specific code.
 */
void
mono_arch_init (void)
{
	InitializeCriticalSection (&mini_arch_mutex);
}

/*
 * Cleanup architecture specific code.
 */
void
mono_arch_cleanup (void)
{
	DeleteCriticalSection (&mini_arch_mutex);
}

/*
 * This function returns the optimizations supported on this cpu.
 */
guint32
mono_arch_cpu_optimizazions (guint32 *exclude_mask)
{
	int eax, ebx, ecx, edx;
	guint32 opts = 0;

	/* FIXME: AMD64 */

	*exclude_mask = 0;
	/* Feature Flags function, flags returned in EDX. */
	if (cpuid (1, &eax, &ebx, &ecx, &edx)) {
		if (edx & (1 << 15)) {
			opts |= MONO_OPT_CMOV;
			if (edx & 1)
				opts |= MONO_OPT_FCMOV;
			else
				*exclude_mask |= MONO_OPT_FCMOV;
		} else
			*exclude_mask |= MONO_OPT_CMOV;
	}
	return opts;
}

GList *
mono_arch_get_allocatable_int_vars (MonoCompile *cfg)
{
	GList *vars = NULL;
	int i;

	for (i = 0; i < cfg->num_varinfo; i++) {
		MonoInst *ins = cfg->varinfo [i];
		MonoMethodVar *vmv = MONO_VARINFO (cfg, i);

		/* unused vars */
		if (vmv->range.first_use.abs_pos >= vmv->range.last_use.abs_pos)
			continue;

		if ((ins->flags & (MONO_INST_IS_DEAD|MONO_INST_VOLATILE|MONO_INST_INDIRECT)) || 
		    (ins->opcode != OP_LOCAL && ins->opcode != OP_ARG))
			continue;

		if (mono_is_regsize_var (ins->inst_vtype)) {
			g_assert (MONO_VARINFO (cfg, i)->reg == -1);
			g_assert (i == vmv->idx);
			vars = g_list_prepend (vars, vmv);
		}
	}

	vars = mono_varlist_sort (cfg, vars, 0);

	return vars;
}

/**
 * mono_arch_compute_omit_fp:
 *
 *   Determine whenever the frame pointer can be eliminated.
 */
static void
mono_arch_compute_omit_fp (MonoCompile *cfg)
{
	MonoMethodSignature *sig;
	MonoMethodHeader *header;
	int i, locals_size;
	CallInfo *cinfo;

	if (cfg->arch.omit_fp_computed)
		return;

	header = mono_method_get_header (cfg->method);

	sig = mono_method_signature (cfg->method);

	if (!cfg->arch.cinfo)
		cfg->arch.cinfo = get_call_info (cfg->generic_sharing_context, cfg->mempool, sig, FALSE);
	cinfo = cfg->arch.cinfo;

	/*
	 * FIXME: Remove some of the restrictions.
	 */
	cfg->arch.omit_fp = TRUE;
	cfg->arch.omit_fp_computed = TRUE;

	if (cfg->disable_omit_fp)
		cfg->arch.omit_fp = FALSE;

	if (!debug_omit_fp ())
		cfg->arch.omit_fp = FALSE;
	/*
	if (cfg->method->save_lmf)
		cfg->arch.omit_fp = FALSE;
	*/
	if (cfg->flags & MONO_CFG_HAS_ALLOCA)
		cfg->arch.omit_fp = FALSE;
	if (header->num_clauses)
		cfg->arch.omit_fp = FALSE;
	if (cfg->param_area)
		cfg->arch.omit_fp = FALSE;
	if (!sig->pinvoke && (sig->call_convention == MONO_CALL_VARARG))
		cfg->arch.omit_fp = FALSE;
	if ((mono_jit_trace_calls != NULL && mono_trace_eval (cfg->method)) ||
		(cfg->prof_options & MONO_PROFILE_ENTER_LEAVE))
		cfg->arch.omit_fp = FALSE;
	for (i = 0; i < sig->param_count + sig->hasthis; ++i) {
		ArgInfo *ainfo = &cinfo->args [i];

		if (ainfo->storage == ArgOnStack) {
			/* 
			 * The stack offset can only be determined when the frame
			 * size is known.
			 */
			cfg->arch.omit_fp = FALSE;
		}
	}

	locals_size = 0;
	for (i = cfg->locals_start; i < cfg->num_varinfo; i++) {
		MonoInst *ins = cfg->varinfo [i];
		int ialign;

		locals_size += mono_type_size (ins->inst_vtype, &ialign);
	}

	if ((cfg->num_varinfo > 10000) || (locals_size >= (1 << 15))) {
		/* Avoid hitting the stack_alloc_size < (1 << 16) assertion in emit_epilog () */
		cfg->arch.omit_fp = FALSE;
	}
}

GList *
mono_arch_get_global_int_regs (MonoCompile *cfg)
{
	GList *regs = NULL;

	mono_arch_compute_omit_fp (cfg);

	if (cfg->globalra) {
		if (cfg->arch.omit_fp)
			regs = g_list_prepend (regs, (gpointer)AMD64_RBP);
 
		regs = g_list_prepend (regs, (gpointer)AMD64_RBX);
		regs = g_list_prepend (regs, (gpointer)AMD64_R12);
		regs = g_list_prepend (regs, (gpointer)AMD64_R13);
		regs = g_list_prepend (regs, (gpointer)AMD64_R14);
		regs = g_list_prepend (regs, (gpointer)AMD64_R15);
 
		regs = g_list_prepend (regs, (gpointer)AMD64_R10);
		regs = g_list_prepend (regs, (gpointer)AMD64_R9);
		regs = g_list_prepend (regs, (gpointer)AMD64_R8);
		regs = g_list_prepend (regs, (gpointer)AMD64_RDI);
		regs = g_list_prepend (regs, (gpointer)AMD64_RSI);
		regs = g_list_prepend (regs, (gpointer)AMD64_RDX);
		regs = g_list_prepend (regs, (gpointer)AMD64_RCX);
		regs = g_list_prepend (regs, (gpointer)AMD64_RAX);
	} else {
		if (cfg->arch.omit_fp)
			regs = g_list_prepend (regs, (gpointer)AMD64_RBP);

		/* We use the callee saved registers for global allocation */
		regs = g_list_prepend (regs, (gpointer)AMD64_RBX);
		regs = g_list_prepend (regs, (gpointer)AMD64_R12);
		regs = g_list_prepend (regs, (gpointer)AMD64_R13);
		regs = g_list_prepend (regs, (gpointer)AMD64_R14);
		regs = g_list_prepend (regs, (gpointer)AMD64_R15);
	}

	return regs;
}
 
GList*
mono_arch_get_global_fp_regs (MonoCompile *cfg)
{
	GList *regs = NULL;
	int i;

	/* All XMM registers */
	for (i = 0; i < 16; ++i)
		regs = g_list_prepend (regs, GINT_TO_POINTER (i));

	return regs;
}

GList*
mono_arch_get_iregs_clobbered_by_call (MonoCallInst *call)
{
	static GList *r = NULL;

	if (r == NULL) {
		GList *regs = NULL;

		regs = g_list_prepend (regs, (gpointer)AMD64_RBP);
		regs = g_list_prepend (regs, (gpointer)AMD64_RBX);
		regs = g_list_prepend (regs, (gpointer)AMD64_R12);
		regs = g_list_prepend (regs, (gpointer)AMD64_R13);
		regs = g_list_prepend (regs, (gpointer)AMD64_R14);
		regs = g_list_prepend (regs, (gpointer)AMD64_R15);

		regs = g_list_prepend (regs, (gpointer)AMD64_R10);
		regs = g_list_prepend (regs, (gpointer)AMD64_R9);
		regs = g_list_prepend (regs, (gpointer)AMD64_R8);
		regs = g_list_prepend (regs, (gpointer)AMD64_RDI);
		regs = g_list_prepend (regs, (gpointer)AMD64_RSI);
		regs = g_list_prepend (regs, (gpointer)AMD64_RDX);
		regs = g_list_prepend (regs, (gpointer)AMD64_RCX);
		regs = g_list_prepend (regs, (gpointer)AMD64_RAX);

		InterlockedCompareExchangePointer ((gpointer*)&r, regs, NULL);
	}

	return r;
}

GList*
mono_arch_get_fregs_clobbered_by_call (MonoCallInst *call)
{
	int i;
	static GList *r = NULL;

	if (r == NULL) {
		GList *regs = NULL;

		for (i = 0; i < AMD64_XMM_NREG; ++i)
			regs = g_list_prepend (regs, GINT_TO_POINTER (MONO_MAX_IREGS + i));

		InterlockedCompareExchangePointer ((gpointer*)&r, regs, NULL);
	}

	return r;
}

/*
 * mono_arch_regalloc_cost:
 *
 *  Return the cost, in number of memory references, of the action of 
 * allocating the variable VMV into a register during global register
 * allocation.
 */
guint32
mono_arch_regalloc_cost (MonoCompile *cfg, MonoMethodVar *vmv)
{
	MonoInst *ins = cfg->varinfo [vmv->idx];

	if (cfg->method->save_lmf)
		/* The register is already saved */
		/* substract 1 for the invisible store in the prolog */
		return (ins->opcode == OP_ARG) ? 0 : 1;
	else
		/* push+pop */
		return (ins->opcode == OP_ARG) ? 1 : 2;
}

/*
 * mono_arch_fill_argument_info:
 *
 *   Populate cfg->args, cfg->ret and cfg->vret_addr with information about the arguments
 * of the method.
 */
void
mono_arch_fill_argument_info (MonoCompile *cfg)
{
	MonoMethodSignature *sig;
	MonoMethodHeader *header;
	MonoInst *ins;
	int i;
	CallInfo *cinfo;

	header = mono_method_get_header (cfg->method);

	sig = mono_method_signature (cfg->method);

	cinfo = cfg->arch.cinfo;

	/*
	 * Contrary to mono_arch_allocate_vars (), the information should describe
	 * where the arguments are at the beginning of the method, not where they can be 
	 * accessed during the execution of the method. The later makes no sense for the 
	 * global register allocator, since a variable can be in more than one location.
	 */
	if (sig->ret->type != MONO_TYPE_VOID) {
		switch (cinfo->ret.storage) {
		case ArgInIReg:
		case ArgInFloatSSEReg:
		case ArgInDoubleSSEReg:
			if ((MONO_TYPE_ISSTRUCT (sig->ret) && !mono_class_from_mono_type (sig->ret)->enumtype) || (sig->ret->type == MONO_TYPE_TYPEDBYREF)) {
				cfg->vret_addr->opcode = OP_REGVAR;
				cfg->vret_addr->inst_c0 = cinfo->ret.reg;
			}
			else {
				cfg->ret->opcode = OP_REGVAR;
				cfg->ret->inst_c0 = cinfo->ret.reg;
			}
			break;
		case ArgValuetypeInReg:
			cfg->ret->opcode = OP_REGOFFSET;
			cfg->ret->inst_basereg = -1;
			cfg->ret->inst_offset = -1;
			break;
		default:
			g_assert_not_reached ();
		}
	}

	for (i = 0; i < sig->param_count + sig->hasthis; ++i) {
		ArgInfo *ainfo = &cinfo->args [i];
		MonoType *arg_type;

		ins = cfg->args [i];

		if (sig->hasthis && (i == 0))
			arg_type = &mono_defaults.object_class->byval_arg;
		else
			arg_type = sig->params [i - sig->hasthis];

		switch (ainfo->storage) {
		case ArgInIReg:
		case ArgInFloatSSEReg:
		case ArgInDoubleSSEReg:
			ins->opcode = OP_REGVAR;
			ins->inst_c0 = ainfo->reg;
			break;
		case ArgOnStack:
			ins->opcode = OP_REGOFFSET;
			ins->inst_basereg = -1;
			ins->inst_offset = -1;
			break;
		case ArgValuetypeInReg:
			/* Dummy */
			ins->opcode = OP_NOP;
			break;
		default:
			g_assert_not_reached ();
		}
	}
}
 
void
mono_arch_allocate_vars (MonoCompile *cfg)
{
	MonoMethodSignature *sig;
	MonoMethodHeader *header;
	MonoInst *ins;
	int i, offset;
	guint32 locals_stack_size, locals_stack_align;
	gint32 *offsets;
	CallInfo *cinfo;

	header = mono_method_get_header (cfg->method);

	sig = mono_method_signature (cfg->method);

	cinfo = cfg->arch.cinfo;

	mono_arch_compute_omit_fp (cfg);

	/*
	 * We use the ABI calling conventions for managed code as well.
	 * Exception: valuetypes are never passed or returned in registers.
	 */

	if (cfg->arch.omit_fp) {
		cfg->flags |= MONO_CFG_HAS_SPILLUP;
		cfg->frame_reg = AMD64_RSP;
		offset = 0;
	} else {
		/* Locals are allocated backwards from %fp */
		cfg->frame_reg = AMD64_RBP;
		offset = 0;
	}

	if (cfg->method->save_lmf) {
		/* Reserve stack space for saving LMF */
		/* mono_arch_find_jit_info () expects to find the LMF at a fixed offset */
		g_assert (offset == 0);
		if (cfg->arch.omit_fp) {
			cfg->arch.lmf_offset = offset;
			offset += sizeof (MonoLMF);
		}
		else {
			offset += sizeof (MonoLMF);
			cfg->arch.lmf_offset = -offset;
		}
	} else {
		if (cfg->arch.omit_fp)
			cfg->arch.reg_save_area_offset = offset;
		/* Reserve space for caller saved registers */
		for (i = 0; i < AMD64_NREG; ++i)
			if (AMD64_IS_CALLEE_SAVED_REG (i) && (cfg->used_int_regs & (1 << i))) {
				offset += sizeof (gpointer);
			}
	}

	if (sig->ret->type != MONO_TYPE_VOID) {
		switch (cinfo->ret.storage) {
		case ArgInIReg:
		case ArgInFloatSSEReg:
		case ArgInDoubleSSEReg:
			if ((MONO_TYPE_ISSTRUCT (sig->ret) && !mono_class_from_mono_type (sig->ret)->enumtype) || (sig->ret->type == MONO_TYPE_TYPEDBYREF)) {
				if (cfg->globalra) {
					cfg->vret_addr->opcode = OP_REGVAR;
					cfg->vret_addr->inst_c0 = cinfo->ret.reg;
				} else {
					/* The register is volatile */
					cfg->vret_addr->opcode = OP_REGOFFSET;
					cfg->vret_addr->inst_basereg = cfg->frame_reg;
					if (cfg->arch.omit_fp) {
						cfg->vret_addr->inst_offset = offset;
						offset += 8;
					} else {
						offset += 8;
						cfg->vret_addr->inst_offset = -offset;
					}
					if (G_UNLIKELY (cfg->verbose_level > 1)) {
						printf ("vret_addr =");
						mono_print_ins (cfg->vret_addr);
					}
				}
			}
			else {
				cfg->ret->opcode = OP_REGVAR;
				cfg->ret->inst_c0 = cinfo->ret.reg;
			}
			break;
		case ArgValuetypeInReg:
			/* Allocate a local to hold the result, the epilog will copy it to the correct place */
			cfg->ret->opcode = OP_REGOFFSET;
			cfg->ret->inst_basereg = cfg->frame_reg;
			if (cfg->arch.omit_fp) {
				cfg->ret->inst_offset = offset;
				offset += 16;
			} else {
				offset += 16;
				cfg->ret->inst_offset = - offset;
			}
			break;
		default:
			g_assert_not_reached ();
		}
		if (!cfg->globalra)
			cfg->ret->dreg = cfg->ret->inst_c0;
	}

	/* Allocate locals */
	if (!cfg->globalra) {
		offsets = mono_allocate_stack_slots_full (cfg, cfg->arch.omit_fp ? FALSE: TRUE, &locals_stack_size, &locals_stack_align);
		if (locals_stack_align) {
			offset += (locals_stack_align - 1);
			offset &= ~(locals_stack_align - 1);
		}
		for (i = cfg->locals_start; i < cfg->num_varinfo; i++) {
			if (offsets [i] != -1) {
				MonoInst *ins = cfg->varinfo [i];
				ins->opcode = OP_REGOFFSET;
				ins->inst_basereg = cfg->frame_reg;
				if (cfg->arch.omit_fp)
					ins->inst_offset = (offset + offsets [i]);
				else
					ins->inst_offset = - (offset + offsets [i]);
				//printf ("allocated local %d to ", i); mono_print_tree_nl (ins);
			}
		}
		offset += locals_stack_size;
	}

	if (!sig->pinvoke && (sig->call_convention == MONO_CALL_VARARG)) {
		g_assert (!cfg->arch.omit_fp);
		g_assert (cinfo->sig_cookie.storage == ArgOnStack);
		cfg->sig_cookie = cinfo->sig_cookie.offset + ARGS_OFFSET;
	}

	for (i = 0; i < sig->param_count + sig->hasthis; ++i) {
		ins = cfg->args [i];
		if (ins->opcode != OP_REGVAR) {
			ArgInfo *ainfo = &cinfo->args [i];
			gboolean inreg = TRUE;
			MonoType *arg_type;

			if (sig->hasthis && (i == 0))
				arg_type = &mono_defaults.object_class->byval_arg;
			else
				arg_type = sig->params [i - sig->hasthis];

			if (cfg->globalra) {
				/* The new allocator needs info about the original locations of the arguments */
				switch (ainfo->storage) {
				case ArgInIReg:
				case ArgInFloatSSEReg:
				case ArgInDoubleSSEReg:
					ins->opcode = OP_REGVAR;
					ins->inst_c0 = ainfo->reg;
					break;
				case ArgOnStack:
					g_assert (!cfg->arch.omit_fp);
					ins->opcode = OP_REGOFFSET;
					ins->inst_basereg = cfg->frame_reg;
					ins->inst_offset = ainfo->offset + ARGS_OFFSET;
					break;
				case ArgValuetypeInReg:
					ins->opcode = OP_REGOFFSET;
					ins->inst_basereg = cfg->frame_reg;
					/* These arguments are saved to the stack in the prolog */
					offset = ALIGN_TO (offset, sizeof (gpointer));
					if (cfg->arch.omit_fp) {
						ins->inst_offset = offset;
						offset += (ainfo->storage == ArgValuetypeInReg) ? 2 * sizeof (gpointer) : sizeof (gpointer);
					} else {
						offset += (ainfo->storage == ArgValuetypeInReg) ? 2 * sizeof (gpointer) : sizeof (gpointer);
						ins->inst_offset = - offset;
					}
					break;
				default:
					g_assert_not_reached ();
				}

				continue;
			}

			/* FIXME: Allocate volatile arguments to registers */
			if (ins->flags & (MONO_INST_VOLATILE|MONO_INST_INDIRECT))
				inreg = FALSE;

			/* 
			 * Under AMD64, all registers used to pass arguments to functions
			 * are volatile across calls.
			 * FIXME: Optimize this.
			 */
			if ((ainfo->storage == ArgInIReg) || (ainfo->storage == ArgInFloatSSEReg) || (ainfo->storage == ArgInDoubleSSEReg) || (ainfo->storage == ArgValuetypeInReg))
				inreg = FALSE;

			ins->opcode = OP_REGOFFSET;

			switch (ainfo->storage) {
			case ArgInIReg:
			case ArgInFloatSSEReg:
			case ArgInDoubleSSEReg:
				if (inreg) {
					ins->opcode = OP_REGVAR;
					ins->dreg = ainfo->reg;
				}
				break;
			case ArgOnStack:
				g_assert (!cfg->arch.omit_fp);
				ins->opcode = OP_REGOFFSET;
				ins->inst_basereg = cfg->frame_reg;
				ins->inst_offset = ainfo->offset + ARGS_OFFSET;
				break;
			case ArgValuetypeInReg:
				break;
			case ArgValuetypeAddrInIReg:
				break;  /*FIXME: Not sure what to do for this case yet on Winx64*/
			default:
				NOT_IMPLEMENTED;
			}

			if (!inreg && (ainfo->storage != ArgOnStack)) {
				ins->opcode = OP_REGOFFSET;
				ins->inst_basereg = cfg->frame_reg;
				/* These arguments are saved to the stack in the prolog */
				offset = ALIGN_TO (offset, sizeof (gpointer));
				if (cfg->arch.omit_fp) {
					ins->inst_offset = offset;
					offset += (ainfo->storage == ArgValuetypeInReg) ? 2 * sizeof (gpointer) : sizeof (gpointer);
				} else {
					offset += (ainfo->storage == ArgValuetypeInReg) ? 2 * sizeof (gpointer) : sizeof (gpointer);
					ins->inst_offset = - offset;
				}
			}
		}
	}

	cfg->stack_offset = offset;
}

void
mono_arch_create_vars (MonoCompile *cfg)
{
	MonoMethodSignature *sig;
	CallInfo *cinfo;

	sig = mono_method_signature (cfg->method);

	if (!cfg->arch.cinfo)
		cfg->arch.cinfo = get_call_info (cfg->generic_sharing_context, cfg->mempool, sig, FALSE);
	cinfo = cfg->arch.cinfo;

	if (cinfo->ret.storage == ArgValuetypeInReg)
		cfg->ret_var_is_local = TRUE;

	if ((cinfo->ret.storage != ArgValuetypeInReg) && MONO_TYPE_ISSTRUCT (sig->ret)) {
		cfg->vret_addr = mono_compile_create_var (cfg, &mono_defaults.int_class->byval_arg, OP_ARG);
		if (G_UNLIKELY (cfg->verbose_level > 1)) {
			printf ("vret_addr = ");
			mono_print_ins (cfg->vret_addr);
		}
	}
}

static void
add_outarg_reg (MonoCompile *cfg, MonoCallInst *call, MonoInst *arg, ArgStorage storage, int reg, MonoInst *tree)
{
	switch (storage) {
	case ArgInIReg:
		arg->opcode = OP_OUTARG_REG;
		arg->inst_left = tree;
		arg->inst_call = call;
		arg->backend.reg3 = reg;
		break;
	case ArgInFloatSSEReg:
		arg->opcode = OP_AMD64_OUTARG_XMMREG_R4;
		arg->inst_left = tree;
		arg->inst_call = call;
		arg->backend.reg3 = reg;
		break;
	case ArgInDoubleSSEReg:
		arg->opcode = OP_AMD64_OUTARG_XMMREG_R8;
		arg->inst_left = tree;
		arg->inst_call = call;
		arg->backend.reg3 = reg;
		break;
	default:
		g_assert_not_reached ();
	}
}

static void
add_outarg_reg2 (MonoCompile *cfg, MonoCallInst *call, ArgStorage storage, int reg, MonoInst *tree)
{
	MonoInst *ins;

	switch (storage) {
	case ArgInIReg:
		MONO_INST_NEW (cfg, ins, OP_MOVE);
		ins->dreg = mono_alloc_ireg (cfg);
		ins->sreg1 = tree->dreg;
		MONO_ADD_INS (cfg->cbb, ins);
		mono_call_inst_add_outarg_reg (cfg, call, ins->dreg, reg, FALSE);
		break;
	case ArgInFloatSSEReg:
		MONO_INST_NEW (cfg, ins, OP_AMD64_SET_XMMREG_R4);
		ins->dreg = mono_alloc_freg (cfg);
		ins->sreg1 = tree->dreg;
		MONO_ADD_INS (cfg->cbb, ins);

		mono_call_inst_add_outarg_reg (cfg, call, ins->dreg, reg, TRUE);
		break;
	case ArgInDoubleSSEReg:
		MONO_INST_NEW (cfg, ins, OP_FMOVE);
		ins->dreg = mono_alloc_freg (cfg);
		ins->sreg1 = tree->dreg;
		MONO_ADD_INS (cfg->cbb, ins);

		mono_call_inst_add_outarg_reg (cfg, call, ins->dreg, reg, TRUE);

		break;
	default:
		g_assert_not_reached ();
	}
}

static int
arg_storage_to_ldind (ArgStorage storage)
{
	switch (storage) {
	case ArgInIReg:
		return CEE_LDIND_I;
	case ArgInDoubleSSEReg:
		return CEE_LDIND_R8;
	case ArgInFloatSSEReg:
		return CEE_LDIND_R4;
	default:
		g_assert_not_reached ();
	}

	return -1;
}

static int
arg_storage_to_load_membase (ArgStorage storage)
{
	switch (storage) {
	case ArgInIReg:
		return OP_LOAD_MEMBASE;
	case ArgInDoubleSSEReg:
		return OP_LOADR8_MEMBASE;
	case ArgInFloatSSEReg:
		return OP_LOADR4_MEMBASE;
	default:
		g_assert_not_reached ();
	}

	return -1;
}

static void
emit_sig_cookie (MonoCompile *cfg, MonoCallInst *call, CallInfo *cinfo)
{
	MonoInst *arg;
	MonoMethodSignature *tmp_sig;
	MonoInst *sig_arg;
			
	/* FIXME: Add support for signature tokens to AOT */
	cfg->disable_aot = TRUE;

	g_assert (cinfo->sig_cookie.storage == ArgOnStack);

	/*
	 * mono_ArgIterator_Setup assumes the signature cookie is 
	 * passed first and all the arguments which were before it are
	 * passed on the stack after the signature. So compensate by 
	 * passing a different signature.
	 */
	tmp_sig = mono_metadata_signature_dup (call->signature);
	tmp_sig->param_count -= call->signature->sentinelpos;
	tmp_sig->sentinelpos = 0;
	memcpy (tmp_sig->params, call->signature->params + call->signature->sentinelpos, tmp_sig->param_count * sizeof (MonoType*));

	MONO_INST_NEW (cfg, sig_arg, OP_ICONST);
	sig_arg->inst_p0 = tmp_sig;

	MONO_INST_NEW (cfg, arg, OP_OUTARG);
	arg->inst_left = sig_arg;
	arg->type = STACK_PTR;

	/* prepend, so they get reversed */
	arg->next = call->out_args;
	call->out_args = arg;
}

/* 
 * take the arguments and generate the arch-specific
 * instructions to properly call the function in call.
 * This includes pushing, moving arguments to the right register
 * etc.
 */
MonoCallInst*
mono_arch_call_opcode (MonoCompile *cfg, MonoBasicBlock* bb, MonoCallInst *call, int is_virtual) {
	MonoInst *arg, *in;
	MonoMethodSignature *sig;
	int i, n, stack_size;
	CallInfo *cinfo;
	ArgInfo *ainfo;

	stack_size = 0;

	sig = call->signature;
	n = sig->param_count + sig->hasthis;

	cinfo = get_call_info (cfg->generic_sharing_context, cfg->mempool, sig, sig->pinvoke);

	if (cfg->method->save_lmf) {
		MONO_INST_NEW (cfg, arg, OP_AMD64_SAVE_SP_TO_LMF);
		arg->next = call->out_args;
		call->out_args = arg;
	}

	for (i = 0; i < n; ++i) {
		ainfo = cinfo->args + i;

		if (!sig->pinvoke && (sig->call_convention == MONO_CALL_VARARG) && (i == sig->sentinelpos)) {
			/* Emit the signature cookie just before the implicit arguments */
			emit_sig_cookie (cfg, call, cinfo);
		}

		if (is_virtual && i == 0) {
			/* the argument will be attached to the call instruction */
			in = call->args [i];
		} else {
			MONO_INST_NEW (cfg, arg, OP_OUTARG);
			in = call->args [i];
			arg->cil_code = in->cil_code;
			arg->inst_left = in;
			arg->type = in->type;
			/* prepend, so they get reversed */
			arg->next = call->out_args;
			call->out_args = arg;
#if 0
			if (!cinfo->stack_usage)
				/* Keep the assignments to the arg registers in order if possible */
				MONO_INST_LIST_ADD_TAIL (&arg->node, &call->out_args);
			else
				MONO_INST_LIST_ADD (&arg->node, &call->out_args);
#endif

			if ((i >= sig->hasthis) && (MONO_TYPE_ISSTRUCT(sig->params [i - sig->hasthis]))) {
				guint32 align;
				guint32 size;

				if (sig->params [i - sig->hasthis]->type == MONO_TYPE_TYPEDBYREF) {
					size = sizeof (MonoTypedRef);
					align = sizeof (gpointer);
				}
				else
				if (sig->pinvoke)
					size = mono_type_native_stack_size (&in->klass->byval_arg, &align);
				else {
					/* 
					 * Other backends use mini_type_stack_size (), but that
					 * aligns the size to 8, which is larger than the size of
					 * the source, leading to reads of invalid memory if the
					 * source is at the end of address space.
					 */
					size = mono_class_value_size (in->klass, &align);
				}
				if (ainfo->storage == ArgValuetypeInReg) {
					if (ainfo->pair_storage [1] == ArgNone) {
						MonoInst *load;

						/* Simpler case */

						MONO_INST_NEW (cfg, load, arg_storage_to_ldind (ainfo->pair_storage [0]));
						load->inst_left = in;

						add_outarg_reg (cfg, call, arg, ainfo->pair_storage [0], ainfo->pair_regs [0], load);
					}
					else {
						/* Trees can't be shared so make a copy */
						MonoInst *vtaddr = mono_compile_create_var (cfg, &mono_defaults.int_class->byval_arg, OP_LOCAL);
						MonoInst *load, *load2, *offset_ins;

						/* Reg1 */
						MONO_INST_NEW (cfg, load, CEE_LDIND_I);
						load->ssa_op = MONO_SSA_LOAD;
						load->inst_i0 = (cfg)->varinfo [vtaddr->inst_c0];

						NEW_ICONST (cfg, offset_ins, 0);
						MONO_INST_NEW (cfg, load2, CEE_ADD);
						load2->inst_left = load;
						load2->inst_right = offset_ins;

						MONO_INST_NEW (cfg, load, arg_storage_to_ldind (ainfo->pair_storage [0]));
						load->inst_left = load2;

						add_outarg_reg (cfg, call, arg, ainfo->pair_storage [0], ainfo->pair_regs [0], load);

						/* Reg2 */
						MONO_INST_NEW (cfg, load, CEE_LDIND_I);
						load->ssa_op = MONO_SSA_LOAD;
						load->inst_i0 = (cfg)->varinfo [vtaddr->inst_c0];

						NEW_ICONST (cfg, offset_ins, 8);
						MONO_INST_NEW (cfg, load2, CEE_ADD);
						load2->inst_left = load;
						load2->inst_right = offset_ins;

						MONO_INST_NEW (cfg, load, arg_storage_to_ldind (ainfo->pair_storage [1]));
						load->inst_left = load2;

						MONO_INST_NEW (cfg, arg, OP_OUTARG);
						arg->cil_code = in->cil_code;
						arg->type = in->type;
						/* prepend, so they get reversed */
						arg->next = call->out_args;
						call->out_args = arg;

						add_outarg_reg (cfg, call, arg, ainfo->pair_storage [1], ainfo->pair_regs [1], load);

						/* Prepend a copy inst */
						MONO_INST_NEW (cfg, arg, CEE_STIND_I);
						arg->cil_code = in->cil_code;
						arg->ssa_op = MONO_SSA_STORE;
						arg->inst_left = vtaddr;
						arg->inst_right = in;
						arg->type = in->type;

						/* prepend, so they get reversed */
						arg->next = call->out_args;
						call->out_args = arg;
					}
				}
				else if (ainfo->storage == ArgValuetypeAddrInIReg){

					/* Add a temp variable to the method*/
					MonoInst *load;
					MonoInst *vtaddr = mono_compile_create_var (cfg, &in->klass->byval_arg, OP_LOCAL);
					
					MONO_INST_NEW (cfg, load, OP_LDADDR);
					load->ssa_op = MONO_SSA_LOAD;
					load->inst_left = vtaddr;
					
					if (ainfo->pair_storage [0] == ArgInIReg) {
						/* Inserted after the copy.  Load the address of the temp to the argument regster.*/
						arg->opcode = OP_OUTARG_REG;
						arg->inst_left = load;
						arg->inst_call = call;
						arg->backend.reg3 =  ainfo->pair_regs [0];
					} 
					else {
						/* Inserted after the copy.  Load the address of the temp on the stack.*/
						arg->opcode = OP_OUTARG_VT;
						arg->inst_left = load;
						arg->type = STACK_PTR;
						arg->klass = mono_defaults.int_class;
						arg->backend.is_pinvoke = sig->pinvoke;
						arg->inst_imm = size;
					}

					/*Copy the argument to the temp variable.*/
					MONO_INST_NEW (cfg, load, OP_MEMCPY);
					load->backend.memcpy_args = mono_mempool_alloc0 (cfg->mempool, sizeof (MonoMemcpyArgs));
					load->backend.memcpy_args->size = mono_class_value_size (in->klass, &align);
					load->backend.memcpy_args->align = align;
					load->inst_left = (cfg)->varinfo [vtaddr->inst_c0];
					load->inst_right = in->inst_i0;

					// FIXME:
					g_assert_not_reached ();
					//MONO_INST_LIST_ADD (&load->node, &call->out_args);
				}
				else {
					arg->opcode = OP_OUTARG_VT;
					arg->klass = in->klass;
					arg->backend.is_pinvoke = sig->pinvoke;
					arg->inst_imm = size;
				}
			}
			else {
				switch (ainfo->storage) {
				case ArgInIReg:
					add_outarg_reg (cfg, call, arg, ainfo->storage, ainfo->reg, in);
					break;
				case ArgInFloatSSEReg:
				case ArgInDoubleSSEReg:
					add_outarg_reg (cfg, call, arg, ainfo->storage, ainfo->reg, in);
					break;
				case ArgOnStack:
					arg->opcode = OP_OUTARG;
					if (!sig->params [i - sig->hasthis]->byref) {
						if (sig->params [i - sig->hasthis]->type == MONO_TYPE_R4)
							arg->opcode = OP_OUTARG_R4;
						else
							if (sig->params [i - sig->hasthis]->type == MONO_TYPE_R8)
								arg->opcode = OP_OUTARG_R8;
					}
					break;
				default:
					g_assert_not_reached ();
				}
			}
		}
	}

	/* Handle the case where there are no implicit arguments */
	if (!sig->pinvoke && (sig->call_convention == MONO_CALL_VARARG) && (n == sig->sentinelpos)) {
		emit_sig_cookie (cfg, call, cinfo);
	}

	if (cinfo->ret.storage == ArgValuetypeInReg) {
		/* This is needed by mono_arch_emit_this_vret_args () */
		if (!cfg->arch.vret_addr_loc) {
			cfg->arch.vret_addr_loc = mono_compile_create_var (cfg, &mono_defaults.int_class->byval_arg, OP_LOCAL);
			/* Prevent it from being register allocated or optimized away */
			((MonoInst*)cfg->arch.vret_addr_loc)->flags |= MONO_INST_VOLATILE;
		}
	}

	if (cinfo->need_stack_align) {
		MONO_INST_NEW (cfg, arg, OP_AMD64_OUTARG_ALIGN_STACK);
		arg->inst_c0 = 8;
		/* prepend, so they get reversed */
		arg->next = call->out_args;
		call->out_args = arg;
	}

#ifdef PLATFORM_WIN32
	/* Always reserve 32 bytes of stack space on Win64 */
	MONO_INST_NEW (cfg, arg, OP_AMD64_OUTARG_ALIGN_STACK);
	arg->inst_c0 = 32;
	MONO_INST_LIST_ADD_TAIL (&arg->node, &call->out_args);
#endif

#if 0
	if (cfg->method->save_lmf) {
		MONO_INST_NEW (cfg, arg, OP_AMD64_SAVE_SP_TO_LMF);
		MONO_INST_LIST_ADD_TAIL (&arg->node, &call->out_args);
	}
#endif

	call->stack_usage = cinfo->stack_usage;
	cfg->param_area = MAX (cfg->param_area, call->stack_usage);
	cfg->flags |= MONO_CFG_HAS_CALLS;

	return call;
}

static void
emit_sig_cookie2 (MonoCompile *cfg, MonoCallInst *call, CallInfo *cinfo)
{
	MonoInst *arg;
	MonoMethodSignature *tmp_sig;
	MonoInst *sig_arg;

	if (call->tail_call)
		NOT_IMPLEMENTED;

	/* FIXME: Add support for signature tokens to AOT */
	cfg->disable_aot = TRUE;

	g_assert (cinfo->sig_cookie.storage == ArgOnStack);
			
	/*
	 * mono_ArgIterator_Setup assumes the signature cookie is 
	 * passed first and all the arguments which were before it are
	 * passed on the stack after the signature. So compensate by 
	 * passing a different signature.
	 */
	tmp_sig = mono_metadata_signature_dup (call->signature);
	tmp_sig->param_count -= call->signature->sentinelpos;
	tmp_sig->sentinelpos = 0;
	memcpy (tmp_sig->params, call->signature->params + call->signature->sentinelpos, tmp_sig->param_count * sizeof (MonoType*));

	MONO_INST_NEW (cfg, sig_arg, OP_ICONST);
	sig_arg->dreg = mono_alloc_ireg (cfg);
	sig_arg->inst_p0 = tmp_sig;
	MONO_ADD_INS (cfg->cbb, sig_arg);

	MONO_INST_NEW (cfg, arg, OP_X86_PUSH);
	arg->sreg1 = sig_arg->dreg;
	MONO_ADD_INS (cfg->cbb, arg);
}

void
mono_arch_emit_call (MonoCompile *cfg, MonoCallInst *call)
{
	MonoInst *arg, *in;
	MonoMethodSignature *sig;
	int i, n, stack_size;
	CallInfo *cinfo;
	ArgInfo *ainfo;

	stack_size = 0;

	sig = call->signature;
	n = sig->param_count + sig->hasthis;

	cinfo = get_call_info (cfg->generic_sharing_context, cfg->mempool, sig, sig->pinvoke);

	if (cinfo->need_stack_align) {
		MONO_EMIT_NEW_BIALU_IMM (cfg, OP_SUB_IMM, X86_ESP, X86_ESP, 8);
	}

	/*
	 * Emit all parameters passed in registers in non-reverse order for better readability
	 * and to help the optimization in emit_prolog ().
	 */
	for (i = 0; i < n; ++i) {
		ainfo = cinfo->args + i;

		in = call->args [i];

		if (ainfo->storage == ArgInIReg)
			add_outarg_reg2 (cfg, call, ainfo->storage, ainfo->reg, in);
	}

	for (i = n - 1; i >= 0; --i) {
		ainfo = cinfo->args + i;

		in = call->args [i];

		switch (ainfo->storage) {
		case ArgInIReg:
			/* Already done */
			break;
		case ArgInFloatSSEReg:
		case ArgInDoubleSSEReg:
			add_outarg_reg2 (cfg, call, ainfo->storage, ainfo->reg, in);
			break;
		case ArgOnStack:
		case ArgValuetypeInReg:
			if (ainfo->storage == ArgOnStack && call->tail_call)
				NOT_IMPLEMENTED;
			if ((i >= sig->hasthis) && (MONO_TYPE_ISSTRUCT(sig->params [i - sig->hasthis]))) {
				guint32 align;
				guint32 size;

				if (sig->params [i - sig->hasthis]->type == MONO_TYPE_TYPEDBYREF) {
					size = sizeof (MonoTypedRef);
					align = sizeof (gpointer);
				}
				else {
					if (sig->pinvoke)
						size = mono_type_native_stack_size (&in->klass->byval_arg, &align);
					else {
						/* 
						 * Other backends use mono_type_stack_size (), but that
						 * aligns the size to 8, which is larger than the size of
						 * the source, leading to reads of invalid memory if the
						 * source is at the end of address space.
						 */
						size = mono_class_value_size (in->klass, &align);
					}
				}
				g_assert (in->klass);

				if (size > 0) {
					MONO_INST_NEW (cfg, arg, OP_OUTARG_VT);
					arg->sreg1 = in->dreg;
					arg->klass = in->klass;
					arg->backend.size = size;
					arg->inst_p0 = call;
					arg->inst_p1 = mono_mempool_alloc (cfg->mempool, sizeof (ArgInfo));
					memcpy (arg->inst_p1, ainfo, sizeof (ArgInfo));

					MONO_ADD_INS (cfg->cbb, arg);
				}
			} else {
				MONO_INST_NEW (cfg, arg, OP_X86_PUSH);
				arg->sreg1 = in->dreg;
				if (!sig->params [i - sig->hasthis]->byref) {
					if (sig->params [i - sig->hasthis]->type == MONO_TYPE_R4) {
						MONO_EMIT_NEW_BIALU_IMM (cfg, OP_SUB_IMM, X86_ESP, X86_ESP, 8);
						arg->opcode = OP_STORER4_MEMBASE_REG;
						arg->inst_destbasereg = X86_ESP;
						arg->inst_offset = 0;
					} else if (sig->params [i - sig->hasthis]->type == MONO_TYPE_R8) {
						MONO_EMIT_NEW_BIALU_IMM (cfg, OP_SUB_IMM, X86_ESP, X86_ESP, 8);
						arg->opcode = OP_STORER8_MEMBASE_REG;
						arg->inst_destbasereg = X86_ESP;
						arg->inst_offset = 0;
					}
				}
				MONO_ADD_INS (cfg->cbb, arg);
			}
			break;
		default:
			g_assert_not_reached ();
		}

		if (!sig->pinvoke && (sig->call_convention == MONO_CALL_VARARG) && (i == sig->sentinelpos)) {
			/* Emit the signature cookie just before the implicit arguments */
			emit_sig_cookie2 (cfg, call, cinfo);
		}
	}

	/* Handle the case where there are no implicit arguments */
	if (!sig->pinvoke && (sig->call_convention == MONO_CALL_VARARG) && (n == sig->sentinelpos)) {
		emit_sig_cookie2 (cfg, call, cinfo);
	}

	if (sig->ret && MONO_TYPE_ISSTRUCT (sig->ret)) {
		MonoInst *vtarg;

		if (cinfo->ret.storage == ArgValuetypeInReg) {
			if (cinfo->ret.pair_storage [0] == ArgInIReg && cinfo->ret.pair_storage [1] == ArgNone) {
				/*
				 * Tell the JIT to use a more efficient calling convention: call using
				 * OP_CALL, compute the result location after the call, and save the 
				 * result there.
				 */
				call->vret_in_reg = TRUE;
			} else {
				if (call->tail_call)
					NOT_IMPLEMENTED;
				/*
				 * The valuetype is in RAX:RDX after the call, need to be copied to
				 * the stack. Push the address here, so the call instruction can
				 * access it.
				 */
				MONO_INST_NEW (cfg, vtarg, OP_X86_PUSH);
				vtarg->sreg1 = call->vret_var->dreg;
				MONO_ADD_INS (cfg->cbb, vtarg);

				/* Align stack */
				MONO_EMIT_NEW_BIALU_IMM (cfg, OP_SUB_IMM, X86_ESP, X86_ESP, 8);
			}
		}
		else {
			MONO_INST_NEW (cfg, vtarg, OP_MOVE);
			vtarg->sreg1 = call->vret_var->dreg;
			vtarg->dreg = mono_alloc_preg (cfg);
			MONO_ADD_INS (cfg->cbb, vtarg);

			mono_call_inst_add_outarg_reg (cfg, call, vtarg->dreg, cinfo->ret.reg, FALSE);
		}
	}

#ifdef PLATFORM_WIN32
	// FIXME:
	NOT_IMPLEMENTED;
#endif

	if (cfg->method->save_lmf) {
		MONO_INST_NEW (cfg, arg, OP_AMD64_SAVE_SP_TO_LMF);
		MONO_ADD_INS (cfg->cbb, arg);
	}

	call->stack_usage = cinfo->stack_usage;
}

void
mono_arch_emit_outarg_vt (MonoCompile *cfg, MonoInst *ins, MonoInst *src)
{
	MonoInst *arg;
	MonoCallInst *call = (MonoCallInst*)ins->inst_p0;
	ArgInfo *ainfo = (ArgInfo*)ins->inst_p1;
	int size = ins->backend.size;

	if (ainfo->storage == ArgValuetypeInReg) {
		MonoInst *load;
		int part;

		for (part = 0; part < 2; ++part) {
			if (ainfo->pair_storage [part] == ArgNone)
				continue;

			MONO_INST_NEW (cfg, load, arg_storage_to_load_membase (ainfo->pair_storage [part]));
			load->inst_basereg = src->dreg;
			load->inst_offset = part * sizeof (gpointer);

			switch (ainfo->pair_storage [part]) {
			case ArgInIReg:
				load->dreg = mono_alloc_ireg (cfg);
				break;
			case ArgInDoubleSSEReg:
			case ArgInFloatSSEReg:
				load->dreg = mono_alloc_freg (cfg);
				break;
			default:
				g_assert_not_reached ();
			}
			MONO_ADD_INS (cfg->cbb, load);

			add_outarg_reg2 (cfg, call, ainfo->pair_storage [part], ainfo->pair_regs [part], load);
		}
	} else {
		if (size == 8) {
			/* Can't use this for < 8 since it does an 8 byte memory load */
			MONO_INST_NEW (cfg, arg, OP_X86_PUSH_MEMBASE);
			arg->inst_basereg = src->dreg;
			arg->inst_offset = 0;
			MONO_ADD_INS (cfg->cbb, arg);
		} else if (size <= 40) {
			MONO_EMIT_NEW_BIALU_IMM (cfg, OP_SUB_IMM, X86_ESP, X86_ESP, ALIGN_TO (size, 8));
			mini_emit_memcpy2 (cfg, X86_ESP, 0, src->dreg, 0, size, 4);
		} else {
			MONO_INST_NEW (cfg, arg, OP_X86_PUSH_OBJ);
			arg->inst_basereg = src->dreg;
			arg->inst_offset = 0;
			arg->inst_imm = size;
			MONO_ADD_INS (cfg->cbb, arg);
		}
	}
}

void
mono_arch_emit_setret (MonoCompile *cfg, MonoMethod *method, MonoInst *val)
{
	MonoType *ret = mono_type_get_underlying_type (mono_method_signature (method)->ret);

	if (!ret->byref) {
		if (ret->type == MONO_TYPE_R4) {
			MONO_EMIT_NEW_UNALU (cfg, OP_AMD64_SET_XMMREG_R4, cfg->ret->dreg, val->dreg);
			return;
		} else if (ret->type == MONO_TYPE_R8) {
			MONO_EMIT_NEW_UNALU (cfg, OP_FMOVE, cfg->ret->dreg, val->dreg);
			return;
		}
	}
			
	MONO_EMIT_NEW_UNALU (cfg, OP_MOVE, cfg->ret->dreg, val->dreg);
}

#define EMIT_COND_BRANCH(ins,cond,sign) \
if (ins->flags & MONO_INST_BRLABEL) { \
        if (ins->inst_i0->inst_c0) { \
	        x86_branch (code, cond, cfg->native_code + ins->inst_i0->inst_c0, sign); \
        } else { \
	        mono_add_patch_info (cfg, code - cfg->native_code, MONO_PATCH_INFO_LABEL, ins->inst_i0); \
	        if ((cfg->opt & MONO_OPT_BRANCH) && \
                    x86_is_imm8 (ins->inst_i0->inst_c1 - cpos)) \
		        x86_branch8 (code, cond, 0, sign); \
                else \
	                x86_branch32 (code, cond, 0, sign); \
        } \
} else { \
        if (ins->inst_true_bb->native_offset) { \
	        x86_branch (code, cond, cfg->native_code + ins->inst_true_bb->native_offset, sign); \
        } else { \
	        mono_add_patch_info (cfg, code - cfg->native_code, MONO_PATCH_INFO_BB, ins->inst_true_bb); \
	        if ((cfg->opt & MONO_OPT_BRANCH) && \
                    x86_is_imm8 (ins->inst_true_bb->max_offset - cpos)) \
		        x86_branch8 (code, cond, 0, sign); \
                else \
	                x86_branch32 (code, cond, 0, sign); \
        } \
}

/* emit an exception if condition is fail */
#define EMIT_COND_SYSTEM_EXCEPTION(cond,signed,exc_name)            \
        do {                                                        \
		MonoInst *tins = mono_branch_optimize_exception_target (cfg, bb, exc_name); \
		if (tins == NULL) {										\
			mono_add_patch_info (cfg, code - cfg->native_code,   \
					MONO_PATCH_INFO_EXC, exc_name);  \
			x86_branch32 (code, cond, 0, signed);               \
		} else {	\
			EMIT_COND_BRANCH (tins, cond, signed);	\
		}			\
	} while (0); 

#define EMIT_FPCOMPARE(code) do { \
	amd64_fcompp (code); \
	amd64_fnstsw (code); \
} while (0); 

#define EMIT_SSE2_FPFUNC(code, op, dreg, sreg1) do { \
    amd64_movsd_membase_reg (code, AMD64_RSP, -8, (sreg1)); \
	amd64_fld_membase (code, AMD64_RSP, -8, TRUE); \
	amd64_ ##op (code); \
	amd64_fst_membase (code, AMD64_RSP, -8, TRUE, TRUE); \
	amd64_movsd_reg_membase (code, (dreg), AMD64_RSP, -8); \
} while (0);

static guint8*
emit_call_body (MonoCompile *cfg, guint8 *code, guint32 patch_type, gconstpointer data)
{
	/* 
	 * FIXME: Add support for thunks
	 */
	{
		gboolean near_call = FALSE;

		/*
		 * Indirect calls are expensive so try to make a near call if possible.
		 * The caller memory is allocated by the code manager so it is 
		 * guaranteed to be at a 32 bit offset.
		 */

		if (patch_type != MONO_PATCH_INFO_ABS) {
			/* The target is in memory allocated using the code manager */
			near_call = TRUE;

			if ((patch_type == MONO_PATCH_INFO_METHOD) || (patch_type == MONO_PATCH_INFO_METHOD_JUMP)) {
				if (((MonoMethod*)data)->klass->image->assembly->aot_module)
					/* The callee might be an AOT method */
					near_call = FALSE;
				if (((MonoMethod*)data)->dynamic)
					/* The target is in malloc-ed memory */
					near_call = FALSE;
			}

			if (patch_type == MONO_PATCH_INFO_INTERNAL_METHOD) {
				/* 
				 * The call might go directly to a native function without
				 * the wrapper.
				 */
				MonoJitICallInfo *mi = mono_find_jit_icall_by_name (data);
				if (mi) {
					gconstpointer target = mono_icall_get_wrapper (mi);
					if ((((guint64)target) >> 32) != 0)
						near_call = FALSE;
				}
			}
		}
		else {
			if (mono_find_class_init_trampoline_by_addr (data))
				near_call = TRUE;
			else {
				MonoJitICallInfo *info = mono_find_jit_icall_by_addr (data);
				if (info) {
					if ((cfg->method->wrapper_type == MONO_WRAPPER_MANAGED_TO_NATIVE) && 
						strstr (cfg->method->name, info->name)) {
						/* A call to the wrapped function */
						if ((((guint64)data) >> 32) == 0)
							near_call = TRUE;
					}
					else if (info->func == info->wrapper) {
						/* No wrapper */
						if ((((guint64)info->func) >> 32) == 0)
							near_call = TRUE;
					}
					else {
						/* See the comment in mono_codegen () */
						if ((info->name [0] != 'v') || (strstr (info->name, "ves_array_new_va_") == NULL && strstr (info->name, "ves_array_element_address_") == NULL))
							near_call = TRUE;
					}
				}
				else if ((((guint64)data) >> 32) == 0)
					near_call = TRUE;
			}
		}

		if (cfg->method->dynamic)
			/* These methods are allocated using malloc */
			near_call = FALSE;

		if (cfg->compile_aot)
			near_call = TRUE;

#ifdef MONO_ARCH_NOMAP32BIT
		near_call = FALSE;
#endif

		if (near_call) {
			/* 
			 * Align the call displacement to an address divisible by 4 so it does
			 * not span cache lines. This is required for code patching to work on SMP
			 * systems.
			 */
			if (((guint32)(code + 1 - cfg->native_code) % 4) != 0)
				amd64_padding (code, 4 - ((guint32)(code + 1 - cfg->native_code) % 4));
			mono_add_patch_info (cfg, code - cfg->native_code, patch_type, data);
			amd64_call_code (code, 0);
		}
		else {
			mono_add_patch_info (cfg, code - cfg->native_code, patch_type, data);
			amd64_set_reg_template (code, GP_SCRATCH_REG);
			amd64_call_reg (code, GP_SCRATCH_REG);
		}
	}

	return code;
}

static inline guint8*
emit_call (MonoCompile *cfg, guint8 *code, guint32 patch_type, gconstpointer data, gboolean win64_adjust_stack)
{
#ifdef PLATFORM_WIN32
	if (win64_adjust_stack)
		amd64_alu_reg_imm (code, X86_SUB, AMD64_RSP, 32);
#endif
	code = emit_call_body (cfg, code, patch_type, data);
#ifdef PLATFORM_WIN32
	if (win64_adjust_stack)
		amd64_alu_reg_imm (code, X86_ADD, AMD64_RSP, 32);
#endif	
	
	return code;
}

static inline int
store_membase_imm_to_store_membase_reg (int opcode)
{
	switch (opcode) {
	case OP_STORE_MEMBASE_IMM:
		return OP_STORE_MEMBASE_REG;
	case OP_STOREI4_MEMBASE_IMM:
		return OP_STOREI4_MEMBASE_REG;
	case OP_STOREI8_MEMBASE_IMM:
		return OP_STOREI8_MEMBASE_REG;
	}

	return -1;
}

#define INST_IGNORES_CFLAGS(opcode) (!(((opcode) == OP_ADC) || ((opcode) == OP_ADC_IMM) || ((opcode) == OP_IADC) || ((opcode) == OP_IADC_IMM) || ((opcode) == OP_SBB) || ((opcode) == OP_SBB_IMM) || ((opcode) == OP_ISBB) || ((opcode) == OP_ISBB_IMM)))

/*
 * mono_arch_peephole_pass_1:
 *
 *   Perform peephole opts which should/can be performed before local regalloc
 */
void
mono_arch_peephole_pass_1 (MonoCompile *cfg, MonoBasicBlock *bb)
{
	MonoInst *ins, *n;

	MONO_BB_FOR_EACH_INS_SAFE (bb, n, ins) {
		MonoInst *last_ins = ins->prev;

		switch (ins->opcode) {
		case OP_ADD_IMM:
		case OP_IADD_IMM:
		case OP_LADD_IMM:
			if ((ins->sreg1 < MONO_MAX_IREGS) && (ins->dreg >= MONO_MAX_IREGS) && (ins->inst_imm > 0)) {
				/* 
				 * X86_LEA is like ADD, but doesn't have the
				 * sreg1==dreg restriction. inst_imm > 0 is needed since LEA sign-extends 
				 * its operand to 64 bit.
				 */
				ins->opcode = OP_X86_LEA_MEMBASE;
				ins->inst_basereg = ins->sreg1;
			}
			break;
		case OP_LXOR:
		case OP_IXOR:
			if ((ins->sreg1 == ins->sreg2) && (ins->sreg1 == ins->dreg)) {
				MonoInst *ins2;

				/* 
				 * Replace STORE_MEMBASE_IMM 0 with STORE_MEMBASE_REG since 
				 * the latter has length 2-3 instead of 6 (reverse constant
				 * propagation). These instruction sequences are very common
				 * in the initlocals bblock.
				 */
				for (ins2 = ins->next; ins2; ins2 = ins2->next) {
					if (((ins2->opcode == OP_STORE_MEMBASE_IMM) || (ins2->opcode == OP_STOREI4_MEMBASE_IMM) || (ins2->opcode == OP_STOREI8_MEMBASE_IMM) || (ins2->opcode == OP_STORE_MEMBASE_IMM)) && (ins2->inst_imm == 0)) {
						ins2->opcode = store_membase_imm_to_store_membase_reg (ins2->opcode);
						ins2->sreg1 = ins->dreg;
					} else if ((ins2->opcode == OP_STOREI1_MEMBASE_IMM) || (ins2->opcode == OP_STOREI2_MEMBASE_IMM) || (ins2->opcode == OP_STOREI8_MEMBASE_REG) || (ins2->opcode == OP_STORE_MEMBASE_REG)) {
						/* Continue */
					} else if (((ins2->opcode == OP_ICONST) || (ins2->opcode == OP_I8CONST)) && (ins2->dreg == ins->dreg) && (ins2->inst_c0 == 0)) {
						NULLIFY_INS (ins2);
						/* Continue */
					} else {
						break;
					}
				}
			}
			break;
		case OP_COMPARE_IMM:
		case OP_LCOMPARE_IMM:
			/* OP_COMPARE_IMM (reg, 0) 
			 * --> 
			 * OP_AMD64_TEST_NULL (reg) 
			 */
			if (!ins->inst_imm)
				ins->opcode = OP_AMD64_TEST_NULL;
			break;
		case OP_ICOMPARE_IMM:
			if (!ins->inst_imm)
				ins->opcode = OP_X86_TEST_NULL;
			break;
		case OP_AMD64_ICOMPARE_MEMBASE_IMM:
			/* 
			 * OP_STORE_MEMBASE_REG reg, offset(basereg)
			 * OP_X86_COMPARE_MEMBASE_IMM offset(basereg), imm
			 * -->
			 * OP_STORE_MEMBASE_REG reg, offset(basereg)
			 * OP_COMPARE_IMM reg, imm
			 *
			 * Note: if imm = 0 then OP_COMPARE_IMM replaced with OP_X86_TEST_NULL
			 */
			if (last_ins && (last_ins->opcode == OP_STOREI4_MEMBASE_REG) &&
			    ins->inst_basereg == last_ins->inst_destbasereg &&
			    ins->inst_offset == last_ins->inst_offset) {
					ins->opcode = OP_ICOMPARE_IMM;
					ins->sreg1 = last_ins->sreg1;

					/* check if we can remove cmp reg,0 with test null */
					if (!ins->inst_imm)
						ins->opcode = OP_X86_TEST_NULL;
				}

			break;
		}

		mono_peephole_ins (bb, ins);
	}
}

void
mono_arch_peephole_pass_2 (MonoCompile *cfg, MonoBasicBlock *bb)
{
	MonoInst *ins, *n;

	MONO_BB_FOR_EACH_INS_SAFE (bb, n, ins) {
		switch (ins->opcode) {
		case OP_ICONST:
		case OP_I8CONST: {
			/* reg = 0 -> XOR (reg, reg) */
			/* XOR sets cflags on x86, so we cant do it always */
			if (ins->inst_c0 == 0 && (!ins->next || (ins->next && INST_IGNORES_CFLAGS (ins->next->opcode)))) {
				ins->opcode = OP_LXOR;
				ins->sreg1 = ins->dreg;
				ins->sreg2 = ins->dreg;
				/* Fall through */
			} else {
				break;
			}
		}
		case OP_LXOR:
			/*
			 * Use IXOR to avoid a rex prefix if possible. The cpu will sign extend the 
			 * 0 result into 64 bits.
			 */
			if ((ins->sreg1 == ins->sreg2) && (ins->sreg1 == ins->dreg)) {
				ins->opcode = OP_IXOR;
			}
			/* Fall through */
		case OP_IXOR:
			if ((ins->sreg1 == ins->sreg2) && (ins->sreg1 == ins->dreg)) {
				MonoInst *ins2;

				/* 
				 * Replace STORE_MEMBASE_IMM 0 with STORE_MEMBASE_REG since 
				 * the latter has length 2-3 instead of 6 (reverse constant
				 * propagation). These instruction sequences are very common
				 * in the initlocals bblock.
				 */
				for (ins2 = ins->next; ins2; ins2 = ins2->next) {
					if (((ins2->opcode == OP_STORE_MEMBASE_IMM) || (ins2->opcode == OP_STOREI4_MEMBASE_IMM) || (ins2->opcode == OP_STOREI8_MEMBASE_IMM) || (ins2->opcode == OP_STORE_MEMBASE_IMM)) && (ins2->inst_imm == 0)) {
						ins2->opcode = store_membase_imm_to_store_membase_reg (ins2->opcode);
						ins2->sreg1 = ins->dreg;
					} else if ((ins2->opcode == OP_STOREI1_MEMBASE_IMM) || (ins2->opcode == OP_STOREI2_MEMBASE_IMM) || (ins2->opcode == OP_STOREI4_MEMBASE_REG) || (ins2->opcode == OP_STOREI8_MEMBASE_REG) || (ins2->opcode == OP_STORE_MEMBASE_REG)) {
						/* Continue */
					} else if (((ins2->opcode == OP_ICONST) || (ins2->opcode == OP_I8CONST)) && (ins2->dreg == ins->dreg) && (ins2->inst_c0 == 0)) {
						NULLIFY_INS (ins2);
						/* Continue */
					} else {
						break;
					}
				}
			}
			break;
		case OP_IADD_IMM:
			if ((ins->inst_imm == 1) && (ins->dreg == ins->sreg1))
				ins->opcode = OP_X86_INC_REG;
			break;
		case OP_ISUB_IMM:
			if ((ins->inst_imm == 1) && (ins->dreg == ins->sreg1))
				ins->opcode = OP_X86_DEC_REG;
			break;
		}

		mono_peephole_ins (bb, ins);
	}
}

#define NEW_INS(cfg,ins,dest,op) do {	\
		MONO_INST_NEW ((cfg), (dest), (op)); \
        (dest)->cil_code = (ins)->cil_code; \
        mono_bblock_insert_before_ins (bb, ins, (dest)); \
	} while (0)

/*
 * mono_arch_lowering_pass:
 *
 *  Converts complex opcodes into simpler ones so that each IR instruction
 * corresponds to one machine instruction.
 */
void
mono_arch_lowering_pass (MonoCompile *cfg, MonoBasicBlock *bb)
{
	MonoInst *ins, *n, *temp;

	if (bb->max_vreg > cfg->rs->next_vreg)
		cfg->rs->next_vreg = bb->max_vreg;

	/*
	 * FIXME: Need to add more instructions, but the current machine 
	 * description can't model some parts of the composite instructions like
	 * cdq.
	 */
	MONO_BB_FOR_EACH_INS_SAFE (bb, n, ins) {
		switch (ins->opcode) {
		case OP_DIV_IMM:
		case OP_REM_IMM:
		case OP_IDIV_IMM:
		case OP_IREM_IMM:
		case OP_IDIV_UN_IMM:
		case OP_IREM_UN_IMM:
			mono_decompose_op_imm (cfg, bb, ins);
			break;
		case OP_COMPARE_IMM:
		case OP_LCOMPARE_IMM:
			if (!amd64_is_imm32 (ins->inst_imm)) {
				NEW_INS (cfg, ins, temp, OP_I8CONST);
				temp->inst_c0 = ins->inst_imm;
				if (cfg->globalra)
					temp->dreg = mono_alloc_ireg (cfg);
				else
					temp->dreg = mono_regstate_next_int (cfg->rs);
				ins->opcode = OP_COMPARE;
				ins->sreg2 = temp->dreg;
			}
			break;
		case OP_LOAD_MEMBASE:
		case OP_LOADI8_MEMBASE:
			if (!amd64_is_imm32 (ins->inst_offset)) {
				NEW_INS (cfg, ins, temp, OP_I8CONST);
				temp->inst_c0 = ins->inst_offset;
				if (cfg->globalra)
					temp->dreg = mono_alloc_ireg (cfg);
				else
					temp->dreg = mono_regstate_next_int (cfg->rs);
				ins->opcode = OP_AMD64_LOADI8_MEMINDEX;
				ins->inst_indexreg = temp->dreg;
			}
			break;
		case OP_STORE_MEMBASE_IMM:
		case OP_STOREI8_MEMBASE_IMM:
			if (!amd64_is_imm32 (ins->inst_imm)) {
				NEW_INS (cfg, ins, temp, OP_I8CONST);
				temp->inst_c0 = ins->inst_imm;
				if (cfg->globalra)
					temp->dreg = mono_alloc_ireg (cfg);
				else
					temp->dreg = mono_regstate_next_int (cfg->rs);
				ins->opcode = OP_STOREI8_MEMBASE_REG;
				ins->sreg1 = temp->dreg;
			}
			break;
		default:
			break;
		}
	}

	bb->max_vreg = cfg->rs->next_vreg;
}

static const int 
branch_cc_table [] = {
	X86_CC_EQ, X86_CC_GE, X86_CC_GT, X86_CC_LE, X86_CC_LT,
	X86_CC_NE, X86_CC_GE, X86_CC_GT, X86_CC_LE, X86_CC_LT,
	X86_CC_O, X86_CC_NO, X86_CC_C, X86_CC_NC
};

/* Maps CMP_... constants to X86_CC_... constants */
static const int
cc_table [] = {
	X86_CC_EQ, X86_CC_NE, X86_CC_LE, X86_CC_GE, X86_CC_LT, X86_CC_GT,
	X86_CC_LE, X86_CC_GE, X86_CC_LT, X86_CC_GT
};

static const int
cc_signed_table [] = {
	TRUE, TRUE, TRUE, TRUE, TRUE, TRUE,
	FALSE, FALSE, FALSE, FALSE
};

/*#include "cprop.c"*/

static unsigned char*
emit_float_to_int (MonoCompile *cfg, guchar *code, int dreg, int sreg, int size, gboolean is_signed)
{
	amd64_sse_cvttsd2si_reg_reg (code, dreg, sreg);

	if (size == 1)
		amd64_widen_reg (code, dreg, dreg, is_signed, FALSE);
	else if (size == 2)
		amd64_widen_reg (code, dreg, dreg, is_signed, TRUE);
	return code;
}

static unsigned char*
mono_emit_stack_alloc (guchar *code, MonoInst* tree)
{
	int sreg = tree->sreg1;
	int need_touch = FALSE;

#if defined(PLATFORM_WIN32) || defined(MONO_ARCH_SIGSEGV_ON_ALTSTACK)
	if (!tree->flags & MONO_INST_INIT)
		need_touch = TRUE;
#endif

	if (need_touch) {
		guint8* br[5];

		/*
		 * Under Windows:
		 * If requested stack size is larger than one page,
		 * perform stack-touch operation
		 */
		/*
		 * Generate stack probe code.
		 * Under Windows, it is necessary to allocate one page at a time,
		 * "touching" stack after each successful sub-allocation. This is
		 * because of the way stack growth is implemented - there is a
		 * guard page before the lowest stack page that is currently commited.
		 * Stack normally grows sequentially so OS traps access to the
		 * guard page and commits more pages when needed.
		 */
		amd64_test_reg_imm (code, sreg, ~0xFFF);
		br[0] = code; x86_branch8 (code, X86_CC_Z, 0, FALSE);

		br[2] = code; /* loop */
		amd64_alu_reg_imm (code, X86_SUB, AMD64_RSP, 0x1000);
		amd64_test_membase_reg (code, AMD64_RSP, 0, AMD64_RSP);
		amd64_alu_reg_imm (code, X86_SUB, sreg, 0x1000);
		amd64_alu_reg_imm (code, X86_CMP, sreg, 0x1000);
		br[3] = code; x86_branch8 (code, X86_CC_AE, 0, FALSE);
		amd64_patch (br[3], br[2]);
		amd64_test_reg_reg (code, sreg, sreg);
		br[4] = code; x86_branch8 (code, X86_CC_Z, 0, FALSE);
		amd64_alu_reg_reg (code, X86_SUB, AMD64_RSP, sreg);

		br[1] = code; x86_jump8 (code, 0);

		amd64_patch (br[0], code);
		amd64_alu_reg_reg (code, X86_SUB, AMD64_RSP, sreg);
		amd64_patch (br[1], code);
		amd64_patch (br[4], code);
	}
	else
		amd64_alu_reg_reg (code, X86_SUB, AMD64_RSP, tree->sreg1);

	if (tree->flags & MONO_INST_INIT) {
		int offset = 0;
		if (tree->dreg != AMD64_RAX && sreg != AMD64_RAX) {
			amd64_push_reg (code, AMD64_RAX);
			offset += 8;
		}
		if (tree->dreg != AMD64_RCX && sreg != AMD64_RCX) {
			amd64_push_reg (code, AMD64_RCX);
			offset += 8;
		}
		if (tree->dreg != AMD64_RDI && sreg != AMD64_RDI) {
			amd64_push_reg (code, AMD64_RDI);
			offset += 8;
		}
		
		amd64_shift_reg_imm (code, X86_SHR, sreg, 3);
		if (sreg != AMD64_RCX)
			amd64_mov_reg_reg (code, AMD64_RCX, sreg, 8);
		amd64_alu_reg_reg (code, X86_XOR, AMD64_RAX, AMD64_RAX);
				
		amd64_lea_membase (code, AMD64_RDI, AMD64_RSP, offset);
		amd64_cld (code);
		amd64_prefix (code, X86_REP_PREFIX);
		amd64_stosl (code);
		
		if (tree->dreg != AMD64_RDI && sreg != AMD64_RDI)
			amd64_pop_reg (code, AMD64_RDI);
		if (tree->dreg != AMD64_RCX && sreg != AMD64_RCX)
			amd64_pop_reg (code, AMD64_RCX);
		if (tree->dreg != AMD64_RAX && sreg != AMD64_RAX)
			amd64_pop_reg (code, AMD64_RAX);
	}
	return code;
}

static guint8*
emit_move_return_value (MonoCompile *cfg, MonoInst *ins, guint8 *code)
{
	CallInfo *cinfo;
	guint32 quad;

	/* Move return value to the target register */
	/* FIXME: do this in the local reg allocator */
	switch (ins->opcode) {
	case OP_CALL:
	case OP_CALL_REG:
	case OP_CALL_MEMBASE:
	case OP_LCALL:
	case OP_LCALL_REG:
	case OP_LCALL_MEMBASE:
		g_assert (ins->dreg == AMD64_RAX);
		break;
	case OP_FCALL:
	case OP_FCALL_REG:
	case OP_FCALL_MEMBASE:
		if (((MonoCallInst*)ins)->signature->ret->type == MONO_TYPE_R4) {
			amd64_sse_cvtss2sd_reg_reg (code, ins->dreg, AMD64_XMM0);
		}
		else {
			if (ins->dreg != AMD64_XMM0)
				amd64_sse_movsd_reg_reg (code, ins->dreg, AMD64_XMM0);
		}
		break;
	case OP_VCALL:
	case OP_VCALL_REG:
	case OP_VCALL_MEMBASE:
	case OP_VCALL2:
	case OP_VCALL2_REG:
	case OP_VCALL2_MEMBASE:
		cinfo = get_call_info (cfg->generic_sharing_context, cfg->mempool, ((MonoCallInst*)ins)->signature, FALSE);
		if (cinfo->ret.storage == ArgValuetypeInReg) {
<<<<<<< HEAD
			/* Pop the destination address from the stack */
			amd64_alu_reg_imm (code, X86_ADD, AMD64_RSP, 8);
			amd64_pop_reg (code, AMD64_RCX);
=======
			MonoInst *loc = cfg->arch.vret_addr_loc;

			/* Load the destination address */
			g_assert (loc->opcode == OP_REGOFFSET);
			amd64_mov_reg_membase (code, AMD64_RCX, loc->inst_basereg, loc->inst_offset, 8);
>>>>>>> c1434fe7

			for (quad = 0; quad < 2; quad ++) {
				switch (cinfo->ret.pair_storage [quad]) {
				case ArgInIReg:
					amd64_mov_membase_reg (code, AMD64_RCX, (quad * 8), cinfo->ret.pair_regs [quad], 8);
					break;
				case ArgInFloatSSEReg:
					amd64_movss_membase_reg (code, AMD64_RCX, (quad * 8), cinfo->ret.pair_regs [quad]);
					break;
				case ArgInDoubleSSEReg:
					amd64_movsd_membase_reg (code, AMD64_RCX, (quad * 8), cinfo->ret.pair_regs [quad]);
					break;
				case ArgNone:
					break;
				default:
					NOT_IMPLEMENTED;
				}
			}
		}
		break;
	}

	return code;
}

/*
 * emit_tls_get:
 * @code: buffer to store code to
 * @dreg: hard register where to place the result
 * @tls_offset: offset info
 *
 * emit_tls_get emits in @code the native code that puts in the dreg register
 * the item in the thread local storage identified by tls_offset.
 *
 * Returns: a pointer to the end of the stored code
 */
static guint8*
emit_tls_get (guint8* code, int dreg, int tls_offset)
{
	if (optimize_for_xen) {
		x86_prefix (code, X86_FS_PREFIX);
		amd64_mov_reg_mem (code, dreg, 0, 8);
		amd64_mov_reg_membase (code, dreg, dreg, tls_offset, 8);
	} else {
		x86_prefix (code, X86_FS_PREFIX);
		amd64_mov_reg_mem (code, dreg, tls_offset, 8);
	}
	return code;
}

/*
 * emit_load_volatile_arguments:
 *
 *  Load volatile arguments from the stack to the original input registers.
 * Required before a tail call.
 */
static guint8*
emit_load_volatile_arguments (MonoCompile *cfg, guint8 *code)
{
	MonoMethod *method = cfg->method;
	MonoMethodSignature *sig;
	MonoInst *ins;
	CallInfo *cinfo;
	guint32 i, quad;

	/* FIXME: Generate intermediate code instead */

	sig = mono_method_signature (method);

	cinfo = cfg->arch.cinfo;
	
	/* This is the opposite of the code in emit_prolog */
	if (sig->ret->type != MONO_TYPE_VOID) {
		if (cfg->vret_addr && (cfg->vret_addr->opcode != OP_REGVAR))
			amd64_mov_reg_membase (code, cinfo->ret.reg, cfg->vret_addr->inst_basereg, cfg->vret_addr->inst_offset, 8);
	}

	for (i = 0; i < sig->param_count + sig->hasthis; ++i) {
		ArgInfo *ainfo = cinfo->args + i;
		MonoType *arg_type;
		ins = cfg->args [i];

		if (sig->hasthis && (i == 0))
			arg_type = &mono_defaults.object_class->byval_arg;
		else
			arg_type = sig->params [i - sig->hasthis];

		if (ins->opcode != OP_REGVAR) {
			switch (ainfo->storage) {
			case ArgInIReg: {
				guint32 size = 8;

				/* FIXME: I1 etc */
				amd64_mov_reg_membase (code, ainfo->reg, ins->inst_basereg, ins->inst_offset, size);
				break;
			}
			case ArgInFloatSSEReg:
				amd64_movss_reg_membase (code, ainfo->reg, ins->inst_basereg, ins->inst_offset);
				break;
			case ArgInDoubleSSEReg:
				amd64_movsd_reg_membase (code, ainfo->reg, ins->inst_basereg, ins->inst_offset);
				break;
			case ArgValuetypeInReg:
				for (quad = 0; quad < 2; quad ++) {
					switch (ainfo->pair_storage [quad]) {
					case ArgInIReg:
						amd64_mov_reg_membase (code, ainfo->pair_regs [quad], ins->inst_basereg, ins->inst_offset + (quad * sizeof (gpointer)), sizeof (gpointer));
						break;
					case ArgInFloatSSEReg:
					case ArgInDoubleSSEReg:
						g_assert_not_reached ();
						break;
					case ArgNone:
						break;
					default:
						g_assert_not_reached ();
					}
				}
				break;
			default:
				break;
			}
		}
		else {
			g_assert (ainfo->storage == ArgInIReg);

			amd64_mov_reg_reg (code, ainfo->reg, ins->dreg, 8);
		}
	}

	return code;
}

#define REAL_PRINT_REG(text,reg) \
mono_assert (reg >= 0); \
amd64_push_reg (code, AMD64_RAX); \
amd64_push_reg (code, AMD64_RDX); \
amd64_push_reg (code, AMD64_RCX); \
amd64_push_reg (code, reg); \
amd64_push_imm (code, reg); \
amd64_push_imm (code, text " %d %p\n"); \
amd64_mov_reg_imm (code, AMD64_RAX, printf); \
amd64_call_reg (code, AMD64_RAX); \
amd64_alu_reg_imm (code, X86_ADD, AMD64_RSP, 3*4); \
amd64_pop_reg (code, AMD64_RCX); \
amd64_pop_reg (code, AMD64_RDX); \
amd64_pop_reg (code, AMD64_RAX);

/* benchmark and set based on cpu */
#define LOOP_ALIGNMENT 8
#define bb_is_loop_start(bb) ((bb)->loop_body_start && (bb)->nesting)

void
mono_arch_output_basic_block (MonoCompile *cfg, MonoBasicBlock *bb)
{
	MonoInst *ins;
	MonoCallInst *call;
	guint offset;
	guint8 *code = cfg->native_code + cfg->code_len;
	MonoInst *last_ins = NULL;
	guint last_offset = 0;
	int max_len, cpos;

	if (cfg->opt & MONO_OPT_LOOP) {
		int pad, align = LOOP_ALIGNMENT;
		/* set alignment depending on cpu */
		if (bb_is_loop_start (bb) && (pad = (cfg->code_len & (align - 1)))) {
			pad = align - pad;
			/*g_print ("adding %d pad at %x to loop in %s\n", pad, cfg->code_len, cfg->method->name);*/
			amd64_padding (code, pad);
			cfg->code_len += pad;
			bb->native_offset = cfg->code_len;
		}
	}

	if (cfg->verbose_level > 2)
		g_print ("Basic block %d starting at offset 0x%x\n", bb->block_num, bb->native_offset);

	cpos = bb->max_offset;

	if (cfg->prof_options & MONO_PROFILE_COVERAGE) {
		MonoProfileCoverageInfo *cov = cfg->coverage_info;
		g_assert (!cfg->compile_aot);
		cpos += 6;

		cov->data [bb->dfn].cil_code = bb->cil_code;
		amd64_mov_reg_imm (code, AMD64_R11, (guint64)&cov->data [bb->dfn].count);
		/* this is not thread save, but good enough */
		amd64_inc_membase (code, AMD64_R11, 0);
	}

	offset = code - cfg->native_code;

	mono_debug_open_block (cfg, bb, offset);

	MONO_BB_FOR_EACH_INS (bb, ins) {
		offset = code - cfg->native_code;

		max_len = ((guint8 *)ins_get_spec (ins->opcode))[MONO_INST_LEN];

		if (G_UNLIKELY (offset > (cfg->code_size - max_len - 16))) {
			cfg->code_size *= 2;
			cfg->native_code = g_realloc (cfg->native_code, cfg->code_size);
			code = cfg->native_code + offset;
			mono_jit_stats.code_reallocs++;
		}

		if (cfg->debug_info)
			mono_debug_record_line_number (cfg, ins, offset);

		switch (ins->opcode) {
		case OP_BIGMUL:
			amd64_mul_reg (code, ins->sreg2, TRUE);
			break;
		case OP_BIGMUL_UN:
			amd64_mul_reg (code, ins->sreg2, FALSE);
			break;
		case OP_X86_SETEQ_MEMBASE:
			amd64_set_membase (code, X86_CC_EQ, ins->inst_basereg, ins->inst_offset, TRUE);
			break;
		case OP_STOREI1_MEMBASE_IMM:
			amd64_mov_membase_imm (code, ins->inst_destbasereg, ins->inst_offset, ins->inst_imm, 1);
			break;
		case OP_STOREI2_MEMBASE_IMM:
			amd64_mov_membase_imm (code, ins->inst_destbasereg, ins->inst_offset, ins->inst_imm, 2);
			break;
		case OP_STOREI4_MEMBASE_IMM:
			amd64_mov_membase_imm (code, ins->inst_destbasereg, ins->inst_offset, ins->inst_imm, 4);
			break;
		case OP_STOREI1_MEMBASE_REG:
			amd64_mov_membase_reg (code, ins->inst_destbasereg, ins->inst_offset, ins->sreg1, 1);
			break;
		case OP_STOREI2_MEMBASE_REG:
			amd64_mov_membase_reg (code, ins->inst_destbasereg, ins->inst_offset, ins->sreg1, 2);
			break;
		case OP_STORE_MEMBASE_REG:
		case OP_STOREI8_MEMBASE_REG:
			amd64_mov_membase_reg (code, ins->inst_destbasereg, ins->inst_offset, ins->sreg1, 8);
			break;
		case OP_STOREI4_MEMBASE_REG:
			amd64_mov_membase_reg (code, ins->inst_destbasereg, ins->inst_offset, ins->sreg1, 4);
			break;
		case OP_STORE_MEMBASE_IMM:
		case OP_STOREI8_MEMBASE_IMM:
			g_assert (amd64_is_imm32 (ins->inst_imm));
			amd64_mov_membase_imm (code, ins->inst_destbasereg, ins->inst_offset, ins->inst_imm, 8);
			break;
		case OP_LOAD_MEM:
		case OP_LOADI8_MEM:
			// FIXME: Decompose this earlier
			if (amd64_is_imm32 (ins->inst_imm))
				amd64_mov_reg_mem (code, ins->dreg, ins->inst_imm, sizeof (gpointer));
			else {
				amd64_mov_reg_imm (code, ins->dreg, ins->inst_imm);
				amd64_mov_reg_membase (code, ins->dreg, ins->dreg, 0, 8);
			}
			break;
		case OP_LOADI4_MEM:
			amd64_mov_reg_imm (code, ins->dreg, ins->inst_imm);
			amd64_movsxd_reg_membase (code, ins->dreg, ins->dreg, 0);
			break;
		case OP_LOADU4_MEM:
			// FIXME: Decompose this earlier
			if (cfg->new_ir) {
				if (amd64_is_imm32 (ins->inst_imm))
					amd64_mov_reg_mem (code, ins->dreg, ins->inst_imm, 4);
				else {
					amd64_mov_reg_imm (code, ins->dreg, ins->inst_imm);
					amd64_mov_reg_membase (code, ins->dreg, ins->dreg, 0, 4);
				}
			} else {
				amd64_mov_reg_imm (code, ins->dreg, ins->inst_p0);
				amd64_mov_reg_membase (code, ins->dreg, ins->dreg, 0, 4);
			}
			break;
		case OP_LOADU1_MEM:
			amd64_mov_reg_imm (code, ins->dreg, ins->inst_imm);
			amd64_widen_membase (code, ins->dreg, ins->dreg, 0, FALSE, FALSE);
			break;
		case OP_LOADU2_MEM:
			amd64_mov_reg_imm (code, ins->dreg, ins->inst_imm);
			amd64_widen_membase (code, ins->dreg, ins->dreg, 0, FALSE, TRUE);
			break;
		case OP_LOAD_MEMBASE:
		case OP_LOADI8_MEMBASE:
			g_assert (amd64_is_imm32 (ins->inst_offset));
			amd64_mov_reg_membase (code, ins->dreg, ins->inst_basereg, ins->inst_offset, sizeof (gpointer));
			break;
		case OP_LOADI4_MEMBASE:
			amd64_movsxd_reg_membase (code, ins->dreg, ins->inst_basereg, ins->inst_offset);
			break;
		case OP_LOADU4_MEMBASE:
			amd64_mov_reg_membase (code, ins->dreg, ins->inst_basereg, ins->inst_offset, 4);
			break;
		case OP_LOADU1_MEMBASE:
			/* The cpu zero extends the result into 64 bits */
			amd64_widen_membase_size (code, ins->dreg, ins->inst_basereg, ins->inst_offset, FALSE, FALSE, 4);
			break;
		case OP_LOADI1_MEMBASE:
			amd64_widen_membase (code, ins->dreg, ins->inst_basereg, ins->inst_offset, TRUE, FALSE);
			break;
		case OP_LOADU2_MEMBASE:
			/* The cpu zero extends the result into 64 bits */
			amd64_widen_membase_size (code, ins->dreg, ins->inst_basereg, ins->inst_offset, FALSE, TRUE, 4);
			break;
		case OP_LOADI2_MEMBASE:
			amd64_widen_membase (code, ins->dreg, ins->inst_basereg, ins->inst_offset, TRUE, TRUE);
			break;
		case OP_AMD64_LOADI8_MEMINDEX:
			amd64_mov_reg_memindex_size (code, ins->dreg, ins->inst_basereg, 0, ins->inst_indexreg, 0, 8);
			break;
		case OP_LCONV_TO_I1:
		case OP_ICONV_TO_I1:
		case OP_SEXT_I1:
			amd64_widen_reg (code, ins->dreg, ins->sreg1, TRUE, FALSE);
			break;
		case OP_LCONV_TO_I2:
		case OP_ICONV_TO_I2:
		case OP_SEXT_I2:
			amd64_widen_reg (code, ins->dreg, ins->sreg1, TRUE, TRUE);
			break;
		case OP_LCONV_TO_U1:
		case OP_ICONV_TO_U1:
			amd64_widen_reg (code, ins->dreg, ins->sreg1, FALSE, FALSE);
			break;
		case OP_LCONV_TO_U2:
		case OP_ICONV_TO_U2:
			amd64_widen_reg (code, ins->dreg, ins->sreg1, FALSE, TRUE);
			break;
		case OP_ZEXT_I4:
			/* Clean out the upper word */
			amd64_mov_reg_reg_size (code, ins->dreg, ins->sreg1, 4);
			break;
		case OP_SEXT_I4:
			amd64_movsxd_reg_reg (code, ins->dreg, ins->sreg1);
			break;
		case OP_COMPARE:
		case OP_LCOMPARE:
			amd64_alu_reg_reg (code, X86_CMP, ins->sreg1, ins->sreg2);
			break;
		case OP_COMPARE_IMM:
		case OP_LCOMPARE_IMM:
			g_assert (amd64_is_imm32 (ins->inst_imm));
			amd64_alu_reg_imm (code, X86_CMP, ins->sreg1, ins->inst_imm);
			break;
		case OP_X86_COMPARE_REG_MEMBASE:
			amd64_alu_reg_membase (code, X86_CMP, ins->sreg1, ins->sreg2, ins->inst_offset);
			break;
		case OP_X86_TEST_NULL:
			amd64_test_reg_reg_size (code, ins->sreg1, ins->sreg1, 4);
			break;
		case OP_AMD64_TEST_NULL:
			amd64_test_reg_reg (code, ins->sreg1, ins->sreg1);
			break;

		case OP_X86_ADD_REG_MEMBASE:
			amd64_alu_reg_membase_size (code, X86_ADD, ins->sreg1, ins->sreg2, ins->inst_offset, 4);
			break;
		case OP_X86_SUB_REG_MEMBASE:
			amd64_alu_reg_membase_size (code, X86_SUB, ins->sreg1, ins->sreg2, ins->inst_offset, 4);
			break;
		case OP_X86_AND_REG_MEMBASE:
			amd64_alu_reg_membase_size (code, X86_AND, ins->sreg1, ins->sreg2, ins->inst_offset, 4);
			break;
		case OP_X86_OR_REG_MEMBASE:
			amd64_alu_reg_membase_size (code, X86_OR, ins->sreg1, ins->sreg2, ins->inst_offset, 4);
			break;
		case OP_X86_XOR_REG_MEMBASE:
			amd64_alu_reg_membase_size (code, X86_XOR, ins->sreg1, ins->sreg2, ins->inst_offset, 4);
			break;

		case OP_X86_ADD_MEMBASE_IMM:
			/* FIXME: Make a 64 version too */
			amd64_alu_membase_imm_size (code, X86_ADD, ins->inst_basereg, ins->inst_offset, ins->inst_imm, 4);
			break;
		case OP_X86_SUB_MEMBASE_IMM:
			g_assert (amd64_is_imm32 (ins->inst_imm));
			amd64_alu_membase_imm_size (code, X86_SUB, ins->inst_basereg, ins->inst_offset, ins->inst_imm, 4);
			break;
		case OP_X86_AND_MEMBASE_IMM:
			g_assert (amd64_is_imm32 (ins->inst_imm));
			amd64_alu_membase_imm_size (code, X86_AND, ins->inst_basereg, ins->inst_offset, ins->inst_imm, 4);
			break;
		case OP_X86_OR_MEMBASE_IMM:
			g_assert (amd64_is_imm32 (ins->inst_imm));
			amd64_alu_membase_imm_size (code, X86_OR, ins->inst_basereg, ins->inst_offset, ins->inst_imm, 4);
			break;
		case OP_X86_XOR_MEMBASE_IMM:
			g_assert (amd64_is_imm32 (ins->inst_imm));
			amd64_alu_membase_imm_size (code, X86_XOR, ins->inst_basereg, ins->inst_offset, ins->inst_imm, 4);
			break;
		case OP_X86_ADD_MEMBASE_REG:
			amd64_alu_membase_reg_size (code, X86_ADD, ins->inst_basereg, ins->inst_offset, ins->sreg2, 4);
			break;
		case OP_X86_SUB_MEMBASE_REG:
			amd64_alu_membase_reg_size (code, X86_SUB, ins->inst_basereg, ins->inst_offset, ins->sreg2, 4);
			break;
		case OP_X86_AND_MEMBASE_REG:
			amd64_alu_membase_reg_size (code, X86_AND, ins->inst_basereg, ins->inst_offset, ins->sreg2, 4);
			break;
		case OP_X86_OR_MEMBASE_REG:
			amd64_alu_membase_reg_size (code, X86_OR, ins->inst_basereg, ins->inst_offset, ins->sreg2, 4);
			break;
		case OP_X86_XOR_MEMBASE_REG:
			amd64_alu_membase_reg_size (code, X86_XOR, ins->inst_basereg, ins->inst_offset, ins->sreg2, 4);
			break;
		case OP_X86_INC_MEMBASE:
			amd64_inc_membase_size (code, ins->inst_basereg, ins->inst_offset, 4);
			break;
		case OP_X86_INC_REG:
			amd64_inc_reg_size (code, ins->dreg, 4);
			break;
		case OP_X86_DEC_MEMBASE:
			amd64_dec_membase_size (code, ins->inst_basereg, ins->inst_offset, 4);
			break;
		case OP_X86_DEC_REG:
			amd64_dec_reg_size (code, ins->dreg, 4);
			break;
		case OP_X86_MUL_REG_MEMBASE:
		case OP_X86_MUL_MEMBASE_REG:
			amd64_imul_reg_membase_size (code, ins->sreg1, ins->sreg2, ins->inst_offset, 4);
			break;
		case OP_AMD64_ICOMPARE_MEMBASE_REG:
			amd64_alu_membase_reg_size (code, X86_CMP, ins->inst_basereg, ins->inst_offset, ins->sreg2, 4);
			break;
		case OP_AMD64_ICOMPARE_MEMBASE_IMM:
			amd64_alu_membase_imm_size (code, X86_CMP, ins->inst_basereg, ins->inst_offset, ins->inst_imm, 4);
			break;
		case OP_AMD64_COMPARE_MEMBASE_REG:
			amd64_alu_membase_reg_size (code, X86_CMP, ins->inst_basereg, ins->inst_offset, ins->sreg2, 8);
			break;
		case OP_AMD64_COMPARE_MEMBASE_IMM:
			g_assert (amd64_is_imm32 (ins->inst_imm));
			amd64_alu_membase_imm_size (code, X86_CMP, ins->inst_basereg, ins->inst_offset, ins->inst_imm, 8);
			break;
		case OP_X86_COMPARE_MEMBASE8_IMM:
			amd64_alu_membase8_imm_size (code, X86_CMP, ins->inst_basereg, ins->inst_offset, ins->inst_imm, 4);
			break;
		case OP_AMD64_ICOMPARE_REG_MEMBASE:
			amd64_alu_reg_membase_size (code, X86_CMP, ins->sreg1, ins->sreg2, ins->inst_offset, 4);
			break;
		case OP_AMD64_COMPARE_REG_MEMBASE:
			amd64_alu_reg_membase_size (code, X86_CMP, ins->sreg1, ins->sreg2, ins->inst_offset, 8);
			break;

		case OP_AMD64_ADD_REG_MEMBASE:
			amd64_alu_reg_membase_size (code, X86_ADD, ins->sreg1, ins->sreg2, ins->inst_offset, 8);
			break;
		case OP_AMD64_SUB_REG_MEMBASE:
			amd64_alu_reg_membase_size (code, X86_SUB, ins->sreg1, ins->sreg2, ins->inst_offset, 8);
			break;
		case OP_AMD64_AND_REG_MEMBASE:
			amd64_alu_reg_membase_size (code, X86_AND, ins->sreg1, ins->sreg2, ins->inst_offset, 8);
			break;
		case OP_AMD64_OR_REG_MEMBASE:
			amd64_alu_reg_membase_size (code, X86_OR, ins->sreg1, ins->sreg2, ins->inst_offset, 8);
			break;
		case OP_AMD64_XOR_REG_MEMBASE:
			amd64_alu_reg_membase_size (code, X86_XOR, ins->sreg1, ins->sreg2, ins->inst_offset, 8);
			break;

		case OP_AMD64_ADD_MEMBASE_REG:
			amd64_alu_membase_reg_size (code, X86_ADD, ins->inst_basereg, ins->inst_offset, ins->sreg2, 8);
			break;
		case OP_AMD64_SUB_MEMBASE_REG:
			amd64_alu_membase_reg_size (code, X86_SUB, ins->inst_basereg, ins->inst_offset, ins->sreg2, 8);
			break;
		case OP_AMD64_AND_MEMBASE_REG:
			amd64_alu_membase_reg_size (code, X86_AND, ins->inst_basereg, ins->inst_offset, ins->sreg2, 8);
			break;
		case OP_AMD64_OR_MEMBASE_REG:
			amd64_alu_membase_reg_size (code, X86_OR, ins->inst_basereg, ins->inst_offset, ins->sreg2, 8);
			break;
		case OP_AMD64_XOR_MEMBASE_REG:
			amd64_alu_membase_reg_size (code, X86_XOR, ins->inst_basereg, ins->inst_offset, ins->sreg2, 8);
			break;

		case OP_AMD64_ADD_MEMBASE_IMM:
			g_assert (amd64_is_imm32 (ins->inst_imm));
			amd64_alu_membase_imm_size (code, X86_ADD, ins->inst_basereg, ins->inst_offset, ins->inst_imm, 8);
			break;
		case OP_AMD64_SUB_MEMBASE_IMM:
			g_assert (amd64_is_imm32 (ins->inst_imm));
			amd64_alu_membase_imm_size (code, X86_SUB, ins->inst_basereg, ins->inst_offset, ins->inst_imm, 8);
			break;
		case OP_AMD64_AND_MEMBASE_IMM:
			g_assert (amd64_is_imm32 (ins->inst_imm));
			amd64_alu_membase_imm_size (code, X86_AND, ins->inst_basereg, ins->inst_offset, ins->inst_imm, 8);
			break;
		case OP_AMD64_OR_MEMBASE_IMM:
			g_assert (amd64_is_imm32 (ins->inst_imm));
			amd64_alu_membase_imm_size (code, X86_OR, ins->inst_basereg, ins->inst_offset, ins->inst_imm, 8);
			break;
		case OP_AMD64_XOR_MEMBASE_IMM:
			g_assert (amd64_is_imm32 (ins->inst_imm));
			amd64_alu_membase_imm_size (code, X86_XOR, ins->inst_basereg, ins->inst_offset, ins->inst_imm, 8);
			break;

		case OP_BREAK:
			amd64_breakpoint (code);
			break;
		case OP_NOP:
		case OP_DUMMY_USE:
		case OP_DUMMY_STORE:
		case OP_NOT_REACHED:
		case OP_NOT_NULL:
			break;
		case OP_ADDCC:
		case OP_LADD:
			amd64_alu_reg_reg (code, X86_ADD, ins->sreg1, ins->sreg2);
			break;
		case OP_ADC:
			amd64_alu_reg_reg (code, X86_ADC, ins->sreg1, ins->sreg2);
			break;
		case OP_ADD_IMM:
		case OP_LADD_IMM:
			g_assert (amd64_is_imm32 (ins->inst_imm));
			amd64_alu_reg_imm (code, X86_ADD, ins->dreg, ins->inst_imm);
			break;
		case OP_ADC_IMM:
			g_assert (amd64_is_imm32 (ins->inst_imm));
			amd64_alu_reg_imm (code, X86_ADC, ins->dreg, ins->inst_imm);
			break;
		case OP_SUBCC:
		case OP_LSUB:
			amd64_alu_reg_reg (code, X86_SUB, ins->sreg1, ins->sreg2);
			break;
		case OP_SBB:
			amd64_alu_reg_reg (code, X86_SBB, ins->sreg1, ins->sreg2);
			break;
		case OP_SUB_IMM:
		case OP_LSUB_IMM:
			g_assert (amd64_is_imm32 (ins->inst_imm));
			amd64_alu_reg_imm (code, X86_SUB, ins->dreg, ins->inst_imm);
			break;
		case OP_SBB_IMM:
			g_assert (amd64_is_imm32 (ins->inst_imm));
			amd64_alu_reg_imm (code, X86_SBB, ins->dreg, ins->inst_imm);
			break;
		case OP_LAND:
			amd64_alu_reg_reg (code, X86_AND, ins->sreg1, ins->sreg2);
			break;
		case OP_AND_IMM:
		case OP_LAND_IMM:
			g_assert (amd64_is_imm32 (ins->inst_imm));
			amd64_alu_reg_imm (code, X86_AND, ins->sreg1, ins->inst_imm);
			break;
		case OP_LMUL:
			amd64_imul_reg_reg (code, ins->sreg1, ins->sreg2);
			break;
		case OP_MUL_IMM:
		case OP_LMUL_IMM:
		case OP_IMUL_IMM: {
			guint32 size = (ins->opcode == OP_IMUL_IMM) ? 4 : 8;
			
			switch (ins->inst_imm) {
			case 2:
				/* MOV r1, r2 */
				/* ADD r1, r1 */
				if (ins->dreg != ins->sreg1)
					amd64_mov_reg_reg (code, ins->dreg, ins->sreg1, size);
				amd64_alu_reg_reg (code, X86_ADD, ins->dreg, ins->dreg);
				break;
			case 3:
				/* LEA r1, [r2 + r2*2] */
				amd64_lea_memindex (code, ins->dreg, ins->sreg1, 0, ins->sreg1, 1);
				break;
			case 5:
				/* LEA r1, [r2 + r2*4] */
				amd64_lea_memindex (code, ins->dreg, ins->sreg1, 0, ins->sreg1, 2);
				break;
			case 6:
				/* LEA r1, [r2 + r2*2] */
				/* ADD r1, r1          */
				amd64_lea_memindex (code, ins->dreg, ins->sreg1, 0, ins->sreg1, 1);
				amd64_alu_reg_reg (code, X86_ADD, ins->dreg, ins->dreg);
				break;
			case 9:
				/* LEA r1, [r2 + r2*8] */
				amd64_lea_memindex (code, ins->dreg, ins->sreg1, 0, ins->sreg1, 3);
				break;
			case 10:
				/* LEA r1, [r2 + r2*4] */
				/* ADD r1, r1          */
				amd64_lea_memindex (code, ins->dreg, ins->sreg1, 0, ins->sreg1, 2);
				amd64_alu_reg_reg (code, X86_ADD, ins->dreg, ins->dreg);
				break;
			case 12:
				/* LEA r1, [r2 + r2*2] */
				/* SHL r1, 2           */
				amd64_lea_memindex (code, ins->dreg, ins->sreg1, 0, ins->sreg1, 1);
				amd64_shift_reg_imm (code, X86_SHL, ins->dreg, 2);
				break;
			case 25:
				/* LEA r1, [r2 + r2*4] */
				/* LEA r1, [r1 + r1*4] */
				amd64_lea_memindex (code, ins->dreg, ins->sreg1, 0, ins->sreg1, 2);
				amd64_lea_memindex (code, ins->dreg, ins->dreg, 0, ins->dreg, 2);
				break;
			case 100:
				/* LEA r1, [r2 + r2*4] */
				/* SHL r1, 2           */
				/* LEA r1, [r1 + r1*4] */
				amd64_lea_memindex (code, ins->dreg, ins->sreg1, 0, ins->sreg1, 2);
				amd64_shift_reg_imm (code, X86_SHL, ins->dreg, 2);
				amd64_lea_memindex (code, ins->dreg, ins->dreg, 0, ins->dreg, 2);
				break;
			default:
				amd64_imul_reg_reg_imm_size (code, ins->dreg, ins->sreg1, ins->inst_imm, size);
				break;
			}
			break;
		}
		case OP_LDIV:
		case OP_LREM:
			/* Regalloc magic makes the div/rem cases the same */
			if (ins->sreg2 == AMD64_RDX) {
				amd64_mov_membase_reg (code, AMD64_RSP, -8, AMD64_RDX, 8);
				amd64_cdq (code);
				amd64_div_membase (code, AMD64_RSP, -8, TRUE);
			} else {
				amd64_cdq (code);
				amd64_div_reg (code, ins->sreg2, TRUE);
			}
			break;
		case OP_LDIV_UN:
		case OP_LREM_UN:
			if (ins->sreg2 == AMD64_RDX) {
				amd64_mov_membase_reg (code, AMD64_RSP, -8, AMD64_RDX, 8);
				amd64_alu_reg_reg (code, X86_XOR, AMD64_RDX, AMD64_RDX);
				amd64_div_membase (code, AMD64_RSP, -8, FALSE);
			} else {
				amd64_alu_reg_reg (code, X86_XOR, AMD64_RDX, AMD64_RDX);
				amd64_div_reg (code, ins->sreg2, FALSE);
			}
			break;
		case OP_IDIV:
		case OP_IREM:
			if (ins->sreg2 == AMD64_RDX) {
				amd64_mov_membase_reg (code, AMD64_RSP, -8, AMD64_RDX, 8);
				amd64_cdq_size (code, 4);
				amd64_div_membase_size (code, AMD64_RSP, -8, TRUE, 4);
			} else {
				amd64_cdq_size (code, 4);
				amd64_div_reg_size (code, ins->sreg2, TRUE, 4);
			}
			break;
		case OP_IDIV_UN:
		case OP_IREM_UN:
			if (ins->sreg2 == AMD64_RDX) {
				amd64_mov_membase_reg (code, AMD64_RSP, -8, AMD64_RDX, 8);
				amd64_alu_reg_reg (code, X86_XOR, AMD64_RDX, AMD64_RDX);
				amd64_div_membase_size (code, AMD64_RSP, -8, FALSE, 4);
			} else {
				amd64_alu_reg_reg (code, X86_XOR, AMD64_RDX, AMD64_RDX);
				amd64_div_reg_size (code, ins->sreg2, FALSE, 4);
			}
			break;
		case OP_LMUL_OVF:
			amd64_imul_reg_reg (code, ins->sreg1, ins->sreg2);
			EMIT_COND_SYSTEM_EXCEPTION (X86_CC_O, FALSE, "OverflowException");
			break;
		case OP_LOR:
			amd64_alu_reg_reg (code, X86_OR, ins->sreg1, ins->sreg2);
			break;
		case OP_OR_IMM:
		case OP_LOR_IMM:
			g_assert (amd64_is_imm32 (ins->inst_imm));
			amd64_alu_reg_imm (code, X86_OR, ins->sreg1, ins->inst_imm);
			break;
		case OP_LXOR:
			amd64_alu_reg_reg (code, X86_XOR, ins->sreg1, ins->sreg2);
			break;
		case OP_XOR_IMM:
		case OP_LXOR_IMM:
			g_assert (amd64_is_imm32 (ins->inst_imm));
			amd64_alu_reg_imm (code, X86_XOR, ins->sreg1, ins->inst_imm);
			break;
		case OP_LSHL:
			g_assert (ins->sreg2 == AMD64_RCX);
			amd64_shift_reg (code, X86_SHL, ins->dreg);
			break;
		case OP_LSHR:
			g_assert (ins->sreg2 == AMD64_RCX);
			amd64_shift_reg (code, X86_SAR, ins->dreg);
			break;
		case OP_SHR_IMM:
			g_assert (amd64_is_imm32 (ins->inst_imm));
			amd64_shift_reg_imm_size (code, X86_SAR, ins->dreg, ins->inst_imm, 4);
			break;
		case OP_LSHR_IMM:
			g_assert (amd64_is_imm32 (ins->inst_imm));
			amd64_shift_reg_imm (code, X86_SAR, ins->dreg, ins->inst_imm);
			break;
		case OP_SHR_UN_IMM:
			g_assert (amd64_is_imm32 (ins->inst_imm));
			amd64_shift_reg_imm_size (code, X86_SHR, ins->dreg, ins->inst_imm, 4);
			break;
		case OP_LSHR_UN_IMM:
			g_assert (amd64_is_imm32 (ins->inst_imm));
			amd64_shift_reg_imm (code, X86_SHR, ins->dreg, ins->inst_imm);
			break;
		case OP_LSHR_UN:
			g_assert (ins->sreg2 == AMD64_RCX);
			amd64_shift_reg (code, X86_SHR, ins->dreg);
			break;
		case OP_SHL_IMM:
			g_assert (amd64_is_imm32 (ins->inst_imm));
			amd64_shift_reg_imm_size (code, X86_SHL, ins->dreg, ins->inst_imm, 4);
			break;
		case OP_LSHL_IMM:
			g_assert (amd64_is_imm32 (ins->inst_imm));
			amd64_shift_reg_imm (code, X86_SHL, ins->dreg, ins->inst_imm);
			break;

		case OP_IADDCC:
		case OP_IADD:
			amd64_alu_reg_reg_size (code, X86_ADD, ins->sreg1, ins->sreg2, 4);
			break;
		case OP_IADC:
			amd64_alu_reg_reg_size (code, X86_ADC, ins->sreg1, ins->sreg2, 4);
			break;
		case OP_IADD_IMM:
			amd64_alu_reg_imm_size (code, X86_ADD, ins->dreg, ins->inst_imm, 4);
			break;
		case OP_IADC_IMM:
			amd64_alu_reg_imm_size (code, X86_ADC, ins->dreg, ins->inst_imm, 4);
			break;
		case OP_ISUBCC:
		case OP_ISUB:
			amd64_alu_reg_reg_size (code, X86_SUB, ins->sreg1, ins->sreg2, 4);
			break;
		case OP_ISBB:
			amd64_alu_reg_reg_size (code, X86_SBB, ins->sreg1, ins->sreg2, 4);
			break;
		case OP_ISUB_IMM:
			amd64_alu_reg_imm_size (code, X86_SUB, ins->dreg, ins->inst_imm, 4);
			break;
		case OP_ISBB_IMM:
			amd64_alu_reg_imm_size (code, X86_SBB, ins->dreg, ins->inst_imm, 4);
			break;
		case OP_IAND:
			amd64_alu_reg_reg_size (code, X86_AND, ins->sreg1, ins->sreg2, 4);
			break;
		case OP_IAND_IMM:
			amd64_alu_reg_imm_size (code, X86_AND, ins->sreg1, ins->inst_imm, 4);
			break;
		case OP_IOR:
			amd64_alu_reg_reg_size (code, X86_OR, ins->sreg1, ins->sreg2, 4);
			break;
		case OP_IOR_IMM:
			amd64_alu_reg_imm_size (code, X86_OR, ins->sreg1, ins->inst_imm, 4);
			break;
		case OP_IXOR:
			amd64_alu_reg_reg_size (code, X86_XOR, ins->sreg1, ins->sreg2, 4);
			break;
		case OP_IXOR_IMM:
			amd64_alu_reg_imm_size (code, X86_XOR, ins->sreg1, ins->inst_imm, 4);
			break;
		case OP_INEG:
			amd64_neg_reg_size (code, ins->sreg1, 4);
			break;
		case OP_INOT:
			amd64_not_reg_size (code, ins->sreg1, 4);
			break;
		case OP_ISHL:
			g_assert (ins->sreg2 == AMD64_RCX);
			amd64_shift_reg_size (code, X86_SHL, ins->dreg, 4);
			break;
		case OP_ISHR:
			g_assert (ins->sreg2 == AMD64_RCX);
			amd64_shift_reg_size (code, X86_SAR, ins->dreg, 4);
			break;
		case OP_ISHR_IMM:
			amd64_shift_reg_imm_size (code, X86_SAR, ins->dreg, ins->inst_imm, 4);
			break;
		case OP_ISHR_UN_IMM:
			amd64_shift_reg_imm_size (code, X86_SHR, ins->dreg, ins->inst_imm, 4);
			break;
		case OP_ISHR_UN:
			g_assert (ins->sreg2 == AMD64_RCX);
			amd64_shift_reg_size (code, X86_SHR, ins->dreg, 4);
			break;
		case OP_ISHL_IMM:
			amd64_shift_reg_imm_size (code, X86_SHL, ins->dreg, ins->inst_imm, 4);
			break;
		case OP_IMUL:
			amd64_imul_reg_reg_size (code, ins->sreg1, ins->sreg2, 4);
			break;
		case OP_IMUL_OVF:
			amd64_imul_reg_reg_size (code, ins->sreg1, ins->sreg2, 4);
			EMIT_COND_SYSTEM_EXCEPTION (X86_CC_O, FALSE, "OverflowException");
			break;
		case OP_IMUL_OVF_UN:
		case OP_LMUL_OVF_UN: {
			/* the mul operation and the exception check should most likely be split */
			int non_eax_reg, saved_eax = FALSE, saved_edx = FALSE;
			int size = (ins->opcode == OP_IMUL_OVF_UN) ? 4 : 8;
			/*g_assert (ins->sreg2 == X86_EAX);
			g_assert (ins->dreg == X86_EAX);*/
			if (ins->sreg2 == X86_EAX) {
				non_eax_reg = ins->sreg1;
			} else if (ins->sreg1 == X86_EAX) {
				non_eax_reg = ins->sreg2;
			} else {
				/* no need to save since we're going to store to it anyway */
				if (ins->dreg != X86_EAX) {
					saved_eax = TRUE;
					amd64_push_reg (code, X86_EAX);
				}
				amd64_mov_reg_reg (code, X86_EAX, ins->sreg1, size);
				non_eax_reg = ins->sreg2;
			}
			if (ins->dreg == X86_EDX) {
				if (!saved_eax) {
					saved_eax = TRUE;
					amd64_push_reg (code, X86_EAX);
				}
			} else {
				saved_edx = TRUE;
				amd64_push_reg (code, X86_EDX);
			}
			amd64_mul_reg_size (code, non_eax_reg, FALSE, size);
			/* save before the check since pop and mov don't change the flags */
			if (ins->dreg != X86_EAX)
				amd64_mov_reg_reg (code, ins->dreg, X86_EAX, size);
			if (saved_edx)
				amd64_pop_reg (code, X86_EDX);
			if (saved_eax)
				amd64_pop_reg (code, X86_EAX);
			EMIT_COND_SYSTEM_EXCEPTION (X86_CC_O, FALSE, "OverflowException");
			break;
		}
		case OP_ICOMPARE:
			amd64_alu_reg_reg_size (code, X86_CMP, ins->sreg1, ins->sreg2, 4);
			break;
		case OP_ICOMPARE_IMM:
			amd64_alu_reg_imm_size (code, X86_CMP, ins->sreg1, ins->inst_imm, 4);
			break;
		case OP_IBEQ:
		case OP_IBLT:
		case OP_IBGT:
		case OP_IBGE:
		case OP_IBLE:
		case OP_LBEQ:
		case OP_LBLT:
		case OP_LBGT:
		case OP_LBGE:
		case OP_LBLE:
		case OP_IBNE_UN:
		case OP_IBLT_UN:
		case OP_IBGT_UN:
		case OP_IBGE_UN:
		case OP_IBLE_UN:
		case OP_LBNE_UN:
		case OP_LBLT_UN:
		case OP_LBGT_UN:
		case OP_LBGE_UN:
		case OP_LBLE_UN:
			EMIT_COND_BRANCH (ins, cc_table [mono_opcode_to_cond (ins->opcode)], cc_signed_table [mono_opcode_to_cond (ins->opcode)]);
			break;

		case OP_CMOV_IEQ:
		case OP_CMOV_IGE:
		case OP_CMOV_IGT:
		case OP_CMOV_ILE:
		case OP_CMOV_ILT:
		case OP_CMOV_INE_UN:
		case OP_CMOV_IGE_UN:
		case OP_CMOV_IGT_UN:
		case OP_CMOV_ILE_UN:
		case OP_CMOV_ILT_UN:
		case OP_CMOV_LEQ:
		case OP_CMOV_LGE:
		case OP_CMOV_LGT:
		case OP_CMOV_LLE:
		case OP_CMOV_LLT:
		case OP_CMOV_LNE_UN:
		case OP_CMOV_LGE_UN:
		case OP_CMOV_LGT_UN:
		case OP_CMOV_LLE_UN:
		case OP_CMOV_LLT_UN:
			g_assert (ins->dreg == ins->sreg1);
			/* This needs to operate on 64 bit values */
			amd64_cmov_reg (code, cc_table [mono_opcode_to_cond (ins->opcode)], cc_signed_table [mono_opcode_to_cond (ins->opcode)], ins->dreg, ins->sreg2);
			break;

		case OP_LNOT:
			amd64_not_reg (code, ins->sreg1);
			break;
		case OP_LNEG:
			amd64_neg_reg (code, ins->sreg1);
			break;

		case OP_ICONST:
		case OP_I8CONST:
			if ((((guint64)ins->inst_c0) >> 32) == 0)
				amd64_mov_reg_imm_size (code, ins->dreg, ins->inst_c0, 4);
			else
				amd64_mov_reg_imm_size (code, ins->dreg, ins->inst_c0, 8);
			break;
		case OP_AOTCONST:
			mono_add_patch_info (cfg, offset, (MonoJumpInfoType)ins->inst_i1, ins->inst_p0);
			amd64_mov_reg_membase (code, ins->dreg, AMD64_RIP, 0, 8);
			break;
		case OP_JUMP_TABLE:
			mono_add_patch_info (cfg, offset, (MonoJumpInfoType)ins->inst_i1, ins->inst_p0);
			amd64_mov_reg_imm_size (code, ins->dreg, 0, 8);
			break;
		case OP_MOVE:
			amd64_mov_reg_reg (code, ins->dreg, ins->sreg1, sizeof (gpointer));
			break;
		case OP_AMD64_SET_XMMREG_R4: {
			amd64_sse_cvtsd2ss_reg_reg (code, ins->dreg, ins->sreg1);
			break;
		}
		case OP_AMD64_SET_XMMREG_R8: {
			if (ins->dreg != ins->sreg1)
				amd64_sse_movsd_reg_reg (code, ins->dreg, ins->sreg1);
			break;
		}
		case OP_JMP:
		case OP_TAILCALL: {
			/*
			 * Note: this 'frame destruction' logic is useful for tail calls, too.
			 * Keep in sync with the code in emit_epilog.
			 */
			int pos = 0, i;

			/* FIXME: no tracing support... */
			if (cfg->prof_options & MONO_PROFILE_ENTER_LEAVE)
				code = mono_arch_instrument_epilog (cfg, mono_profiler_method_leave, code, FALSE);

			g_assert (!cfg->method->save_lmf);

			if (ins->opcode == OP_JMP)
				code = emit_load_volatile_arguments (cfg, code);

			if (cfg->arch.omit_fp) {
				guint32 save_offset = 0;
				/* Pop callee-saved registers */
				for (i = 0; i < AMD64_NREG; ++i)
					if (AMD64_IS_CALLEE_SAVED_REG (i) && (cfg->used_int_regs & (1 << i))) {
						amd64_mov_reg_membase (code, i, AMD64_RSP, save_offset, 8);
						save_offset += 8;
					}
				amd64_alu_reg_imm (code, X86_ADD, AMD64_RSP, cfg->arch.stack_alloc_size);
			}
			else {
				for (i = 0; i < AMD64_NREG; ++i)
					if (AMD64_IS_CALLEE_SAVED_REG (i) && (cfg->used_int_regs & (1 << i)))
						pos -= sizeof (gpointer);
			
				if (pos)
					amd64_lea_membase (code, AMD64_RSP, AMD64_RBP, pos);

				/* Pop registers in reverse order */
				for (i = AMD64_NREG - 1; i > 0; --i)
					if (AMD64_IS_CALLEE_SAVED_REG (i) && (cfg->used_int_regs & (1 << i))) {
						amd64_pop_reg (code, i);
					}

				amd64_leave (code);
			}

			offset = code - cfg->native_code;
			mono_add_patch_info (cfg, code - cfg->native_code, MONO_PATCH_INFO_METHOD_JUMP, ins->inst_p0);
			if (cfg->compile_aot)
				amd64_mov_reg_membase (code, AMD64_R11, AMD64_RIP, 0, 8);
			else
				amd64_set_reg_template (code, AMD64_R11);
			amd64_jump_reg (code, AMD64_R11);
			break;
		}
		case OP_CHECK_THIS:
			/* ensure ins->sreg1 is not NULL */
			amd64_alu_membase_imm_size (code, X86_CMP, ins->sreg1, 0, 0, 4);
			break;
		case OP_ARGLIST: {
			amd64_lea_membase (code, AMD64_R11, cfg->frame_reg, cfg->sig_cookie);
			amd64_mov_membase_reg (code, ins->sreg1, 0, AMD64_R11, 8);
			break;
		}
		case OP_CALL:
		case OP_FCALL:
		case OP_LCALL:
		case OP_VCALL:
		case OP_VCALL2:
		case OP_VOIDCALL:
			call = (MonoCallInst*)ins;
			/*
			 * The AMD64 ABI forces callers to know about varargs.
			 */
			if ((call->signature->call_convention == MONO_CALL_VARARG) && (call->signature->pinvoke))
				amd64_alu_reg_reg (code, X86_XOR, AMD64_RAX, AMD64_RAX);
			else if ((cfg->method->wrapper_type == MONO_WRAPPER_MANAGED_TO_NATIVE) && (cfg->method->klass->image != mono_defaults.corlib)) {
				/* 
				 * Since the unmanaged calling convention doesn't contain a 
				 * 'vararg' entry, we have to treat every pinvoke call as a
				 * potential vararg call.
				 */
				guint32 nregs, i;
				nregs = 0;
				for (i = 0; i < AMD64_XMM_NREG; ++i)
					if (call->used_fregs & (1 << i))
						nregs ++;
				if (!nregs)
					amd64_alu_reg_reg (code, X86_XOR, AMD64_RAX, AMD64_RAX);
				else
					amd64_mov_reg_imm (code, AMD64_RAX, nregs);
			}

			if (ins->flags & MONO_INST_HAS_METHOD)
				code = emit_call (cfg, code, MONO_PATCH_INFO_METHOD, call->method, FALSE);
			else
				code = emit_call (cfg, code, MONO_PATCH_INFO_ABS, call->fptr, FALSE);
			if (call->stack_usage && !CALLCONV_IS_STDCALL (call->signature->call_convention))
				amd64_alu_reg_imm (code, X86_ADD, AMD64_RSP, call->stack_usage);
			code = emit_move_return_value (cfg, ins, code);
			break;
		case OP_FCALL_REG:
		case OP_LCALL_REG:
		case OP_VCALL_REG:
		case OP_VCALL2_REG:
		case OP_VOIDCALL_REG:
		case OP_CALL_REG:
			call = (MonoCallInst*)ins;

			if (AMD64_IS_ARGUMENT_REG (ins->sreg1)) {
				amd64_mov_reg_reg (code, AMD64_R11, ins->sreg1, 8);
				ins->sreg1 = AMD64_R11;
			}

			/*
			 * The AMD64 ABI forces callers to know about varargs.
			 */
			if ((call->signature->call_convention == MONO_CALL_VARARG) && (call->signature->pinvoke)) {
				if (ins->sreg1 == AMD64_RAX) {
					amd64_mov_reg_reg (code, AMD64_R11, AMD64_RAX, 8);
					ins->sreg1 = AMD64_R11;
				}
				amd64_alu_reg_reg (code, X86_XOR, AMD64_RAX, AMD64_RAX);
			}
			amd64_call_reg (code, ins->sreg1);
			if (call->stack_usage && !CALLCONV_IS_STDCALL (call->signature->call_convention))
				amd64_alu_reg_imm (code, X86_ADD, AMD64_RSP, call->stack_usage);
			code = emit_move_return_value (cfg, ins, code);
			break;
		case OP_FCALL_MEMBASE:
		case OP_LCALL_MEMBASE:
		case OP_VCALL_MEMBASE:
		case OP_VCALL2_MEMBASE:
		case OP_VOIDCALL_MEMBASE:
		case OP_CALL_MEMBASE:
			call = (MonoCallInst*)ins;

			if (AMD64_IS_ARGUMENT_REG (ins->sreg1)) {
				/* 
				 * Can't use R11 because it is clobbered by the trampoline 
				 * code, and the reg value is needed by get_vcall_slot_addr.
				 */
				amd64_mov_reg_reg (code, AMD64_RAX, ins->sreg1, 8);
				ins->sreg1 = AMD64_RAX;
			}

			if (call->method && ins->inst_offset < 0) {
				gssize val;

				/* 
				 * This is a possible IMT call so save the IMT method in the proper
				 * register. We don't use the generic code in method-to-ir.c, because
				 * we need to disassemble this in get_vcall_slot_addr (), so we have to
				 * maintain control over the layout of the code.
				 * Also put the base reg in %rax to simplify find_imt_method ().
				 */
				if (ins->sreg1 != AMD64_RAX) {
					amd64_mov_reg_reg (code, AMD64_RAX, ins->sreg1, 8);
					ins->sreg1 = AMD64_RAX;
				}
				val = (gssize)(gpointer)call->method;
				if ((((guint64)val) >> 32) == 0)
					amd64_mov_reg_imm_size (code, MONO_ARCH_IMT_REG, val, 4);
				else
					amd64_mov_reg_imm_size (code, MONO_ARCH_IMT_REG, val, 8);
			}

			amd64_call_membase (code, ins->sreg1, ins->inst_offset);
			if (call->stack_usage && !CALLCONV_IS_STDCALL (call->signature->call_convention))
				amd64_alu_reg_imm (code, X86_ADD, AMD64_RSP, call->stack_usage);
			code = emit_move_return_value (cfg, ins, code);
			break;
		case OP_AMD64_SAVE_SP_TO_LMF:
			amd64_mov_membase_reg (code, cfg->frame_reg, cfg->arch.lmf_offset + G_STRUCT_OFFSET (MonoLMF, rsp), AMD64_RSP, 8);
			break;
		case OP_OUTARG:
		case OP_X86_PUSH:
			amd64_push_reg (code, ins->sreg1);
			break;
		case OP_X86_PUSH_IMM:
			g_assert (amd64_is_imm32 (ins->inst_imm));
			amd64_push_imm (code, ins->inst_imm);
			break;
		case OP_X86_PUSH_MEMBASE:
			amd64_push_membase (code, ins->inst_basereg, ins->inst_offset);
			break;
		case OP_X86_PUSH_OBJ: 
			amd64_alu_reg_imm (code, X86_SUB, AMD64_RSP, ins->inst_imm);
			amd64_push_reg (code, AMD64_RDI);
			amd64_push_reg (code, AMD64_RSI);
			amd64_push_reg (code, AMD64_RCX);
			if (ins->inst_offset)
				amd64_lea_membase (code, AMD64_RSI, ins->inst_basereg, ins->inst_offset);
			else
				amd64_mov_reg_reg (code, AMD64_RSI, ins->inst_basereg, 8);
			amd64_lea_membase (code, AMD64_RDI, AMD64_RSP, 3 * 8);
			amd64_mov_reg_imm (code, AMD64_RCX, (ins->inst_imm >> 3));
			amd64_cld (code);
			amd64_prefix (code, X86_REP_PREFIX);
			amd64_movsd (code);
			amd64_pop_reg (code, AMD64_RCX);
			amd64_pop_reg (code, AMD64_RSI);
			amd64_pop_reg (code, AMD64_RDI);
			break;
		case OP_X86_LEA:
			amd64_lea_memindex (code, ins->dreg, ins->sreg1, ins->inst_imm, ins->sreg2, ins->backend.shift_amount);
			break;
		case OP_X86_LEA_MEMBASE:
			amd64_lea_membase (code, ins->dreg, ins->sreg1, ins->inst_imm);
			break;
		case OP_X86_XCHG:
			amd64_xchg_reg_reg (code, ins->sreg1, ins->sreg2, 4);
			break;
		case OP_LOCALLOC:
			/* keep alignment */
			amd64_alu_reg_imm (code, X86_ADD, ins->sreg1, MONO_ARCH_FRAME_ALIGNMENT - 1);
			amd64_alu_reg_imm (code, X86_AND, ins->sreg1, ~(MONO_ARCH_FRAME_ALIGNMENT - 1));
			code = mono_emit_stack_alloc (code, ins);
			amd64_mov_reg_reg (code, ins->dreg, AMD64_RSP, 8);
			break;
		case OP_LOCALLOC_IMM: {
			guint32 size = ins->inst_imm;
			size = (size + (MONO_ARCH_FRAME_ALIGNMENT - 1)) & ~ (MONO_ARCH_FRAME_ALIGNMENT - 1);

			if (ins->flags & MONO_INST_INIT) {
				/* FIXME: Optimize this */
				amd64_mov_reg_imm (code, ins->dreg, size);
				ins->sreg1 = ins->dreg;

				code = mono_emit_stack_alloc (code, ins);
				amd64_mov_reg_reg (code, ins->dreg, AMD64_RSP, 8);
			} else {
				amd64_alu_reg_imm (code, X86_SUB, AMD64_RSP, size);
				amd64_mov_reg_reg (code, ins->dreg, AMD64_RSP, 8);
			}
			break;
		}
		case OP_THROW: {
			amd64_mov_reg_reg (code, AMD64_ARG_REG1, ins->sreg1, 8);
			code = emit_call (cfg, code, MONO_PATCH_INFO_INTERNAL_METHOD, 
					     (gpointer)"mono_arch_throw_exception", FALSE);
			break;
		}
		case OP_RETHROW: {
			amd64_mov_reg_reg (code, AMD64_ARG_REG1, ins->sreg1, 8);
			code = emit_call (cfg, code, MONO_PATCH_INFO_INTERNAL_METHOD, 
					     (gpointer)"mono_arch_rethrow_exception", FALSE);
			break;
		}
		case OP_CALL_HANDLER: 
			/* Align stack */
			amd64_alu_reg_imm (code, X86_SUB, AMD64_RSP, 8);
			mono_add_patch_info (cfg, code - cfg->native_code, MONO_PATCH_INFO_BB, ins->inst_target_bb);
			amd64_call_imm (code, 0);
			/* Restore stack alignment */
			amd64_alu_reg_imm (code, X86_ADD, AMD64_RSP, 8);
			break;
		case OP_START_HANDLER: {
			MonoInst *spvar = mono_find_spvar_for_region (cfg, bb->region);
			amd64_mov_membase_reg (code, spvar->inst_basereg, spvar->inst_offset, AMD64_RSP, 8);
			break;
		}
		case OP_ENDFINALLY: {
			MonoInst *spvar = mono_find_spvar_for_region (cfg, bb->region);
			amd64_mov_reg_membase (code, AMD64_RSP, spvar->inst_basereg, spvar->inst_offset, 8);
			amd64_ret (code);
			break;
		}
		case OP_ENDFILTER: {
			MonoInst *spvar = mono_find_spvar_for_region (cfg, bb->region);
			amd64_mov_reg_membase (code, AMD64_RSP, spvar->inst_basereg, spvar->inst_offset, 8);
			/* The local allocator will put the result into RAX */
			amd64_ret (code);
			break;
		}

		case OP_LABEL:
			ins->inst_c0 = code - cfg->native_code;
			break;
		case OP_BR:
			//g_print ("target: %p, next: %p, curr: %p, last: %p\n", ins->inst_target_bb, bb->next_bb, ins, bb->last_ins);
			//if ((ins->inst_target_bb == bb->next_bb) && ins == bb->last_ins)
			//break;
			if (ins->flags & MONO_INST_BRLABEL) {
				if (ins->inst_i0->inst_c0) {
					amd64_jump_code (code, cfg->native_code + ins->inst_i0->inst_c0);
				} else {
					mono_add_patch_info (cfg, offset, MONO_PATCH_INFO_LABEL, ins->inst_i0);
					if ((cfg->opt & MONO_OPT_BRANCH) &&
					    x86_is_imm8 (ins->inst_i0->inst_c1 - cpos))
						x86_jump8 (code, 0);
					else 
						x86_jump32 (code, 0);
				}
			} else {
				if (ins->inst_target_bb->native_offset) {
					amd64_jump_code (code, cfg->native_code + ins->inst_target_bb->native_offset); 
				} else {
					mono_add_patch_info (cfg, offset, MONO_PATCH_INFO_BB, ins->inst_target_bb);
					if ((cfg->opt & MONO_OPT_BRANCH) &&
					    x86_is_imm8 (ins->inst_target_bb->max_offset - cpos))
						x86_jump8 (code, 0);
					else 
						x86_jump32 (code, 0);
				} 
			}
			break;
		case OP_BR_REG:
			amd64_jump_reg (code, ins->sreg1);
			break;
		case OP_CEQ:
		case OP_LCEQ:
		case OP_ICEQ:
		case OP_CLT:
		case OP_LCLT:
		case OP_ICLT:
		case OP_CGT:
		case OP_ICGT:
		case OP_LCGT:
		case OP_CLT_UN:
		case OP_LCLT_UN:
		case OP_ICLT_UN:
		case OP_CGT_UN:
		case OP_LCGT_UN:
		case OP_ICGT_UN:
			amd64_set_reg (code, cc_table [mono_opcode_to_cond (ins->opcode)], ins->dreg, cc_signed_table [mono_opcode_to_cond (ins->opcode)]);
			amd64_widen_reg (code, ins->dreg, ins->dreg, FALSE, FALSE);
			break;
		case OP_COND_EXC_EQ:
		case OP_COND_EXC_NE_UN:
		case OP_COND_EXC_LT:
		case OP_COND_EXC_LT_UN:
		case OP_COND_EXC_GT:
		case OP_COND_EXC_GT_UN:
		case OP_COND_EXC_GE:
		case OP_COND_EXC_GE_UN:
		case OP_COND_EXC_LE:
		case OP_COND_EXC_LE_UN:
		case OP_COND_EXC_IEQ:
		case OP_COND_EXC_INE_UN:
		case OP_COND_EXC_ILT:
		case OP_COND_EXC_ILT_UN:
		case OP_COND_EXC_IGT:
		case OP_COND_EXC_IGT_UN:
		case OP_COND_EXC_IGE:
		case OP_COND_EXC_IGE_UN:
		case OP_COND_EXC_ILE:
		case OP_COND_EXC_ILE_UN:
			EMIT_COND_SYSTEM_EXCEPTION (cc_table [mono_opcode_to_cond (ins->opcode)], cc_signed_table [mono_opcode_to_cond (ins->opcode)], ins->inst_p1);
			break;
		case OP_COND_EXC_OV:
		case OP_COND_EXC_NO:
		case OP_COND_EXC_C:
		case OP_COND_EXC_NC:
			EMIT_COND_SYSTEM_EXCEPTION (branch_cc_table [ins->opcode - OP_COND_EXC_EQ], 
						    (ins->opcode < OP_COND_EXC_NE_UN), ins->inst_p1);
			break;
		case OP_COND_EXC_IOV:
		case OP_COND_EXC_INO:
		case OP_COND_EXC_IC:
		case OP_COND_EXC_INC:
			EMIT_COND_SYSTEM_EXCEPTION (branch_cc_table [ins->opcode - OP_COND_EXC_IEQ], 
						    (ins->opcode < OP_COND_EXC_INE_UN), ins->inst_p1);
			break;

		/* floating point opcodes */
		case OP_R8CONST: {
			double d = *(double *)ins->inst_p0;

			if ((d == 0.0) && (mono_signbit (d) == 0)) {
				amd64_sse_xorpd_reg_reg (code, ins->dreg, ins->dreg);
			}
			else {
				mono_add_patch_info (cfg, offset, MONO_PATCH_INFO_R8, ins->inst_p0);
				amd64_sse_movsd_reg_membase (code, ins->dreg, AMD64_RIP, 0);
			}
			break;
		}
		case OP_R4CONST: {
			float f = *(float *)ins->inst_p0;

			if ((f == 0.0) && (mono_signbit (f) == 0)) {
				amd64_sse_xorpd_reg_reg (code, ins->dreg, ins->dreg);
			}
			else {
				mono_add_patch_info (cfg, offset, MONO_PATCH_INFO_R4, ins->inst_p0);
				amd64_sse_movss_reg_membase (code, ins->dreg, AMD64_RIP, 0);
				amd64_sse_cvtss2sd_reg_reg (code, ins->dreg, ins->dreg);
			}
			break;
		}
		case OP_STORER8_MEMBASE_REG:
			amd64_sse_movsd_membase_reg (code, ins->inst_destbasereg, ins->inst_offset, ins->sreg1);
			break;
		case OP_LOADR8_SPILL_MEMBASE:
			g_assert_not_reached ();
			break;
		case OP_LOADR8_MEMBASE:
			amd64_sse_movsd_reg_membase (code, ins->dreg, ins->inst_basereg, ins->inst_offset);
			break;
		case OP_STORER4_MEMBASE_REG:
			/* This requires a double->single conversion */
			amd64_sse_cvtsd2ss_reg_reg (code, AMD64_XMM15, ins->sreg1);
			amd64_sse_movss_membase_reg (code, ins->inst_destbasereg, ins->inst_offset, AMD64_XMM15);
			break;
		case OP_LOADR4_MEMBASE:
			amd64_sse_movss_reg_membase (code, ins->dreg, ins->inst_basereg, ins->inst_offset);
			amd64_sse_cvtss2sd_reg_reg (code, ins->dreg, ins->dreg);
			break;
		case OP_ICONV_TO_R4: /* FIXME: change precision */
		case OP_ICONV_TO_R8:
			amd64_sse_cvtsi2sd_reg_reg_size (code, ins->dreg, ins->sreg1, 4);
			break;
		case OP_LCONV_TO_R4: /* FIXME: change precision */
		case OP_LCONV_TO_R8:
			amd64_sse_cvtsi2sd_reg_reg (code, ins->dreg, ins->sreg1);
			break;
		case OP_FCONV_TO_R4:
			/* FIXME: nothing to do ?? */
			break;
		case OP_FCONV_TO_I1:
			code = emit_float_to_int (cfg, code, ins->dreg, ins->sreg1, 1, TRUE);
			break;
		case OP_FCONV_TO_U1:
			code = emit_float_to_int (cfg, code, ins->dreg, ins->sreg1, 1, FALSE);
			break;
		case OP_FCONV_TO_I2:
			code = emit_float_to_int (cfg, code, ins->dreg, ins->sreg1, 2, TRUE);
			break;
		case OP_FCONV_TO_U2:
			code = emit_float_to_int (cfg, code, ins->dreg, ins->sreg1, 2, FALSE);
			break;
		case OP_FCONV_TO_U4:
			code = emit_float_to_int (cfg, code, ins->dreg, ins->sreg1, 4, FALSE);			
			break;
		case OP_FCONV_TO_I4:
		case OP_FCONV_TO_I:
			code = emit_float_to_int (cfg, code, ins->dreg, ins->sreg1, 4, TRUE);
			break;
		case OP_FCONV_TO_I8:
			code = emit_float_to_int (cfg, code, ins->dreg, ins->sreg1, 8, TRUE);
			break;
		case OP_LCONV_TO_R_UN: { 
			guint8 *br [2];

			/* Based on gcc code */
			amd64_test_reg_reg (code, ins->sreg1, ins->sreg1);
			br [0] = code; x86_branch8 (code, X86_CC_S, 0, TRUE);

			/* Positive case */
			amd64_sse_cvtsi2sd_reg_reg (code, ins->dreg, ins->sreg1);
			br [1] = code; x86_jump8 (code, 0);
			amd64_patch (br [0], code);

			/* Negative case */
			/* Save to the red zone */
			amd64_mov_membase_reg (code, AMD64_RSP, -8, AMD64_RAX, 8);
			amd64_mov_membase_reg (code, AMD64_RSP, -16, AMD64_RCX, 8);
			amd64_mov_reg_reg (code, AMD64_RCX, ins->sreg1, 8);
			amd64_mov_reg_reg (code, AMD64_RAX, ins->sreg1, 8);
			amd64_alu_reg_imm (code, X86_AND, AMD64_RCX, 1);
			amd64_shift_reg_imm (code, X86_SHR, AMD64_RAX, 1);
			amd64_alu_reg_imm (code, X86_OR, AMD64_RAX, AMD64_RCX);
			amd64_sse_cvtsi2sd_reg_reg (code, ins->dreg, AMD64_RAX);
			amd64_sse_addsd_reg_reg (code, ins->dreg, ins->dreg);
			/* Restore */
			amd64_mov_reg_membase (code, AMD64_RCX, AMD64_RSP, -16, 8);
			amd64_mov_reg_membase (code, AMD64_RAX, AMD64_RSP, -8, 8);
			amd64_patch (br [1], code);
			break;
		}
		case OP_LCONV_TO_OVF_U4:
			amd64_alu_reg_imm (code, X86_CMP, ins->sreg1, 0);
			EMIT_COND_SYSTEM_EXCEPTION (X86_CC_LT, TRUE, "OverflowException");
			amd64_mov_reg_reg (code, ins->dreg, ins->sreg1, 8);
			break;
		case OP_LCONV_TO_OVF_I4_UN:
			amd64_alu_reg_imm (code, X86_CMP, ins->sreg1, 0x7fffffff);
			EMIT_COND_SYSTEM_EXCEPTION (X86_CC_GT, FALSE, "OverflowException");
			amd64_mov_reg_reg (code, ins->dreg, ins->sreg1, 8);
			break;
		case OP_FMOVE:
			if (ins->dreg != ins->sreg1)
				amd64_sse_movsd_reg_reg (code, ins->dreg, ins->sreg1);
			break;
		case OP_FADD:
			amd64_sse_addsd_reg_reg (code, ins->dreg, ins->sreg2);
			break;
		case OP_FSUB:
			amd64_sse_subsd_reg_reg (code, ins->dreg, ins->sreg2);
			break;		
		case OP_FMUL:
			amd64_sse_mulsd_reg_reg (code, ins->dreg, ins->sreg2);
			break;		
		case OP_FDIV:
			amd64_sse_divsd_reg_reg (code, ins->dreg, ins->sreg2);
			break;		
		case OP_FNEG: {
			static double r8_0 = -0.0;

			g_assert (ins->sreg1 == ins->dreg);
					
			mono_add_patch_info (cfg, offset, MONO_PATCH_INFO_R8, &r8_0);
			amd64_sse_xorpd_reg_membase (code, ins->dreg, AMD64_RIP, 0);
			break;
		}
		case OP_SIN:
			EMIT_SSE2_FPFUNC (code, fsin, ins->dreg, ins->sreg1);
			break;		
		case OP_COS:
			EMIT_SSE2_FPFUNC (code, fcos, ins->dreg, ins->sreg1);
			break;		
		case OP_ABS: {
			static guint64 d = 0x7fffffffffffffffUL;

			g_assert (ins->sreg1 == ins->dreg);
					
			mono_add_patch_info (cfg, offset, MONO_PATCH_INFO_R8, &d);
			amd64_sse_andpd_reg_membase (code, ins->dreg, AMD64_RIP, 0);
			break;		
		}
		case OP_SQRT:
			EMIT_SSE2_FPFUNC (code, fsqrt, ins->dreg, ins->sreg1);
			break;
		case OP_IMIN:
			g_assert (cfg->opt & MONO_OPT_CMOV);
			g_assert (ins->dreg == ins->sreg1);
			amd64_alu_reg_reg_size (code, X86_CMP, ins->sreg1, ins->sreg2, 4);
			amd64_cmov_reg_size (code, X86_CC_GT, TRUE, ins->dreg, ins->sreg2, 4);
			break;
		case OP_IMIN_UN:
			g_assert (cfg->opt & MONO_OPT_CMOV);
			g_assert (ins->dreg == ins->sreg1);
			amd64_alu_reg_reg_size (code, X86_CMP, ins->sreg1, ins->sreg2, 4);
			amd64_cmov_reg_size (code, X86_CC_GT, FALSE, ins->dreg, ins->sreg2, 4);
			break;
		case OP_IMAX:
			g_assert (cfg->opt & MONO_OPT_CMOV);
			g_assert (ins->dreg == ins->sreg1);
			amd64_alu_reg_reg_size (code, X86_CMP, ins->sreg1, ins->sreg2, 4);
			amd64_cmov_reg_size (code, X86_CC_LT, TRUE, ins->dreg, ins->sreg2, 4);
			break;
		case OP_IMAX_UN:
			g_assert (cfg->opt & MONO_OPT_CMOV);
			g_assert (ins->dreg == ins->sreg1);
			amd64_alu_reg_reg_size (code, X86_CMP, ins->sreg1, ins->sreg2, 4);
			amd64_cmov_reg_size (code, X86_CC_LT, FALSE, ins->dreg, ins->sreg2, 4);
			break;
		case OP_LMIN:
			g_assert (cfg->opt & MONO_OPT_CMOV);
			g_assert (ins->dreg == ins->sreg1);
			amd64_alu_reg_reg (code, X86_CMP, ins->sreg1, ins->sreg2);
			amd64_cmov_reg (code, X86_CC_GT, TRUE, ins->dreg, ins->sreg2);
			break;
		case OP_LMIN_UN:
			g_assert (cfg->opt & MONO_OPT_CMOV);
			g_assert (ins->dreg == ins->sreg1);
			amd64_alu_reg_reg (code, X86_CMP, ins->sreg1, ins->sreg2);
			amd64_cmov_reg (code, X86_CC_GT, FALSE, ins->dreg, ins->sreg2);
			break;
		case OP_LMAX:
			g_assert (cfg->opt & MONO_OPT_CMOV);
			g_assert (ins->dreg == ins->sreg1);
			amd64_alu_reg_reg (code, X86_CMP, ins->sreg1, ins->sreg2);
			amd64_cmov_reg (code, X86_CC_LT, TRUE, ins->dreg, ins->sreg2);
			break;
		case OP_LMAX_UN:
			g_assert (cfg->opt & MONO_OPT_CMOV);
			g_assert (ins->dreg == ins->sreg1);
			amd64_alu_reg_reg (code, X86_CMP, ins->sreg1, ins->sreg2);
			amd64_cmov_reg (code, X86_CC_LT, FALSE, ins->dreg, ins->sreg2);
			break;	
		case OP_X86_FPOP:
			break;		
		case OP_FCOMPARE:
			/* 
			 * The two arguments are swapped because the fbranch instructions
			 * depend on this for the non-sse case to work.
			 */
			amd64_sse_comisd_reg_reg (code, ins->sreg2, ins->sreg1);
			break;
		case OP_FCEQ: {
			/* zeroing the register at the start results in 
			 * shorter and faster code (we can also remove the widening op)
			 */
			guchar *unordered_check;
			amd64_alu_reg_reg (code, X86_XOR, ins->dreg, ins->dreg);
			amd64_sse_comisd_reg_reg (code, ins->sreg1, ins->sreg2);
			unordered_check = code;
			x86_branch8 (code, X86_CC_P, 0, FALSE);
			amd64_set_reg (code, X86_CC_EQ, ins->dreg, FALSE);
			amd64_patch (unordered_check, code);
			break;
		}
		case OP_FCLT:
		case OP_FCLT_UN:
			/* zeroing the register at the start results in 
			 * shorter and faster code (we can also remove the widening op)
			 */
			amd64_alu_reg_reg (code, X86_XOR, ins->dreg, ins->dreg);
			amd64_sse_comisd_reg_reg (code, ins->sreg2, ins->sreg1);
			if (ins->opcode == OP_FCLT_UN) {
				guchar *unordered_check = code;
				guchar *jump_to_end;
				x86_branch8 (code, X86_CC_P, 0, FALSE);
				amd64_set_reg (code, X86_CC_GT, ins->dreg, FALSE);
				jump_to_end = code;
				x86_jump8 (code, 0);
				amd64_patch (unordered_check, code);
				amd64_inc_reg (code, ins->dreg);
				amd64_patch (jump_to_end, code);
			} else {
				amd64_set_reg (code, X86_CC_GT, ins->dreg, FALSE);
			}
			break;
		case OP_FCGT:
		case OP_FCGT_UN: {
			/* zeroing the register at the start results in 
			 * shorter and faster code (we can also remove the widening op)
			 */
			guchar *unordered_check;
			amd64_alu_reg_reg (code, X86_XOR, ins->dreg, ins->dreg);
			amd64_sse_comisd_reg_reg (code, ins->sreg2, ins->sreg1);
			if (ins->opcode == OP_FCGT) {
				unordered_check = code;
				x86_branch8 (code, X86_CC_P, 0, FALSE);
				amd64_set_reg (code, X86_CC_LT, ins->dreg, FALSE);
				amd64_patch (unordered_check, code);
			} else {
				amd64_set_reg (code, X86_CC_LT, ins->dreg, FALSE);
			}
			break;
		}
		case OP_FCLT_MEMBASE:
		case OP_FCGT_MEMBASE:
		case OP_FCLT_UN_MEMBASE:
		case OP_FCGT_UN_MEMBASE:
		case OP_FCEQ_MEMBASE: {
			guchar *unordered_check, *jump_to_end;
			int x86_cond;

			amd64_alu_reg_reg (code, X86_XOR, ins->dreg, ins->dreg);
			amd64_sse_comisd_reg_membase (code, ins->sreg1, ins->sreg2, ins->inst_offset);

			switch (ins->opcode) {
			case OP_FCEQ_MEMBASE:
				x86_cond = X86_CC_EQ;
				break;
			case OP_FCLT_MEMBASE:
			case OP_FCLT_UN_MEMBASE:
				x86_cond = X86_CC_LT;
				break;
			case OP_FCGT_MEMBASE:
			case OP_FCGT_UN_MEMBASE:
				x86_cond = X86_CC_GT;
				break;
			default:
				g_assert_not_reached ();
			}

			unordered_check = code;
			x86_branch8 (code, X86_CC_P, 0, FALSE);
			amd64_set_reg (code, x86_cond, ins->dreg, FALSE);

			switch (ins->opcode) {
			case OP_FCEQ_MEMBASE:
			case OP_FCLT_MEMBASE:
			case OP_FCGT_MEMBASE:
				amd64_patch (unordered_check, code);
				break;
			case OP_FCLT_UN_MEMBASE:
			case OP_FCGT_UN_MEMBASE:
				jump_to_end = code;
				x86_jump8 (code, 0);
				amd64_patch (unordered_check, code);
				amd64_inc_reg (code, ins->dreg);
				amd64_patch (jump_to_end, code);
				break;
			default:
				break;
			}
			break;
		}
		case OP_FBEQ: {
			guchar *jump = code;
			x86_branch8 (code, X86_CC_P, 0, TRUE);
			EMIT_COND_BRANCH (ins, X86_CC_EQ, FALSE);
			amd64_patch (jump, code);
			break;
		}
		case OP_FBNE_UN:
			/* Branch if C013 != 100 */
			/* branch if !ZF or (PF|CF) */
			EMIT_COND_BRANCH (ins, X86_CC_NE, FALSE);
			EMIT_COND_BRANCH (ins, X86_CC_P, FALSE);
			EMIT_COND_BRANCH (ins, X86_CC_B, FALSE);
			break;
		case OP_FBLT:
			EMIT_COND_BRANCH (ins, X86_CC_GT, FALSE);
			break;
		case OP_FBLT_UN:
			EMIT_COND_BRANCH (ins, X86_CC_P, FALSE);
			EMIT_COND_BRANCH (ins, X86_CC_GT, FALSE);
			break;
		case OP_FBGT:
		case OP_FBGT_UN:
			if (ins->opcode == OP_FBGT) {
				guchar *br1;

				/* skip branch if C1=1 */
				br1 = code;
				x86_branch8 (code, X86_CC_P, 0, FALSE);
				/* branch if (C0 | C3) = 1 */
				EMIT_COND_BRANCH (ins, X86_CC_LT, FALSE);
				amd64_patch (br1, code);
				break;
			} else {
				EMIT_COND_BRANCH (ins, X86_CC_LT, FALSE);
			}
			break;
		case OP_FBGE: {
			/* Branch if C013 == 100 or 001 */
			guchar *br1;

			/* skip branch if C1=1 */
			br1 = code;
			x86_branch8 (code, X86_CC_P, 0, FALSE);
			/* branch if (C0 | C3) = 1 */
			EMIT_COND_BRANCH (ins, X86_CC_BE, FALSE);
			amd64_patch (br1, code);
			break;
		}
		case OP_FBGE_UN:
			/* Branch if C013 == 000 */
			EMIT_COND_BRANCH (ins, X86_CC_LE, FALSE);
			break;
		case OP_FBLE: {
			/* Branch if C013=000 or 100 */
			guchar *br1;

			/* skip branch if C1=1 */
			br1 = code;
			x86_branch8 (code, X86_CC_P, 0, FALSE);
			/* branch if C0=0 */
			EMIT_COND_BRANCH (ins, X86_CC_NB, FALSE);
			amd64_patch (br1, code);
			break;
		}
		case OP_FBLE_UN:
			/* Branch if C013 != 001 */
			EMIT_COND_BRANCH (ins, X86_CC_P, FALSE);
			EMIT_COND_BRANCH (ins, X86_CC_GE, FALSE);
			break;
		case OP_CKFINITE:
			/* Transfer value to the fp stack */
			amd64_alu_reg_imm (code, X86_SUB, AMD64_RSP, 16);
			amd64_movsd_membase_reg (code, AMD64_RSP, 0, ins->sreg1);
			amd64_fld_membase (code, AMD64_RSP, 0, TRUE);

			amd64_push_reg (code, AMD64_RAX);
			amd64_fxam (code);
			amd64_fnstsw (code);
			amd64_alu_reg_imm (code, X86_AND, AMD64_RAX, 0x4100);
			amd64_alu_reg_imm (code, X86_CMP, AMD64_RAX, X86_FP_C0);
			amd64_pop_reg (code, AMD64_RAX);
			amd64_fstp (code, 0);
			EMIT_COND_SYSTEM_EXCEPTION (X86_CC_EQ, FALSE, "ArithmeticException");
			amd64_alu_reg_imm (code, X86_ADD, AMD64_RSP, 16);
			break;
		case OP_TLS_GET: {
			code = emit_tls_get (code, ins->dreg, ins->inst_offset);
			break;
		}
		case OP_MEMORY_BARRIER: {
			/* Not needed on amd64 */
			break;
		}
		case OP_ATOMIC_ADD_I4:
		case OP_ATOMIC_ADD_I8: {
			int dreg = ins->dreg;
			guint32 size = (ins->opcode == OP_ATOMIC_ADD_I4) ? 4 : 8;

			if (dreg == ins->inst_basereg)
				dreg = AMD64_R11;
			
			if (dreg != ins->sreg2)
				amd64_mov_reg_reg (code, ins->dreg, ins->sreg2, size);

			x86_prefix (code, X86_LOCK_PREFIX);
			amd64_xadd_membase_reg (code, ins->inst_basereg, ins->inst_offset, dreg, size);

			if (dreg != ins->dreg)
				amd64_mov_reg_reg (code, ins->dreg, dreg, size);

			break;
		}
		case OP_ATOMIC_ADD_NEW_I4:
		case OP_ATOMIC_ADD_NEW_I8: {
			int dreg = ins->dreg;
			guint32 size = (ins->opcode == OP_ATOMIC_ADD_NEW_I4) ? 4 : 8;

			if ((dreg == ins->sreg2) || (dreg == ins->inst_basereg))
				dreg = AMD64_R11;

			amd64_mov_reg_reg (code, dreg, ins->sreg2, size);
			amd64_prefix (code, X86_LOCK_PREFIX);
			amd64_xadd_membase_reg (code, ins->inst_basereg, ins->inst_offset, dreg, size);
			/* dreg contains the old value, add with sreg2 value */
			amd64_alu_reg_reg_size (code, X86_ADD, dreg, ins->sreg2, size);
			
			if (ins->dreg != dreg)
				amd64_mov_reg_reg (code, ins->dreg, dreg, size);

			break;
		}
		case OP_ATOMIC_EXCHANGE_I4:
		case OP_ATOMIC_EXCHANGE_I8:
		case OP_ATOMIC_CAS_IMM_I4: {
			guchar *br[2];
			int sreg2 = ins->sreg2;
			int breg = ins->inst_basereg;
			guint32 size;
			gboolean need_push = FALSE, rdx_pushed = FALSE;

			if (ins->opcode == OP_ATOMIC_EXCHANGE_I8)
				size = 8;
			else
				size = 4;

			/* 
			 * See http://msdn.microsoft.com/en-us/magazine/cc302329.aspx for
			 * an explanation of how this works.
			 */

			/* cmpxchg uses eax as comperand, need to make sure we can use it
			 * hack to overcome limits in x86 reg allocator 
			 * (req: dreg == eax and sreg2 != eax and breg != eax) 
			 */
			g_assert (ins->dreg == AMD64_RAX);

			if (breg == AMD64_RAX && ins->sreg2 == AMD64_RAX)
				/* Highly unlikely, but possible */
				need_push = TRUE;

			/* The pushes invalidate rsp */
			if ((breg == AMD64_RAX) || need_push) {
				amd64_mov_reg_reg (code, AMD64_R11, breg, 8);
				breg = AMD64_R11;
			}

			/* We need the EAX reg for the comparand */
			if (ins->sreg2 == AMD64_RAX) {
				if (breg != AMD64_R11) {
					amd64_mov_reg_reg (code, AMD64_R11, AMD64_RAX, 8);
					sreg2 = AMD64_R11;
				} else {
					g_assert (need_push);
					amd64_push_reg (code, AMD64_RDX);
					amd64_mov_reg_reg (code, AMD64_RDX, AMD64_RAX, size);
					sreg2 = AMD64_RDX;
					rdx_pushed = TRUE;
				}
			}

			if (ins->opcode == OP_ATOMIC_CAS_IMM_I4) {
				if (ins->backend.data == NULL)
					amd64_alu_reg_reg (code, X86_XOR, AMD64_RAX, AMD64_RAX);
				else
					amd64_mov_reg_imm (code, AMD64_RAX, ins->backend.data);

				amd64_prefix (code, X86_LOCK_PREFIX);
				amd64_cmpxchg_membase_reg_size (code, breg, ins->inst_offset, sreg2, size);
			} else {
				amd64_mov_reg_membase (code, AMD64_RAX, breg, ins->inst_offset, size);

				br [0] = code; amd64_prefix (code, X86_LOCK_PREFIX);
				amd64_cmpxchg_membase_reg_size (code, breg, ins->inst_offset, sreg2, size);
				br [1] = code; amd64_branch8 (code, X86_CC_NE, -1, FALSE);
				amd64_patch (br [1], br [0]);
			}

			if (rdx_pushed)
				amd64_pop_reg (code, AMD64_RDX);

			break;
		}
		default:
			g_warning ("unknown opcode %s in %s()\n", mono_inst_name (ins->opcode), __FUNCTION__);
			g_assert_not_reached ();
		}

		if ((code - cfg->native_code - offset) > max_len) {
			g_warning ("wrong maximal instruction length of instruction %s (expected %d, got %ld)",
				   mono_inst_name (ins->opcode), max_len, code - cfg->native_code - offset);
			g_assert_not_reached ();
		}
	       
		cpos += max_len;

		last_ins = ins;
		last_offset = offset;
	}

	cfg->code_len = code - cfg->native_code;
}

void
mono_arch_register_lowlevel_calls (void)
{
	/* The signature doesn't matter */
	mono_register_jit_icall (mono_amd64_throw_exception, "mono_amd64_throw_exception", mono_create_icall_signature ("void"), TRUE);
}

void
mono_arch_patch_code (MonoMethod *method, MonoDomain *domain, guint8 *code, MonoJumpInfo *ji, gboolean run_cctors)
{
	MonoJumpInfo *patch_info;
	gboolean compile_aot = !run_cctors;

	for (patch_info = ji; patch_info; patch_info = patch_info->next) {
		unsigned char *ip = patch_info->ip.i + code;
		unsigned char *target;

		target = mono_resolve_patch_target (method, domain, code, patch_info, run_cctors);

		if (compile_aot) {
			switch (patch_info->type) {
			case MONO_PATCH_INFO_BB:
			case MONO_PATCH_INFO_LABEL:
				break;
			default:
				/* No need to patch these */
				continue;
			}
		}

		switch (patch_info->type) {
		case MONO_PATCH_INFO_NONE:
			continue;
		case MONO_PATCH_INFO_METHOD_REL:
		case MONO_PATCH_INFO_R8:
		case MONO_PATCH_INFO_R4:
			g_assert_not_reached ();
			continue;
		case MONO_PATCH_INFO_BB:
			break;
		default:
			break;
		}

		/* 
		 * Debug code to help track down problems where the target of a near call is
		 * is not valid.
		 */
		if (amd64_is_near_call (ip)) {
			gint64 disp = (guint8*)target - (guint8*)ip;

			if (!amd64_is_imm32 (disp)) {
				printf ("TYPE: %d\n", patch_info->type);
				switch (patch_info->type) {
				case MONO_PATCH_INFO_INTERNAL_METHOD:
					printf ("V: %s\n", patch_info->data.name);
					break;
				case MONO_PATCH_INFO_METHOD_JUMP:
				case MONO_PATCH_INFO_METHOD:
					printf ("V: %s\n", patch_info->data.method->name);
					break;
				default:
					break;
				}
			}
		}

		amd64_patch (ip, (gpointer)target);
	}
}

static int
get_max_epilog_size (MonoCompile *cfg)
{
	int max_epilog_size = 16;
	
	if (cfg->method->save_lmf)
		max_epilog_size += 256;
	
	if (mono_jit_trace_calls != NULL)
		max_epilog_size += 50;

	if (cfg->prof_options & MONO_PROFILE_ENTER_LEAVE)
		max_epilog_size += 50;

	max_epilog_size += (AMD64_NREG * 2);

	return max_epilog_size;
}

/*
 * This macro is used for testing whenever the unwinder works correctly at every point
 * where an async exception can happen.
 */
/* This will generate a SIGSEGV at the given point in the code */
#define async_exc_point(code) do { \
    if (mono_inject_async_exc_method && mono_method_desc_full_match (mono_inject_async_exc_method, cfg->method)) { \
         if (cfg->arch.async_point_count == mono_inject_async_exc_pos) \
             amd64_mov_reg_mem (code, AMD64_RAX, 0, 4); \
         cfg->arch.async_point_count ++; \
    } \
} while (0)

guint8 *
mono_arch_emit_prolog (MonoCompile *cfg)
{
	MonoMethod *method = cfg->method;
	MonoBasicBlock *bb;
	MonoMethodSignature *sig;
	MonoInst *ins;
	int alloc_size, pos, max_offset, i, quad, max_epilog_size;
	guint8 *code;
	CallInfo *cinfo;
	gint32 lmf_offset = cfg->arch.lmf_offset;
	gboolean args_clobbered = FALSE;
	gboolean trace = FALSE;

	cfg->code_size =  MAX (((MonoMethodNormal *)method)->header->code_size * 4, 10240);

	code = cfg->native_code = g_malloc (cfg->code_size);

	if (mono_jit_trace_calls != NULL && mono_trace_eval (method))
		trace = TRUE;

	/* Amount of stack space allocated by register saving code */
	pos = 0;

	/* 
	 * The prolog consists of the following parts:
	 * FP present:
	 * - push rbp, mov rbp, rsp
	 * - save callee saved regs using pushes
	 * - allocate frame
	 * - save rgctx if needed
	 * - save lmf if needed
	 * FP not present:
	 * - allocate frame
	 * - save rgctx if needed
	 * - save lmf if needed
	 * - save callee saved regs using moves
	 */

	async_exc_point (code);

	if (!cfg->arch.omit_fp) {
		amd64_push_reg (code, AMD64_RBP);
		async_exc_point (code);
#ifdef PLATFORM_WIN32
		mono_arch_unwindinfo_add_push_nonvol (&cfg->arch.unwindinfo, cfg->native_code, code, AMD64_RBP);
#endif
		
		amd64_mov_reg_reg (code, AMD64_RBP, AMD64_RSP, sizeof (gpointer));
		async_exc_point (code);
#ifdef PLATFORM_WIN32
		mono_arch_unwindinfo_add_set_fpreg (&cfg->arch.unwindinfo, cfg->native_code, code, AMD64_RBP);
#endif
	}

	/* Save callee saved registers */
	if (!cfg->arch.omit_fp && !method->save_lmf) {
		for (i = 0; i < AMD64_NREG; ++i)
			if (AMD64_IS_CALLEE_SAVED_REG (i) && (cfg->used_int_regs & (1 << i))) {
				amd64_push_reg (code, i);
				pos += sizeof (gpointer);
				async_exc_point (code);
			}
	}

	if (cfg->arch.omit_fp) {
		/* 
		 * On enter, the stack is misaligned by the the pushing of the return
		 * address. It is either made aligned by the pushing of %rbp, or by
		 * this.
		 */
		alloc_size = ALIGN_TO (cfg->stack_offset, 8);
		if ((alloc_size % 16) == 0)
			alloc_size += 8;
	} else {
		alloc_size = ALIGN_TO (cfg->stack_offset, MONO_ARCH_FRAME_ALIGNMENT);

		alloc_size -= pos;
	}

	cfg->arch.stack_alloc_size = alloc_size;

	/* Allocate stack frame */
	if (alloc_size) {
		/* See mono_emit_stack_alloc */
#if defined(PLATFORM_WIN32) || defined(MONO_ARCH_SIGSEGV_ON_ALTSTACK)
		guint32 remaining_size = alloc_size;
		while (remaining_size >= 0x1000) {
			amd64_alu_reg_imm (code, X86_SUB, AMD64_RSP, 0x1000);
			async_exc_point (code);
			amd64_test_membase_reg (code, AMD64_RSP, 0, AMD64_RSP);
			remaining_size -= 0x1000;
		}
		if (remaining_size) {
			amd64_alu_reg_imm (code, X86_SUB, AMD64_RSP, remaining_size);
			async_exc_point (code);
		}
#else
		amd64_alu_reg_imm (code, X86_SUB, AMD64_RSP, alloc_size);
		async_exc_point (code);
#endif
	}

	/* Stack alignment check */
#if 0
	{
		amd64_mov_reg_reg (code, AMD64_RAX, AMD64_RSP, 8);
		amd64_alu_reg_imm (code, X86_AND, AMD64_RAX, 0xf);
		amd64_alu_reg_imm (code, X86_CMP, AMD64_RAX, 0);
		x86_branch8 (code, X86_CC_EQ, 2, FALSE);
		amd64_breakpoint (code);
	}
#endif

	/* Save LMF */
	if (method->save_lmf) {
		/* 
		 * The ip field is not set, the exception handling code will obtain it from the stack location pointed to by the sp field.
		 */
		/* sp is saved right before calls */
		/* Skip method (only needed for trampoline LMF frames) */
		/* Save callee saved regs */
		amd64_mov_membase_reg (code, cfg->frame_reg, lmf_offset + G_STRUCT_OFFSET (MonoLMF, rbx), AMD64_RBX, 8);
		amd64_mov_membase_reg (code, cfg->frame_reg, lmf_offset + G_STRUCT_OFFSET (MonoLMF, rbp), AMD64_RBP, 8);
		amd64_mov_membase_reg (code, cfg->frame_reg, lmf_offset + G_STRUCT_OFFSET (MonoLMF, r12), AMD64_R12, 8);
		amd64_mov_membase_reg (code, cfg->frame_reg, lmf_offset + G_STRUCT_OFFSET (MonoLMF, r13), AMD64_R13, 8);
		amd64_mov_membase_reg (code, cfg->frame_reg, lmf_offset + G_STRUCT_OFFSET (MonoLMF, r14), AMD64_R14, 8);
		amd64_mov_membase_reg (code, cfg->frame_reg, lmf_offset + G_STRUCT_OFFSET (MonoLMF, r15), AMD64_R15, 8);
	}

	/* Save callee saved registers */
	if (cfg->arch.omit_fp && !method->save_lmf) {
		gint32 save_area_offset = cfg->arch.reg_save_area_offset;

		/* Save caller saved registers after sp is adjusted */
		/* The registers are saved at the bottom of the frame */
		/* FIXME: Optimize this so the regs are saved at the end of the frame in increasing order */
		for (i = 0; i < AMD64_NREG; ++i)
			if (AMD64_IS_CALLEE_SAVED_REG (i) && (cfg->used_int_regs & (1 << i))) {
				amd64_mov_membase_reg (code, AMD64_RSP, save_area_offset, i, 8);
				save_area_offset += 8;
				async_exc_point (code);
			}
	}

	/* store runtime generic context */
	if (cfg->rgctx_var) {
		g_assert (cfg->rgctx_var->opcode == OP_REGOFFSET &&
				(cfg->rgctx_var->inst_basereg == AMD64_RBP || cfg->rgctx_var->inst_basereg == AMD64_RSP));

		amd64_mov_membase_reg (code, cfg->rgctx_var->inst_basereg, cfg->rgctx_var->inst_offset, MONO_ARCH_RGCTX_REG, 8);
	}

	/* compute max_offset in order to use short forward jumps */
	max_offset = 0;
	max_epilog_size = get_max_epilog_size (cfg);
	if (cfg->opt & MONO_OPT_BRANCH) {
		for (bb = cfg->bb_entry; bb; bb = bb->next_bb) {
			MonoInst *ins;
			bb->max_offset = max_offset;

			if (cfg->prof_options & MONO_PROFILE_COVERAGE)
				max_offset += 6;
			/* max alignment for loops */
			if ((cfg->opt & MONO_OPT_LOOP) && bb_is_loop_start (bb))
				max_offset += LOOP_ALIGNMENT;

			MONO_BB_FOR_EACH_INS (bb, ins) {
				if (ins->opcode == OP_LABEL)
					ins->inst_c1 = max_offset;
				
				max_offset += ((guint8 *)ins_get_spec (ins->opcode))[MONO_INST_LEN];
			}

			if (mono_jit_trace_calls && bb == cfg->bb_exit)
				/* The tracing code can be quite large */
				max_offset += max_epilog_size;
		}
	}

	sig = mono_method_signature (method);
	pos = 0;

	cinfo = cfg->arch.cinfo;

	if (sig->ret->type != MONO_TYPE_VOID) {
		/* Save volatile arguments to the stack */
		if (cfg->vret_addr && (cfg->vret_addr->opcode != OP_REGVAR))
			amd64_mov_membase_reg (code, cfg->vret_addr->inst_basereg, cfg->vret_addr->inst_offset, cinfo->ret.reg, 8);
	}

	/* Keep this in sync with emit_load_volatile_arguments */
	for (i = 0; i < sig->param_count + sig->hasthis; ++i) {
		ArgInfo *ainfo = cinfo->args + i;
		gint32 stack_offset;
		MonoType *arg_type;

		ins = cfg->args [i];

		if ((ins->flags & MONO_INST_IS_DEAD) && !trace)
			/* Unused arguments */
			continue;

		if (sig->hasthis && (i == 0))
			arg_type = &mono_defaults.object_class->byval_arg;
		else
			arg_type = sig->params [i - sig->hasthis];

		stack_offset = ainfo->offset + ARGS_OFFSET;

		if (cfg->globalra) {
			/* All the other moves are done by the register allocator */
			switch (ainfo->storage) {
 			case ArgInFloatSSEReg:
				amd64_sse_cvtss2sd_reg_reg (code, ainfo->reg, ainfo->reg);
				break;
			case ArgValuetypeInReg:
				for (quad = 0; quad < 2; quad ++) {
					switch (ainfo->pair_storage [quad]) {
					case ArgInIReg:
						amd64_mov_membase_reg (code, ins->inst_basereg, ins->inst_offset + (quad * sizeof (gpointer)), ainfo->pair_regs [quad], sizeof (gpointer));
						break;
					case ArgInFloatSSEReg:
						amd64_movss_membase_reg (code, ins->inst_basereg, ins->inst_offset + (quad * sizeof (gpointer)), ainfo->pair_regs [quad]);
						break;
					case ArgInDoubleSSEReg:
						amd64_movsd_membase_reg (code, ins->inst_basereg, ins->inst_offset + (quad * sizeof (gpointer)), ainfo->pair_regs [quad]);
						break;
					case ArgNone:
						break;
					default:
						g_assert_not_reached ();
					}
				}
				break;
			default:
				break;
			}

			continue;
		}

		/* Save volatile arguments to the stack */
		if (ins->opcode != OP_REGVAR) {
			switch (ainfo->storage) {
			case ArgInIReg: {
				guint32 size = 8;

				/* FIXME: I1 etc */
				/*
				if (stack_offset & 0x1)
					size = 1;
				else if (stack_offset & 0x2)
					size = 2;
				else if (stack_offset & 0x4)
					size = 4;
				else
					size = 8;
				*/
				amd64_mov_membase_reg (code, ins->inst_basereg, ins->inst_offset, ainfo->reg, size);
				break;
			}
			case ArgInFloatSSEReg:
				amd64_movss_membase_reg (code, ins->inst_basereg, ins->inst_offset, ainfo->reg);
				break;
			case ArgInDoubleSSEReg:
				amd64_movsd_membase_reg (code, ins->inst_basereg, ins->inst_offset, ainfo->reg);
				break;
			case ArgValuetypeInReg:
				for (quad = 0; quad < 2; quad ++) {
					switch (ainfo->pair_storage [quad]) {
					case ArgInIReg:
						amd64_mov_membase_reg (code, ins->inst_basereg, ins->inst_offset + (quad * sizeof (gpointer)), ainfo->pair_regs [quad], sizeof (gpointer));
						break;
					case ArgInFloatSSEReg:
						amd64_movss_membase_reg (code, ins->inst_basereg, ins->inst_offset + (quad * sizeof (gpointer)), ainfo->pair_regs [quad]);
						break;
					case ArgInDoubleSSEReg:
						amd64_movsd_membase_reg (code, ins->inst_basereg, ins->inst_offset + (quad * sizeof (gpointer)), ainfo->pair_regs [quad]);
						break;
					case ArgNone:
						break;
					default:
						g_assert_not_reached ();
					}
				}
				break;
			default:
				break;
			}
		} else {
			/* Argument allocated to (non-volatile) register */
			switch (ainfo->storage) {
			case ArgInIReg:
				amd64_mov_reg_reg (code, ins->dreg, ainfo->reg, 8);
				break;
			case ArgOnStack:
				amd64_mov_reg_membase (code, ins->dreg, AMD64_RBP, ARGS_OFFSET + ainfo->offset, 8);
				break;
			default:
				g_assert_not_reached ();
			}
		}
	}

	/* Might need to attach the thread to the JIT  or change the domain for the callback */
	if (method->wrapper_type == MONO_WRAPPER_NATIVE_TO_MANAGED) {
		guint64 domain = (guint64)cfg->domain;

		args_clobbered = TRUE;

		/* 
		 * The call might clobber argument registers, but they are already
		 * saved to the stack/global regs.
		 */
		if (appdomain_tls_offset != -1 && lmf_tls_offset != -1) {
			guint8 *buf, *no_domain_branch;

			code = emit_tls_get (code, AMD64_RAX, appdomain_tls_offset);
			if ((domain >> 32) == 0)
				amd64_mov_reg_imm_size (code, AMD64_ARG_REG1, domain, 4);
			else
				amd64_mov_reg_imm_size (code, AMD64_ARG_REG1, domain, 8);
			amd64_alu_reg_reg (code, X86_CMP, AMD64_RAX, AMD64_ARG_REG1);
			no_domain_branch = code;
			x86_branch8 (code, X86_CC_NE, 0, 0);
			code = emit_tls_get ( code, AMD64_RAX, lmf_addr_tls_offset);
			amd64_test_reg_reg (code, AMD64_RAX, AMD64_RAX);
			buf = code;
			x86_branch8 (code, X86_CC_NE, 0, 0);
			amd64_patch (no_domain_branch, code);
			code = emit_call (cfg, code, MONO_PATCH_INFO_INTERNAL_METHOD, 
					  (gpointer)"mono_jit_thread_attach", TRUE);
			amd64_patch (buf, code);
		} else {
			g_assert (!cfg->compile_aot);
			if ((domain >> 32) == 0)
				amd64_mov_reg_imm_size (code, AMD64_ARG_REG1, domain, 4);
			else
				amd64_mov_reg_imm_size (code, AMD64_ARG_REG1, domain, 8);
			code = emit_call (cfg, code, MONO_PATCH_INFO_INTERNAL_METHOD,
					  (gpointer)"mono_jit_thread_attach", TRUE);
		}
	}

	if (method->save_lmf) {
		if ((lmf_tls_offset != -1) && !optimize_for_xen) {
			/*
			 * Optimized version which uses the mono_lmf TLS variable instead of indirection
			 * through the mono_lmf_addr TLS variable.
			 */
			/* %rax = previous_lmf */
			x86_prefix (code, X86_FS_PREFIX);
			amd64_mov_reg_mem (code, AMD64_RAX, lmf_tls_offset, 8);

			/* Save previous_lmf */
			amd64_mov_membase_reg (code, cfg->frame_reg, lmf_offset + G_STRUCT_OFFSET (MonoLMF, previous_lmf), AMD64_RAX, 8);
			/* Set new lmf */
			if (lmf_offset == 0) {
				x86_prefix (code, X86_FS_PREFIX);
				amd64_mov_mem_reg (code, lmf_tls_offset, cfg->frame_reg, 8);
			} else {
				amd64_lea_membase (code, AMD64_R11, cfg->frame_reg, lmf_offset);
				x86_prefix (code, X86_FS_PREFIX);
				amd64_mov_mem_reg (code, lmf_tls_offset, AMD64_R11, 8);
			}
		} else {
			if (lmf_addr_tls_offset != -1) {
				/* Load lmf quicky using the FS register */
				code = emit_tls_get (code, AMD64_RAX, lmf_addr_tls_offset);
			}
			else {
				/* 
				 * The call might clobber argument registers, but they are already
				 * saved to the stack/global regs.
				 */
				args_clobbered = TRUE;
				code = emit_call (cfg, code, MONO_PATCH_INFO_INTERNAL_METHOD, 
								  (gpointer)"mono_get_lmf_addr", TRUE);		
			}

			/* Save lmf_addr */
			amd64_mov_membase_reg (code, cfg->frame_reg, lmf_offset + G_STRUCT_OFFSET (MonoLMF, lmf_addr), AMD64_RAX, 8);
			/* Save previous_lmf */
			amd64_mov_reg_membase (code, AMD64_R11, AMD64_RAX, 0, 8);
			amd64_mov_membase_reg (code, cfg->frame_reg, lmf_offset + G_STRUCT_OFFSET (MonoLMF, previous_lmf), AMD64_R11, 8);
			/* Set new lmf */
			amd64_lea_membase (code, AMD64_R11, cfg->frame_reg, lmf_offset);
			amd64_mov_membase_reg (code, AMD64_RAX, 0, AMD64_R11, 8);
		}
	}

	if (trace) {
		args_clobbered = TRUE;
		code = mono_arch_instrument_prolog (cfg, mono_trace_enter_method, code, TRUE);
	}

	if (cfg->prof_options & MONO_PROFILE_ENTER_LEAVE)
		args_clobbered = TRUE;

	/*
	 * Optimize the common case of the first bblock making a call with the same
	 * arguments as the method. This works because the arguments are still in their
	 * original argument registers.
	 * FIXME: Generalize this
	 */
	if (!args_clobbered) {
		MonoBasicBlock *first_bb = cfg->bb_entry;
		MonoInst *next;

		next = mono_bb_first_ins (first_bb);
		if (!next && first_bb->next_bb) {
			first_bb = first_bb->next_bb;
			next = mono_bb_first_ins (first_bb);
		}

		if (first_bb->in_count > 1)
			next = NULL;

		for (i = 0; next && i < sig->param_count + sig->hasthis; ++i) {
			ArgInfo *ainfo = cinfo->args + i;
			gboolean match = FALSE;
			
			ins = cfg->args [i];
			if (ins->opcode != OP_REGVAR) {
				switch (ainfo->storage) {
				case ArgInIReg: {
					if (((next->opcode == OP_LOAD_MEMBASE) || (next->opcode == OP_LOADI4_MEMBASE)) && next->inst_basereg == ins->inst_basereg && next->inst_offset == ins->inst_offset) {
						if (next->dreg == ainfo->reg) {
							NULLIFY_INS (next);
							match = TRUE;
						} else {
							next->opcode = OP_MOVE;
							next->sreg1 = ainfo->reg;
							/* Only continue if the instruction doesn't change argument regs */
							if (next->dreg == ainfo->reg || next->dreg == AMD64_RAX)
								match = TRUE;
						}
					}
					break;
				}
				default:
					break;
				}
			} else {
				/* Argument allocated to (non-volatile) register */
				switch (ainfo->storage) {
				case ArgInIReg:
					if (next->opcode == OP_MOVE && next->sreg1 == ins->dreg && next->dreg == ainfo->reg) {
						NULLIFY_INS (next);
						match = TRUE;
					}
					break;
				default:
					break;
				}
			}

			if (match) {
				next = next->next;
				//next = mono_inst_list_next (&next->node, &first_bb->ins_list);
				if (!next)
					break;
			}
		}
	}

	cfg->code_len = code - cfg->native_code;

	g_assert (cfg->code_len < cfg->code_size);

	return code;
}

void
mono_arch_emit_epilog (MonoCompile *cfg)
{
	MonoMethod *method = cfg->method;
	int quad, pos, i;
	guint8 *code;
	int max_epilog_size;
	CallInfo *cinfo;
	gint32 lmf_offset = cfg->arch.lmf_offset;
	
	max_epilog_size = get_max_epilog_size (cfg);

	while (cfg->code_len + max_epilog_size > (cfg->code_size - 16)) {
		cfg->code_size *= 2;
		cfg->native_code = g_realloc (cfg->native_code, cfg->code_size);
		mono_jit_stats.code_reallocs++;
	}

	code = cfg->native_code + cfg->code_len;

	if (mono_jit_trace_calls != NULL && mono_trace_eval (method))
		code = mono_arch_instrument_epilog (cfg, mono_trace_leave_method, code, TRUE);

	/* the code restoring the registers must be kept in sync with OP_JMP */
	pos = 0;
	
	if (method->save_lmf) {
		if ((lmf_tls_offset != -1) && !optimize_for_xen) {
			/*
			 * Optimized version which uses the mono_lmf TLS variable instead of indirection
			 * through the mono_lmf_addr TLS variable.
			 */
			/* reg = previous_lmf */
			amd64_mov_reg_membase (code, AMD64_R11, cfg->frame_reg, lmf_offset + G_STRUCT_OFFSET (MonoLMF, previous_lmf), 8);
			x86_prefix (code, X86_FS_PREFIX);
			amd64_mov_mem_reg (code, lmf_tls_offset, AMD64_R11, 8);
		} else {
			/* Restore previous lmf */
			amd64_mov_reg_membase (code, AMD64_RCX, cfg->frame_reg, lmf_offset + G_STRUCT_OFFSET (MonoLMF, previous_lmf), 8);
			amd64_mov_reg_membase (code, AMD64_R11, cfg->frame_reg, lmf_offset + G_STRUCT_OFFSET (MonoLMF, lmf_addr), 8);
			amd64_mov_membase_reg (code, AMD64_R11, 0, AMD64_RCX, 8);
		}

		/* Restore caller saved regs */
		if (cfg->used_int_regs & (1 << AMD64_RBP)) {
			amd64_mov_reg_membase (code, AMD64_RBP, cfg->frame_reg, lmf_offset + G_STRUCT_OFFSET (MonoLMF, rbp), 8);
		}
		if (cfg->used_int_regs & (1 << AMD64_RBX)) {
			amd64_mov_reg_membase (code, AMD64_RBX, cfg->frame_reg, lmf_offset + G_STRUCT_OFFSET (MonoLMF, rbx), 8);
		}
		if (cfg->used_int_regs & (1 << AMD64_R12)) {
			amd64_mov_reg_membase (code, AMD64_R12, cfg->frame_reg, lmf_offset + G_STRUCT_OFFSET (MonoLMF, r12), 8);
		}
		if (cfg->used_int_regs & (1 << AMD64_R13)) {
			amd64_mov_reg_membase (code, AMD64_R13, cfg->frame_reg, lmf_offset + G_STRUCT_OFFSET (MonoLMF, r13), 8);
		}
		if (cfg->used_int_regs & (1 << AMD64_R14)) {
			amd64_mov_reg_membase (code, AMD64_R14, cfg->frame_reg, lmf_offset + G_STRUCT_OFFSET (MonoLMF, r14), 8);
		}
		if (cfg->used_int_regs & (1 << AMD64_R15)) {
			amd64_mov_reg_membase (code, AMD64_R15, cfg->frame_reg, lmf_offset + G_STRUCT_OFFSET (MonoLMF, r15), 8);
		}
	} else {

		if (cfg->arch.omit_fp) {
			gint32 save_area_offset = cfg->arch.reg_save_area_offset;

			for (i = 0; i < AMD64_NREG; ++i)
				if (AMD64_IS_CALLEE_SAVED_REG (i) && (cfg->used_int_regs & (1 << i))) {
					amd64_mov_reg_membase (code, i, AMD64_RSP, save_area_offset, 8);
					save_area_offset += 8;
				}
		}
		else {
			for (i = 0; i < AMD64_NREG; ++i)
				if (AMD64_IS_CALLEE_SAVED_REG (i) && (cfg->used_int_regs & (1 << i)))
					pos -= sizeof (gpointer);

			if (pos) {
				if (pos == - sizeof (gpointer)) {
					/* Only one register, so avoid lea */
					for (i = AMD64_NREG - 1; i > 0; --i)
						if (AMD64_IS_CALLEE_SAVED_REG (i) && (cfg->used_int_regs & (1 << i))) {
							amd64_mov_reg_membase (code, i, AMD64_RBP, pos, 8);
						}
				}
				else {
					amd64_lea_membase (code, AMD64_RSP, AMD64_RBP, pos);

					/* Pop registers in reverse order */
					for (i = AMD64_NREG - 1; i > 0; --i)
						if (AMD64_IS_CALLEE_SAVED_REG (i) && (cfg->used_int_regs & (1 << i))) {
							amd64_pop_reg (code, i);
						}
				}
			}
		}
	}

	/* Load returned vtypes into registers if needed */
	cinfo = cfg->arch.cinfo;
	if (cinfo->ret.storage == ArgValuetypeInReg) {
		ArgInfo *ainfo = &cinfo->ret;
		MonoInst *inst = cfg->ret;

		for (quad = 0; quad < 2; quad ++) {
			switch (ainfo->pair_storage [quad]) {
			case ArgInIReg:
				amd64_mov_reg_membase (code, ainfo->pair_regs [quad], inst->inst_basereg, inst->inst_offset + (quad * sizeof (gpointer)), sizeof (gpointer));
				break;
			case ArgInFloatSSEReg:
				amd64_movss_reg_membase (code, ainfo->pair_regs [quad], inst->inst_basereg, inst->inst_offset + (quad * sizeof (gpointer)));
				break;
			case ArgInDoubleSSEReg:
				amd64_movsd_reg_membase (code, ainfo->pair_regs [quad], inst->inst_basereg, inst->inst_offset + (quad * sizeof (gpointer)));
				break;
			case ArgNone:
				break;
			default:
				g_assert_not_reached ();
			}
		}
	}

	if (cfg->arch.omit_fp) {
		if (cfg->arch.stack_alloc_size)
			amd64_alu_reg_imm (code, X86_ADD, AMD64_RSP, cfg->arch.stack_alloc_size);
	} else {
		amd64_leave (code);
	}
	async_exc_point (code);
	amd64_ret (code);

	cfg->code_len = code - cfg->native_code;

	g_assert (cfg->code_len < cfg->code_size);

	if (cfg->arch.omit_fp) {
		/* 
		 * Encode the stack size into used_int_regs so the exception handler
		 * can access it.
		 */
		g_assert (cfg->arch.stack_alloc_size < (1 << 16));
		cfg->used_int_regs |= (1 << 31) | (cfg->arch.stack_alloc_size << 16);
	}
}

void
mono_arch_emit_exceptions (MonoCompile *cfg)
{
	MonoJumpInfo *patch_info;
	int nthrows, i;
	guint8 *code;
	MonoClass *exc_classes [16];
	guint8 *exc_throw_start [16], *exc_throw_end [16];
	guint32 code_size = 0;

	/* Compute needed space */
	for (patch_info = cfg->patch_info; patch_info; patch_info = patch_info->next) {
		if (patch_info->type == MONO_PATCH_INFO_EXC)
			code_size += 40;
		if (patch_info->type == MONO_PATCH_INFO_R8)
			code_size += 8 + 15; /* sizeof (double) + alignment */
		if (patch_info->type == MONO_PATCH_INFO_R4)
			code_size += 4 + 15; /* sizeof (float) + alignment */
	}

	while (cfg->code_len + code_size > (cfg->code_size - 16)) {
		cfg->code_size *= 2;
		cfg->native_code = g_realloc (cfg->native_code, cfg->code_size);
		mono_jit_stats.code_reallocs++;
	}

	code = cfg->native_code + cfg->code_len;

	/* add code to raise exceptions */
	nthrows = 0;
	for (patch_info = cfg->patch_info; patch_info; patch_info = patch_info->next) {
		switch (patch_info->type) {
		case MONO_PATCH_INFO_EXC: {
			MonoClass *exc_class;
			guint8 *buf, *buf2;
			guint32 throw_ip;

			amd64_patch (patch_info->ip.i + cfg->native_code, code);

			exc_class = mono_class_from_name (mono_defaults.corlib, "System", patch_info->data.name);
			g_assert (exc_class);
			throw_ip = patch_info->ip.i;

			//x86_breakpoint (code);
			/* Find a throw sequence for the same exception class */
			for (i = 0; i < nthrows; ++i)
				if (exc_classes [i] == exc_class)
					break;
			if (i < nthrows) {
				amd64_mov_reg_imm (code, AMD64_ARG_REG2, (exc_throw_end [i] - cfg->native_code) - throw_ip);
				x86_jump_code (code, exc_throw_start [i]);
				patch_info->type = MONO_PATCH_INFO_NONE;
			}
			else {
				buf = code;
				amd64_mov_reg_imm_size (code, AMD64_ARG_REG2, 0xf0f0f0f0, 4);
				buf2 = code;

				if (nthrows < 16) {
					exc_classes [nthrows] = exc_class;
					exc_throw_start [nthrows] = code;
				}
				amd64_mov_reg_imm (code, AMD64_ARG_REG1, exc_class->type_token);

				patch_info->type = MONO_PATCH_INFO_NONE;

				code = emit_call_body (cfg, code, MONO_PATCH_INFO_INTERNAL_METHOD, "mono_arch_throw_corlib_exception");

				amd64_mov_reg_imm (buf, AMD64_ARG_REG2, (code - cfg->native_code) - throw_ip);
				while (buf < buf2)
					x86_nop (buf);

				if (nthrows < 16) {
					exc_throw_end [nthrows] = code;
					nthrows ++;
				}
			}
			break;
		}
		default:
			/* do nothing */
			break;
		}
	}

	/* Handle relocations with RIP relative addressing */
	for (patch_info = cfg->patch_info; patch_info; patch_info = patch_info->next) {
		gboolean remove = FALSE;

		switch (patch_info->type) {
		case MONO_PATCH_INFO_R8:
		case MONO_PATCH_INFO_R4: {
			guint8 *pos;

			/* The SSE opcodes require a 16 byte alignment */
			code = (guint8*)ALIGN_TO (code, 16);

			pos = cfg->native_code + patch_info->ip.i;

			if (IS_REX (pos [1]))
				*(guint32*)(pos + 5) = (guint8*)code - pos - 9;
			else
				*(guint32*)(pos + 4) = (guint8*)code - pos - 8;

			if (patch_info->type == MONO_PATCH_INFO_R8) {
				*(double*)code = *(double*)patch_info->data.target;
				code += sizeof (double);
			} else {
				*(float*)code = *(float*)patch_info->data.target;
				code += sizeof (float);
			}

			remove = TRUE;
			break;
		}
		default:
			break;
		}

		if (remove) {
			if (patch_info == cfg->patch_info)
				cfg->patch_info = patch_info->next;
			else {
				MonoJumpInfo *tmp;

				for (tmp = cfg->patch_info; tmp->next != patch_info; tmp = tmp->next)
					;
				tmp->next = patch_info->next;
			}
		}
	}

	cfg->code_len = code - cfg->native_code;

	g_assert (cfg->code_len < cfg->code_size);

}

void*
mono_arch_instrument_prolog (MonoCompile *cfg, void *func, void *p, gboolean enable_arguments)
{
	guchar *code = p;
	CallInfo *cinfo = NULL;
	MonoMethodSignature *sig;
	MonoInst *inst;
	int i, n, stack_area = 0;

	/* Keep this in sync with mono_arch_get_argument_info */

	if (enable_arguments) {
		/* Allocate a new area on the stack and save arguments there */
		sig = mono_method_signature (cfg->method);

		cinfo = get_call_info (cfg->generic_sharing_context, cfg->mempool, sig, FALSE);

		n = sig->param_count + sig->hasthis;

		stack_area = ALIGN_TO (n * 8, 16);

		amd64_alu_reg_imm (code, X86_SUB, AMD64_RSP, stack_area);

		for (i = 0; i < n; ++i) {
			inst = cfg->args [i];

			if (inst->opcode == OP_REGVAR)
				amd64_mov_membase_reg (code, AMD64_RSP, (i * 8), inst->dreg, 8);
			else {
				amd64_mov_reg_membase (code, AMD64_R11, inst->inst_basereg, inst->inst_offset, 8);
				amd64_mov_membase_reg (code, AMD64_RSP, (i * 8), AMD64_R11, 8);
			}
		}
	}

	mono_add_patch_info (cfg, code-cfg->native_code, MONO_PATCH_INFO_METHODCONST, cfg->method);
	amd64_set_reg_template (code, AMD64_ARG_REG1);
	amd64_mov_reg_reg (code, AMD64_ARG_REG2, AMD64_RSP, 8);
	code = emit_call (cfg, code, MONO_PATCH_INFO_ABS, (gpointer)func, TRUE);

	if (enable_arguments)
		amd64_alu_reg_imm (code, X86_ADD, AMD64_RSP, stack_area);

	return code;
}

enum {
	SAVE_NONE,
	SAVE_STRUCT,
	SAVE_EAX,
	SAVE_EAX_EDX,
	SAVE_XMM
};

void*
mono_arch_instrument_epilog (MonoCompile *cfg, void *func, void *p, gboolean enable_arguments)
{
	guchar *code = p;
	int save_mode = SAVE_NONE;
	MonoMethod *method = cfg->method;
	int rtype = mono_type_get_underlying_type (mono_method_signature (method)->ret)->type;
	
	switch (rtype) {
	case MONO_TYPE_VOID:
		/* special case string .ctor icall */
		if (strcmp (".ctor", method->name) && method->klass == mono_defaults.string_class)
			save_mode = SAVE_EAX;
		else
			save_mode = SAVE_NONE;
		break;
	case MONO_TYPE_I8:
	case MONO_TYPE_U8:
		save_mode = SAVE_EAX;
		break;
	case MONO_TYPE_R4:
	case MONO_TYPE_R8:
		save_mode = SAVE_XMM;
		break;
	case MONO_TYPE_GENERICINST:
		if (!mono_type_generic_inst_is_valuetype (mono_method_signature (method)->ret)) {
			save_mode = SAVE_EAX;
			break;
		}
		/* Fall through */
	case MONO_TYPE_VALUETYPE:
		save_mode = SAVE_STRUCT;
		break;
	default:
		save_mode = SAVE_EAX;
		break;
	}

	/* Save the result and copy it into the proper argument register */
	switch (save_mode) {
	case SAVE_EAX:
		amd64_push_reg (code, AMD64_RAX);
		/* Align stack */
		amd64_alu_reg_imm (code, X86_SUB, AMD64_RSP, 8);
		if (enable_arguments)
			amd64_mov_reg_reg (code, AMD64_ARG_REG2, AMD64_RAX, 8);
		break;
	case SAVE_STRUCT:
		/* FIXME: */
		if (enable_arguments)
			amd64_mov_reg_imm (code, AMD64_ARG_REG2, 0);
		break;
	case SAVE_XMM:
		amd64_alu_reg_imm (code, X86_SUB, AMD64_RSP, 8);
		amd64_movsd_membase_reg (code, AMD64_RSP, 0, AMD64_XMM0);
		/* Align stack */
		amd64_alu_reg_imm (code, X86_SUB, AMD64_RSP, 8);
		/* 
		 * The result is already in the proper argument register so no copying
		 * needed.
		 */
		break;
	case SAVE_NONE:
		break;
	default:
		g_assert_not_reached ();
	}

	/* Set %al since this is a varargs call */
	if (save_mode == SAVE_XMM)
		amd64_mov_reg_imm (code, AMD64_RAX, 1);
	else
		amd64_mov_reg_imm (code, AMD64_RAX, 0);

	mono_add_patch_info (cfg, code-cfg->native_code, MONO_PATCH_INFO_METHODCONST, method);
	amd64_set_reg_template (code, AMD64_ARG_REG1);
	code = emit_call (cfg, code, MONO_PATCH_INFO_ABS, (gpointer)func, TRUE);

	/* Restore result */
	switch (save_mode) {
	case SAVE_EAX:
		amd64_alu_reg_imm (code, X86_ADD, AMD64_RSP, 8);
		amd64_pop_reg (code, AMD64_RAX);
		break;
	case SAVE_STRUCT:
		/* FIXME: */
		break;
	case SAVE_XMM:
		amd64_alu_reg_imm (code, X86_ADD, AMD64_RSP, 8);
		amd64_movsd_reg_membase (code, AMD64_XMM0, AMD64_RSP, 0);
		amd64_alu_reg_imm (code, X86_ADD, AMD64_RSP, 8);
		break;
	case SAVE_NONE:
		break;
	default:
		g_assert_not_reached ();
	}

	return code;
}

void
mono_arch_flush_icache (guint8 *code, gint size)
{
	/* Not needed */
}

void
mono_arch_flush_register_windows (void)
{
}

gboolean 
mono_arch_is_inst_imm (gint64 imm)
{
	return amd64_is_imm32 (imm);
}

/*
 * Determine whenever the trap whose info is in SIGINFO is caused by
 * integer overflow.
 */
gboolean
mono_arch_is_int_overflow (void *sigctx, void *info)
{
	MonoContext ctx;
	guint8* rip;
	int reg;
	gint64 value;

	mono_arch_sigctx_to_monoctx (sigctx, &ctx);

	rip = (guint8*)ctx.rip;

	if (IS_REX (rip [0])) {
		reg = amd64_rex_b (rip [0]);
		rip ++;
	}
	else
		reg = 0;

	if ((rip [0] == 0xf7) && (x86_modrm_mod (rip [1]) == 0x3) && (x86_modrm_reg (rip [1]) == 0x7)) {
		/* idiv REG */
		reg += x86_modrm_rm (rip [1]);

		switch (reg) {
		case AMD64_RAX:
			value = ctx.rax;
			break;
		case AMD64_RBX:
			value = ctx.rbx;
			break;
		case AMD64_RCX:
			value = ctx.rcx;
			break;
		case AMD64_RDX:
			value = ctx.rdx;
			break;
		case AMD64_RBP:
			value = ctx.rbp;
			break;
		case AMD64_RSP:
			value = ctx.rsp;
			break;
		case AMD64_RSI:
			value = ctx.rsi;
			break;
		case AMD64_RDI:
			value = ctx.rdi;
			break;
		case AMD64_R12:
			value = ctx.r12;
			break;
		case AMD64_R13:
			value = ctx.r13;
			break;
		case AMD64_R14:
			value = ctx.r14;
			break;
		case AMD64_R15:
			value = ctx.r15;
			break;
		default:
			g_assert_not_reached ();
			reg = -1;
		}			

		if (value == -1)
			return TRUE;
	}

	return FALSE;
}

guint32
mono_arch_get_patch_offset (guint8 *code)
{
	return 3;
}

/**
 * mono_breakpoint_clean_code:
 *
 * Copy @size bytes from @code - @offset to the buffer @buf. If the debugger inserted software
 * breakpoints in the original code, they are removed in the copy.
 *
 * Returns TRUE if no sw breakpoint was present.
 */
gboolean
mono_breakpoint_clean_code (guint8 *method_start, guint8 *code, int offset, guint8 *buf, int size)
{
	int i;
	gboolean can_write = TRUE;
	/*
	 * If method_start is non-NULL we need to perform bound checks, since we access memory
	 * at code - offset we could go before the start of the method and end up in a different
	 * page of memory that is not mapped or read incorrect data anyway. We zero-fill the bytes
	 * instead.
	 */
	if (!method_start || code - offset >= method_start) {
		memcpy (buf, code - offset, size);
	} else {
		int diff = code - method_start;
		memset (buf, 0, size);
		memcpy (buf + offset - diff, method_start, diff + size - offset);
	}
	code -= offset;
	for (i = 0; i < MONO_BREAKPOINT_ARRAY_SIZE; ++i) {
		int idx = mono_breakpoint_info_index [i];
		guint8 *ptr;
		if (idx < 1)
			continue;
		ptr = mono_breakpoint_info [idx].address;
		if (ptr >= code && ptr < code + size) {
			guint8 saved_byte = mono_breakpoint_info [idx].saved_byte;
			can_write = FALSE;
			/*g_print ("patching %p with 0x%02x (was: 0x%02x)\n", ptr, saved_byte, buf [ptr - code]);*/
			buf [ptr - code] = saved_byte;
		}
	}
	return can_write;
}

gpointer
mono_arch_get_vcall_slot (guint8 *code, gpointer *regs, int *displacement)
{
	guint8 buf [10];
	guint32 reg;
	gint32 disp;
	guint8 rex = 0;

	mono_breakpoint_clean_code (NULL, code, 9, buf, sizeof (buf));
	code = buf + 9;

	*displacement = 0;

	/* go to the start of the call instruction
	 *
	 * address_byte = (m << 6) | (o << 3) | reg
	 * call opcode: 0xff address_byte displacement
	 * 0xff m=1,o=2 imm8
	 * 0xff m=2,o=2 imm32
	 */
	code -= 7;

	/* 
	 * A given byte sequence can match more than case here, so we have to be
	 * really careful about the ordering of the cases. Longer sequences
	 * come first.
	 */
#ifdef MONO_ARCH_HAVE_IMT
	if ((code [-2] == 0x41) && (code [-1] == 0xbb) && (code [4] == 0xff) && (x86_modrm_mod (code [5]) == 1) && (x86_modrm_reg (code [5]) == 2) && ((signed char)code [6] < 0)) {
		/* IMT-based interface calls: with MONO_ARCH_IMT_REG == r11
		 * 41 bb 14 f8 28 08       mov    $0x828f814,%r11d
		 * ff 50 fc                call   *0xfffffffc(%rax)
		 */
		reg = amd64_modrm_rm (code [5]);
		disp = (signed char)code [6];
		/* R10 is clobbered by the IMT thunk code */
		g_assert (reg != AMD64_R10);
	}
#else
	if (0) {
	}
#endif
	else if ((code [-1] == 0x8b) && (amd64_modrm_mod (code [0]) == 0x2) && (code [5] == 0xff) && (amd64_modrm_reg (code [6]) == 0x2) && (amd64_modrm_mod (code [6]) == 0x0)) {
			/*
			 * This is a interface call
			 * 48 8b 80 f0 e8 ff ff   mov    0xffffffffffffe8f0(%rax),%rax
			 * ff 10                  callq  *(%rax)
			 */
		if (IS_REX (code [4]))
			rex = code [4];
		reg = amd64_modrm_rm (code [6]);
		disp = 0;
		/* R10 is clobbered by the IMT thunk code */
		g_assert (reg != AMD64_R10);
	} else if ((code [0] == 0x41) && (code [1] == 0xff) && (code [2] == 0x15)) {
		/* call OFFSET(%rip) */
		disp = *(guint32*)(code + 3);
		return (gpointer*)(code + disp + 7);
	} else if ((code [0] == 0xff) && (amd64_modrm_reg (code [1]) == 0x2) && (amd64_modrm_mod (code [1]) == 0x2) && (amd64_modrm_reg (code [2]) == X86_ESP) && (amd64_modrm_mod (code [2]) == 0) && (amd64_modrm_rm (code [2]) == X86_ESP)) {
		/* call *[r12+disp32] */
		if (IS_REX (code [-1]))
			rex = code [-1];
		reg = AMD64_RSP;
		disp = *(gint32*)(code + 3);
	} else if ((code [1] == 0xff) && (amd64_modrm_reg (code [2]) == 0x2) && (amd64_modrm_mod (code [2]) == 0x2)) {
		/* call *[reg+disp32] */
		if (IS_REX (code [0]))
			rex = code [0];
		reg = amd64_modrm_rm (code [2]);
		disp = *(gint32*)(code + 3);
		/* R10 is clobbered by the IMT thunk code */
		g_assert (reg != AMD64_R10);
	} else if (code [2] == 0xe8) {
		/* call <ADDR> */
		return NULL;
	} else if ((code [3] == 0xff) && (amd64_modrm_reg (code [4]) == 0x2) && (amd64_modrm_mod (code [4]) == 0x1) && (amd64_modrm_reg (code [5]) == X86_ESP) && (amd64_modrm_mod (code [5]) == 0) && (amd64_modrm_rm (code [5]) == X86_ESP)) {
		/* call *[r12+disp32] */
		if (IS_REX (code [2]))
			rex = code [2];
		reg = AMD64_RSP;
		disp = *(gint8*)(code + 6);
	} else if (IS_REX (code [4]) && (code [5] == 0xff) && (amd64_modrm_reg (code [6]) == 0x2) && (amd64_modrm_mod (code [6]) == 0x3)) {
		/* call *%reg */
		return NULL;
	} else if ((code [4] == 0xff) && (amd64_modrm_reg (code [5]) == 0x2) && (amd64_modrm_mod (code [5]) == 0x1)) {
		/* call *[reg+disp8] */
		if (IS_REX (code [3]))
			rex = code [3];
		reg = amd64_modrm_rm (code [5]);
		disp = *(gint8*)(code + 6);
		//printf ("B: [%%r%d+0x%x]\n", reg, disp);
	}
	else if ((code [5] == 0xff) && (amd64_modrm_reg (code [6]) == 0x2) && (amd64_modrm_mod (code [6]) == 0x0)) {
			/*
			 * This is a interface call: should check the above code can't catch it earlier 
			 * 8b 40 30   mov    0x30(%eax),%eax
			 * ff 10      call   *(%eax)
			 */
		if (IS_REX (code [4]))
			rex = code [4];
		reg = amd64_modrm_rm (code [6]);
		disp = 0;
	}
	else
		g_assert_not_reached ();

	reg += amd64_rex_b (rex);

	/* R11 is clobbered by the trampoline code */
	g_assert (reg != AMD64_R11);

	*displacement = disp;
	return regs [reg];
}

gpointer*
mono_arch_get_vcall_slot_addr (guint8* code, gpointer *regs)
{
	gpointer vt;
	int displacement;
	vt = mono_arch_get_vcall_slot (code, regs, &displacement);
	if (!vt)
		return NULL;
	return (gpointer*)((char*)vt + displacement);
}

int
mono_arch_get_this_arg_reg (MonoMethodSignature *sig, MonoGenericSharingContext *gsctx, guint8 *code)
{
	int this_reg = AMD64_ARG_REG1;

	if (MONO_TYPE_ISSTRUCT (sig->ret)) {
		CallInfo *cinfo;

		if (!gsctx && code)
			gsctx = mono_get_generic_context_from_code (code);

		cinfo = get_call_info (gsctx, NULL, sig, FALSE);
		
		if (cinfo->ret.storage != ArgValuetypeInReg)
			this_reg = AMD64_ARG_REG2;
		g_free (cinfo);
	}

	return this_reg;
}

gpointer
mono_arch_get_this_arg_from_call (MonoGenericSharingContext *gsctx, MonoMethodSignature *sig, gssize *regs, guint8 *code)
{
	return (gpointer)regs [mono_arch_get_this_arg_reg (sig, gsctx, code)];
}

#define MAX_ARCH_DELEGATE_PARAMS 10

gpointer
mono_arch_get_delegate_invoke_impl (MonoMethodSignature *sig, gboolean has_target)
{
	guint8 *code, *start;
	int i;

	if (sig->param_count > MAX_ARCH_DELEGATE_PARAMS)
		return NULL;

	/* FIXME: Support more cases */
	if (MONO_TYPE_ISSTRUCT (sig->ret))
		return NULL;

	if (has_target) {
		static guint8* cached = NULL;

		if (cached)
			return cached;

		start = code = mono_global_codeman_reserve (64);

		/* Replace the this argument with the target */
		amd64_mov_reg_reg (code, AMD64_RAX, AMD64_ARG_REG1, 8);
		amd64_mov_reg_membase (code, AMD64_ARG_REG1, AMD64_RAX, G_STRUCT_OFFSET (MonoDelegate, target), 8);
		amd64_jump_membase (code, AMD64_RAX, G_STRUCT_OFFSET (MonoDelegate, method_ptr));

		g_assert ((code - start) < 64);

		mono_debug_add_delegate_trampoline (start, code - start);

		mono_memory_barrier ();

		cached = start;
	} else {
		static guint8* cache [MAX_ARCH_DELEGATE_PARAMS + 1] = {NULL};
		for (i = 0; i < sig->param_count; ++i)
			if (!mono_is_regsize_var (sig->params [i]))
				return NULL;
		if (sig->param_count > 4)
			return NULL;

		code = cache [sig->param_count];
		if (code)
			return code;

		start = code = mono_global_codeman_reserve (64);

		if (sig->param_count == 0) {
			amd64_jump_membase (code, AMD64_ARG_REG1, G_STRUCT_OFFSET (MonoDelegate, method_ptr));
		} else {
			/* We have to shift the arguments left */
			amd64_mov_reg_reg (code, AMD64_RAX, AMD64_ARG_REG1, 8);
			for (i = 0; i < sig->param_count; ++i)
				amd64_mov_reg_reg (code, param_regs [i], param_regs [i + 1], 8);

			amd64_jump_membase (code, AMD64_RAX, G_STRUCT_OFFSET (MonoDelegate, method_ptr));
		}
		g_assert ((code - start) < 64);

		mono_debug_add_delegate_trampoline (start, code - start);

		mono_memory_barrier ();

		cache [sig->param_count] = start;
	}

	return start;
}

/*
 * Support for fast access to the thread-local lmf structure using the GS
 * segment register on NPTL + kernel 2.6.x.
 */

static gboolean tls_offset_inited = FALSE;

void
mono_arch_setup_jit_tls_data (MonoJitTlsData *tls)
{
	if (!tls_offset_inited) {
		tls_offset_inited = TRUE;
#ifdef MONO_XEN_OPT
		optimize_for_xen = access ("/proc/xen", F_OK) == 0;
#endif
		appdomain_tls_offset = mono_domain_get_tls_offset ();
  		lmf_tls_offset = mono_get_lmf_tls_offset ();
		lmf_addr_tls_offset = mono_get_lmf_addr_tls_offset ();
		thread_tls_offset = mono_thread_get_tls_offset ();
	}		
}

void
mono_arch_free_jit_tls_data (MonoJitTlsData *tls)
{
}

void
mono_arch_emit_this_vret_args (MonoCompile *cfg, MonoCallInst *inst, int this_reg, int this_type, int vt_reg)
{
	MonoCallInst *call = (MonoCallInst*)inst;
	CallInfo * cinfo = get_call_info (cfg->generic_sharing_context, cfg->mempool, inst->signature, FALSE);

	if (vt_reg != -1) {
		MonoInst *vtarg;

		if (cinfo->ret.storage == ArgValuetypeInReg) {
			/*
			 * The valuetype is in RAX:RDX after the call, need to be copied to
			 * the stack. Save the address here, so the call instruction can
			 * access it.
			 */
			MonoInst *loc = cfg->arch.vret_addr_loc;

			g_assert (loc);
			g_assert (loc->opcode == OP_REGOFFSET);

			MONO_EMIT_NEW_STORE_MEMBASE (cfg, OP_STORE_MEMBASE_REG, loc->inst_basereg, loc->inst_offset, vt_reg);
		} else {
			MONO_INST_NEW (cfg, vtarg, OP_MOVE);
			vtarg->sreg1 = vt_reg;
			vtarg->dreg = mono_regstate_next_int (cfg->rs);
			mono_bblock_add_inst (cfg->cbb, vtarg);

			mono_call_inst_add_outarg_reg (cfg, call, vtarg->dreg, cinfo->ret.reg, FALSE);
		}
	}

	/* add the this argument */
	if (this_reg != -1) {
		MonoInst *this;
		MONO_INST_NEW (cfg, this, OP_MOVE);
		this->type = this_type;
		this->sreg1 = this_reg;
		this->dreg = mono_regstate_next_int (cfg->rs);
		mono_bblock_add_inst (cfg->cbb, this);

		mono_call_inst_add_outarg_reg (cfg, call, this->dreg, cinfo->args [0].reg, FALSE);
	}
}

#ifdef MONO_ARCH_HAVE_IMT

#define CMP_SIZE (6 + 1)
#define CMP_REG_REG_SIZE (4 + 1)
#define BR_SMALL_SIZE 2
#define BR_LARGE_SIZE 6
#define MOV_REG_IMM_SIZE 10
#define MOV_REG_IMM_32BIT_SIZE 6
#define JUMP_REG_SIZE (2 + 1)

static int
imt_branch_distance (MonoIMTCheckItem **imt_entries, int start, int target)
{
	int i, distance = 0;
	for (i = start; i < target; ++i)
		distance += imt_entries [i]->chunk_size;
	return distance;
}

/*
 * LOCKING: called with the domain lock held
 */
gpointer
mono_arch_build_imt_thunk (MonoVTable *vtable, MonoDomain *domain, MonoIMTCheckItem **imt_entries, int count)
{
	int i;
	int size = 0;
	guint8 *code, *start;
	gboolean vtable_is_32bit = ((gsize)(vtable) == (gsize)(int)(gsize)(vtable));

	for (i = 0; i < count; ++i) {
		MonoIMTCheckItem *item = imt_entries [i];
		if (item->is_equals) {
			if (item->check_target_idx) {
				if (!item->compare_done) {
					if (amd64_is_imm32 (item->method))
						item->chunk_size += CMP_SIZE;
					else
						item->chunk_size += MOV_REG_IMM_SIZE + CMP_REG_REG_SIZE;
				}
				if (vtable_is_32bit)
					item->chunk_size += MOV_REG_IMM_32BIT_SIZE;
				else
					item->chunk_size += MOV_REG_IMM_SIZE;
				item->chunk_size += BR_SMALL_SIZE + JUMP_REG_SIZE;
			} else {
				if (vtable_is_32bit)
					item->chunk_size += MOV_REG_IMM_32BIT_SIZE;
				else
					item->chunk_size += MOV_REG_IMM_SIZE;
				item->chunk_size += JUMP_REG_SIZE;
				/* with assert below:
				 * item->chunk_size += CMP_SIZE + BR_SMALL_SIZE + 1;
				 */
			}
		} else {
			if (amd64_is_imm32 (item->method))
				item->chunk_size += CMP_SIZE;
			else
				item->chunk_size += MOV_REG_IMM_SIZE + CMP_REG_REG_SIZE;
			item->chunk_size += BR_LARGE_SIZE;
			imt_entries [item->check_target_idx]->compare_done = TRUE;
		}
		size += item->chunk_size;
	}
	code = mono_code_manager_reserve (domain->code_mp, size);
	start = code;
	for (i = 0; i < count; ++i) {
		MonoIMTCheckItem *item = imt_entries [i];
		item->code_target = code;
		if (item->is_equals) {
			if (item->check_target_idx) {
				if (!item->compare_done) {
					if (amd64_is_imm32 (item->method))
						amd64_alu_reg_imm (code, X86_CMP, MONO_ARCH_IMT_REG, (guint32)(gssize)item->method);
					else {
						amd64_mov_reg_imm (code, AMD64_R10, item->method);
						amd64_alu_reg_reg (code, X86_CMP, MONO_ARCH_IMT_REG, AMD64_R10);
					}
				}
				item->jmp_code = code;
				amd64_branch8 (code, X86_CC_NE, 0, FALSE);
				/* See the comment below about R10 */
				amd64_mov_reg_imm (code, AMD64_R10, & (vtable->vtable [item->vtable_slot]));
				amd64_jump_membase (code, AMD64_R10, 0);
			} else {
				/* enable the commented code to assert on wrong method */
#if 0
				if (amd64_is_imm32 (item->method))
					amd64_alu_reg_imm (code, X86_CMP, MONO_ARCH_IMT_REG, (guint32)(gssize)item->method);
				else {
					amd64_mov_reg_imm (code, AMD64_R10, item->method);
					amd64_alu_reg_reg (code, X86_CMP, MONO_ARCH_IMT_REG, AMD64_R10);
				}
				item->jmp_code = code;
				amd64_branch8 (code, X86_CC_NE, 0, FALSE);
				/* See the comment below about R10 */
				amd64_mov_reg_imm (code, AMD64_R10, & (vtable->vtable [item->vtable_slot]));
				amd64_jump_membase (code, AMD64_R10, 0);
				amd64_patch (item->jmp_code, code);
				amd64_breakpoint (code);
				item->jmp_code = NULL;
#else
				/* We're using R10 here because R11
				   needs to be preserved.  R10 needs
				   to be preserved for calls which
				   require a runtime generic context,
				   but interface calls don't. */
				amd64_mov_reg_imm (code, AMD64_R10, & (vtable->vtable [item->vtable_slot]));
				amd64_jump_membase (code, AMD64_R10, 0);
#endif
			}
		} else {
			if (amd64_is_imm32 (item->method))
				amd64_alu_reg_imm (code, X86_CMP, MONO_ARCH_IMT_REG, (guint32)(gssize)item->method);
			else {
				amd64_mov_reg_imm (code, AMD64_R10, item->method);
				amd64_alu_reg_reg (code, X86_CMP, MONO_ARCH_IMT_REG, AMD64_R10);
			}
			item->jmp_code = code;
			if (x86_is_imm8 (imt_branch_distance (imt_entries, i, item->check_target_idx)))
				x86_branch8 (code, X86_CC_GE, 0, FALSE);
			else
				x86_branch32 (code, X86_CC_GE, 0, FALSE);
		}
		g_assert (code - item->code_target <= item->chunk_size);
	}
	/* patch the branches to get to the target items */
	for (i = 0; i < count; ++i) {
		MonoIMTCheckItem *item = imt_entries [i];
		if (item->jmp_code) {
			if (item->check_target_idx) {
				amd64_patch (item->jmp_code, imt_entries [item->check_target_idx]->code_target);
			}
		}
	}
		
	mono_stats.imt_thunks_size += code - start;
	g_assert (code - start <= size);

	return start;
}

MonoMethod*
mono_arch_find_imt_method (gpointer *regs, guint8 *code)
{
	return regs [MONO_ARCH_IMT_REG];
}

MonoObject*
mono_arch_find_this_argument (gpointer *regs, MonoMethod *method, MonoGenericSharingContext *gsctx)
{
	return mono_arch_get_this_arg_from_call (gsctx, mono_method_signature (method), (gssize*)regs, NULL);
}

void
mono_arch_emit_imt_argument (MonoCompile *cfg, MonoCallInst *call)
{
	/* Done by the implementation of the CALL_MEMBASE opcodes */
}
#endif

MonoVTable*
mono_arch_find_static_call_vtable (gpointer *regs, guint8 *code)
{
	return (MonoVTable*) regs [MONO_ARCH_RGCTX_REG];
}

MonoInst*
mono_arch_get_inst_for_method (MonoCompile *cfg, MonoMethod *cmethod, MonoMethodSignature *fsig, MonoInst **args)
{
	MonoInst *ins = NULL;

	if (cmethod->klass == mono_defaults.math_class) {
		if (strcmp (cmethod->name, "Sin") == 0) {
			MONO_INST_NEW (cfg, ins, OP_SIN);
			ins->inst_i0 = args [0];
		} else if (strcmp (cmethod->name, "Cos") == 0) {
			MONO_INST_NEW (cfg, ins, OP_COS);
			ins->inst_i0 = args [0];
		} else if (strcmp (cmethod->name, "Sqrt") == 0) {
			MONO_INST_NEW (cfg, ins, OP_SQRT);
			ins->inst_i0 = args [0];
		} else if (strcmp (cmethod->name, "Abs") == 0 && fsig->params [0]->type == MONO_TYPE_R8) {
			MONO_INST_NEW (cfg, ins, OP_ABS);
			ins->inst_i0 = args [0];
		}

		if (cfg->opt & MONO_OPT_CMOV) {
			int opcode = 0;

			if (strcmp (cmethod->name, "Min") == 0) {
				if (fsig->params [0]->type == MONO_TYPE_I4)
					opcode = OP_IMIN;
				if (fsig->params [0]->type == MONO_TYPE_U4)
					opcode = OP_IMIN_UN;
				else if (fsig->params [0]->type == MONO_TYPE_I8)
					opcode = OP_LMIN;
				else if (fsig->params [0]->type == MONO_TYPE_U8)
					opcode = OP_LMIN_UN;
			} else if (strcmp (cmethod->name, "Max") == 0) {
				if (fsig->params [0]->type == MONO_TYPE_I4)
					opcode = OP_IMAX;
				if (fsig->params [0]->type == MONO_TYPE_U4)
					opcode = OP_IMAX_UN;
				else if (fsig->params [0]->type == MONO_TYPE_I8)
					opcode = OP_LMAX;
				else if (fsig->params [0]->type == MONO_TYPE_U8)
					opcode = OP_LMAX_UN;
			}		

			if (opcode) {
				MONO_INST_NEW (cfg, ins, opcode);
				ins->inst_i0 = args [0];
				ins->inst_i1 = args [1];
			}
		}

#if 0
		/* OP_FREM is not IEEE compatible */
		else if (strcmp (cmethod->name, "IEEERemainder") == 0) {
			MONO_INST_NEW (cfg, ins, OP_FREM);
			ins->inst_i0 = args [0];
			ins->inst_i1 = args [1];
		}
#endif
	}

	return ins;
}

MonoInst*
mono_arch_emit_inst_for_method (MonoCompile *cfg, MonoMethod *cmethod, MonoMethodSignature *fsig, MonoInst **args)
{
	MonoInst *ins = NULL;
	int opcode = 0;

	if (cmethod->klass == mono_defaults.math_class) {
		if (strcmp (cmethod->name, "Sin") == 0) {
			opcode = OP_SIN;
		} else if (strcmp (cmethod->name, "Cos") == 0) {
			opcode = OP_COS;
		} else if (strcmp (cmethod->name, "Sqrt") == 0) {
			opcode = OP_SQRT;
		} else if (strcmp (cmethod->name, "Abs") == 0 && fsig->params [0]->type == MONO_TYPE_R8) {
			opcode = OP_ABS;
		}
		
		if (opcode) {
			MONO_INST_NEW (cfg, ins, opcode);
			ins->type = STACK_R8;
			ins->dreg = mono_alloc_freg (cfg);
			ins->sreg1 = args [0]->dreg;
			MONO_ADD_INS (cfg->cbb, ins);
		}

		opcode = 0;
		if (cfg->opt & MONO_OPT_CMOV) {
			if (strcmp (cmethod->name, "Min") == 0) {
				if (fsig->params [0]->type == MONO_TYPE_I4)
					opcode = OP_IMIN;
				else if (fsig->params [0]->type == MONO_TYPE_I8)
					opcode = OP_LMIN;
			} else if (strcmp (cmethod->name, "Max") == 0) {
				if (fsig->params [0]->type == MONO_TYPE_I4)
					opcode = OP_IMAX;
				else if (fsig->params [0]->type == MONO_TYPE_I8)
					opcode = OP_LMAX;
			}
		}
		
		if (opcode) {
			MONO_INST_NEW (cfg, ins, opcode);
			ins->type = fsig->params [0]->type == MONO_TYPE_I4 ? STACK_I4 : STACK_I8;
			ins->dreg = mono_alloc_ireg (cfg);
			ins->sreg1 = args [0]->dreg;
			ins->sreg2 = args [1]->dreg;
			MONO_ADD_INS (cfg->cbb, ins);
		}

#if 0
		/* OP_FREM is not IEEE compatible */
		else if (strcmp (cmethod->name, "IEEERemainder") == 0) {
			MONO_INST_NEW (cfg, ins, OP_FREM);
			ins->inst_i0 = args [0];
			ins->inst_i1 = args [1];
		}
#endif
	}

	/* 
	 * Can't implement CompareExchange methods this way since they have
	 * three arguments.
	 */

	return ins;
}

gboolean
mono_arch_print_tree (MonoInst *tree, int arity)
{
	return 0;
}

MonoInst* mono_arch_get_domain_intrinsic (MonoCompile* cfg)
{
	MonoInst* ins;
	
	if (appdomain_tls_offset == -1)
		return NULL;
	
	MONO_INST_NEW (cfg, ins, OP_TLS_GET);
	ins->inst_offset = appdomain_tls_offset;
	return ins;
}

MonoInst* mono_arch_get_thread_intrinsic (MonoCompile* cfg)
{
	MonoInst* ins;
	
	if (thread_tls_offset == -1)
		return NULL;
	
	MONO_INST_NEW (cfg, ins, OP_TLS_GET);
	ins->inst_offset = thread_tls_offset;
	return ins;
}

#define _CTX_REG(ctx,fld,i) ((gpointer)((&ctx->fld)[i]))

gpointer
mono_arch_context_get_int_reg (MonoContext *ctx, int reg)
{
	switch (reg) {
	case AMD64_RCX: return (gpointer)ctx->rcx;
	case AMD64_RDX: return (gpointer)ctx->rdx;
	case AMD64_RBX: return (gpointer)ctx->rbx;
	case AMD64_RBP: return (gpointer)ctx->rbp;
	case AMD64_RSP: return (gpointer)ctx->rsp;
	default:
		if (reg < 8)
			return _CTX_REG (ctx, rax, reg);
		else if (reg >= 12)
			return _CTX_REG (ctx, r12, reg - 12);
		else
			g_assert_not_reached ();
	}
}<|MERGE_RESOLUTION|>--- conflicted
+++ resolved
@@ -462,44 +462,32 @@
 			return;
 		}
 #else
-<<<<<<< .working
 		switch (info->native_size) {
 		case 1: case 2: case 4: case 8:
 			break;
 		default:
-			ainfo->offset = *stack_size;
-			*stack_size += ALIGN_TO (info->native_size, 16);
-			ainfo->storage = ArgOnStack;
+			if (is_return) {
+				ainfo->storage = ArgOnStack;
+				ainfo->offset = *stack_size;
+				*stack_size += ALIGN_TO (info->native_size, 8);
+			}
+			else {
+				ainfo->storage = ArgValuetypeAddrInIReg;
+
+				if (*gr < PARAM_REGS) {
+					ainfo->pair_storage [0] = ArgInIReg;
+					ainfo->pair_regs [0] = param_regs [*gr];
+					(*gr) ++;
+				}
+				else {
+					ainfo->pair_storage [0] = ArgOnStack;
+					ainfo->offset = *stack_size;
+					*stack_size += 8;
+				}
+			}
+
 			return;
 		}
-=======
-	switch (info->native_size) {
-	case 1: case 2: case 4: case 8:
-		break;
-	default:
-		if (is_return) {
-			ainfo->storage = ArgOnStack;
-			ainfo->offset = *stack_size;
-			*stack_size += ALIGN_TO (info->native_size, 8);
-		}
-		else {
-			ainfo->storage = ArgValuetypeAddrInIReg;
-
-			if (*gr < PARAM_REGS) {
-				ainfo->pair_storage [0] = ArgInIReg;
-				ainfo->pair_regs [0] = param_regs [*gr];
-				(*gr) ++;
-			} 
-			else {
-				ainfo->pair_storage [0] = ArgOnStack;
-				ainfo->offset = *stack_size;
-				*stack_size += 8;
-			}
-		}
-
-		return;
-	}
->>>>>>> .merge-right.r106666
 #endif
 
 		args [0] = ARG_CLASS_NO_CLASS;
@@ -2046,12 +2034,13 @@
 				 * the stack. Push the address here, so the call instruction can
 				 * access it.
 				 */
-				MONO_INST_NEW (cfg, vtarg, OP_X86_PUSH);
-				vtarg->sreg1 = call->vret_var->dreg;
-				MONO_ADD_INS (cfg->cbb, vtarg);
-
-				/* Align stack */
-				MONO_EMIT_NEW_BIALU_IMM (cfg, OP_SUB_IMM, X86_ESP, X86_ESP, 8);
+				if (!cfg->arch.vret_addr_loc) {
+					cfg->arch.vret_addr_loc = mono_compile_create_var (cfg, &mono_defaults.int_class->byval_arg, OP_LOCAL);
+					/* Prevent it from being register allocated or optimized away */
+					((MonoInst*)cfg->arch.vret_addr_loc)->flags |= MONO_INST_VOLATILE;
+				}
+
+				MONO_EMIT_NEW_UNALU (cfg, OP_MOVE, ((MonoInst*)cfg->arch.vret_addr_loc)->dreg, call->vret_var->dreg);
 			}
 		}
 		else {
@@ -2736,17 +2725,11 @@
 	case OP_VCALL2_MEMBASE:
 		cinfo = get_call_info (cfg->generic_sharing_context, cfg->mempool, ((MonoCallInst*)ins)->signature, FALSE);
 		if (cinfo->ret.storage == ArgValuetypeInReg) {
-<<<<<<< HEAD
-			/* Pop the destination address from the stack */
-			amd64_alu_reg_imm (code, X86_ADD, AMD64_RSP, 8);
-			amd64_pop_reg (code, AMD64_RCX);
-=======
 			MonoInst *loc = cfg->arch.vret_addr_loc;
 
 			/* Load the destination address */
 			g_assert (loc->opcode == OP_REGOFFSET);
 			amd64_mov_reg_membase (code, AMD64_RCX, loc->inst_basereg, loc->inst_offset, 8);
->>>>>>> c1434fe7
 
 			for (quad = 0; quad < 2; quad ++) {
 				switch (cinfo->ret.pair_storage [quad]) {
@@ -6287,13 +6270,21 @@
 			if (strcmp (cmethod->name, "Min") == 0) {
 				if (fsig->params [0]->type == MONO_TYPE_I4)
 					opcode = OP_IMIN;
+				if (fsig->params [0]->type == MONO_TYPE_U4)
+					opcode = OP_IMIN_UN;
 				else if (fsig->params [0]->type == MONO_TYPE_I8)
 					opcode = OP_LMIN;
+				else if (fsig->params [0]->type == MONO_TYPE_U8)
+					opcode = OP_LMIN_UN;
 			} else if (strcmp (cmethod->name, "Max") == 0) {
 				if (fsig->params [0]->type == MONO_TYPE_I4)
 					opcode = OP_IMAX;
+				if (fsig->params [0]->type == MONO_TYPE_U4)
+					opcode = OP_IMAX_UN;
 				else if (fsig->params [0]->type == MONO_TYPE_I8)
 					opcode = OP_LMAX;
+				else if (fsig->params [0]->type == MONO_TYPE_U8)
+					opcode = OP_LMAX_UN;
 			}
 		}
 		
